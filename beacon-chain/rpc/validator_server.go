package rpc

import (
	"context"
	"errors"
	"fmt"
	"github.com/prysmaticlabs/prysm/shared/featureconfig"
	"time"

	"github.com/prysmaticlabs/prysm/beacon-chain/core/helpers"
	"github.com/prysmaticlabs/prysm/beacon-chain/core/state"
	"github.com/prysmaticlabs/prysm/beacon-chain/db"
	pbp2p "github.com/prysmaticlabs/prysm/proto/beacon/p2p/v1"
	pb "github.com/prysmaticlabs/prysm/proto/beacon/rpc/v1"
	"github.com/prysmaticlabs/prysm/shared/hashutil"
	"github.com/prysmaticlabs/prysm/shared/params"
	"go.opencensus.io/trace"
	"google.golang.org/grpc/codes"
	"google.golang.org/grpc/status"
)

// ValidatorServer defines a server implementation of the gRPC Validator service,
// providing RPC endpoints for obtaining validator assignments per epoch, the slots
// and shards in which particular validators need to perform their responsibilities,
// and more.
type ValidatorServer struct {
	ctx                context.Context
	beaconDB           *db.BeaconDB
	chainService       chainService
	canonicalStateChan chan *pbp2p.BeaconState
	committeesCache    *committeesCache
}

// WaitForActivation checks if a validator public key exists in the active validator registry of the current
// beacon state, if not, then it creates a stream which listens for canonical states which contain
// the validator with the public key as an active validator record.
func (vs *ValidatorServer) WaitForActivation(req *pb.ValidatorActivationRequest, stream pb.ValidatorService_WaitForActivationServer) error {
	if vs.beaconDB.HasValidator(req.Pubkey) {
		beaconState, err := vs.beaconDB.HeadState(vs.ctx)
		if err != nil {
			return fmt.Errorf("could not retrieve beacon state: %v", err)
		}
		activeVal, err := vs.retrieveActiveValidator(beaconState, req.Pubkey)
		if err != nil {
			return fmt.Errorf("could not retrieve active validator from state: %v", err)
		}
		res := &pb.ValidatorActivationResponse{
			Validator: activeVal,
		}
		return stream.Send(res)
	}
	for {
		select {
		case <-time.After(3 * time.Second):
			if !vs.beaconDB.HasValidator(req.Pubkey) {
				continue
			}
			beaconState, err := vs.beaconDB.HeadState(vs.ctx)
			if err != nil {
				return fmt.Errorf("could not retrieve beacon state: %v", err)
			}
			activeVal, err := vs.retrieveActiveValidator(beaconState, req.Pubkey)
			if err != nil {
				return fmt.Errorf("could not retrieve active validator from state: %v", err)
			}
			res := &pb.ValidatorActivationResponse{
				Validator: activeVal,
			}
			return stream.Send(res)
		case <-vs.ctx.Done():
			return errors.New("rpc context closed, exiting goroutine")
		}
	}
}

// ValidatorIndex is called by a validator to get its index location that corresponds
// to the attestation bit fields.
func (vs *ValidatorServer) ValidatorIndex(ctx context.Context, req *pb.ValidatorIndexRequest) (*pb.ValidatorIndexResponse, error) {
	index, err := vs.beaconDB.ValidatorIndex(req.PublicKey)
	if err != nil {
		return nil, fmt.Errorf("could not get validator index: %v", err)
	}

	return &pb.ValidatorIndexResponse{Index: uint64(index)}, nil
}

// ValidatorPerformance reports the validator's latest balance along with other important metrics on
// rewards and penalties throughout its lifecycle in the beacon chain.
func (vs *ValidatorServer) ValidatorPerformance(
	ctx context.Context, req *pb.ValidatorPerformanceRequest,
) (*pb.ValidatorPerformanceResponse, error) {
	index, err := vs.beaconDB.ValidatorIndex(req.PublicKey)
	if err != nil {
		return nil, fmt.Errorf("could not get validator index: %v", err)
	}
	beaconState, err := vs.beaconDB.HeadState(ctx)
	if err != nil {
		return nil, fmt.Errorf("could not retrieve beacon state: %v", err)
	}
	totalBalance := float32(0)
	for _, val := range beaconState.ValidatorBalances {
		totalBalance += float32(val)
	}
	avgBalance := totalBalance / float32(len(beaconState.ValidatorBalances))
	balance := beaconState.ValidatorBalances[index]
	activeIndices := helpers.ActiveValidatorIndices(beaconState.ValidatorRegistry, helpers.SlotToEpoch(req.Slot))
	return &pb.ValidatorPerformanceResponse{
		Balance:                 balance,
		AverageValidatorBalance: avgBalance,
		TotalValidators:         uint64(len(beaconState.ValidatorRegistry)),
		TotalActiveValidators:   uint64(len(activeIndices)),
	}, nil
}

// CommitteeAssignment returns the committee assignment response from a given validator public key.
// The committee assignment response contains the following fields for the current and previous epoch:
//	1.) The list of validators in the committee.
//	2.) The shard to which the committee is assigned.
//	3.) The slot at which the committee is assigned.
//	4.) The bool signalling if the validator is expected to propose a block at the assigned slot.
func (vs *ValidatorServer) CommitteeAssignment(
	ctx context.Context,
	req *pb.CommitteeAssignmentsRequest) (*pb.CommitteeAssignmentResponse, error) {
<<<<<<< HEAD
	ctx, span := trace.StartSpan(ctx, "beacon-chain.rpcservice.CommitteeAssignment")
	defer span.End()
=======
	beaconState, err := vs.beaconDB.HeadState(ctx)
	if err != nil {
		return nil, fmt.Errorf("could not fetch beacon state: %v", err)
	}
	var assignments []*pb.CommitteeAssignmentResponse_CommitteeAssignment
	for _, pk := range req.PublicKeys {
		a, err := vs.assignment(ctx, pk, beaconState, req.EpochStart)
		if err != nil {
			return nil, err
		}
		assignments = append(assignments, a)
	}
	return &pb.CommitteeAssignmentResponse{
		Assignment: assignments,
	}, nil
}

func (vs *ValidatorServer) assignment(
	ctx context.Context,
	pubkey []byte,
	beaconState *pbp2p.BeaconState,
	epochStart uint64,
) (*pb.CommitteeAssignmentResponse_CommitteeAssignment, error) {
>>>>>>> 3ec9fc0b

	if len(pubkey) != params.BeaconConfig().BLSPubkeyLength {
		return nil, fmt.Errorf(
			"expected public key to have length %d, received %d",
			params.BeaconConfig().BLSPubkeyLength,
			len(pubkey),
		)
	}

<<<<<<< HEAD
	index, err := vs.beaconDB.ValidatorIndex(req.PublicKey[0])
	if err != nil {
		return nil, fmt.Errorf("could not get validator index: %v", err)
	}
	vsr, err := vs.ValidatorStatus(ctx, &pb.ValidatorIndexRequest{PublicKey: req.PublicKey[0]})
=======
	idx, err := vs.beaconDB.ValidatorIndex(pubkey)
>>>>>>> 3ec9fc0b
	if err != nil {
		return nil, err
	}

	beaconState, err := vs.beaconDB.State(ctx)
	if err != nil {
		return nil, fmt.Errorf("could not fetch beacon state: %v", err)
	}
	chainHead, err := vs.beaconDB.ChainHead()
	if err != nil {
		return nil, fmt.Errorf("could not get chain head: %v", err)
	}
	headRoot, err := hashutil.HashBeaconBlock(chainHead)
	if err != nil {
		return nil, fmt.Errorf("could not hash block: %v", err)
	}
	for beaconState.Slot < epochStart {
		beaconState, err = state.ExecuteStateTransition(
			ctx, beaconState, nil /* block */, headRoot, vs.beaconDB, state.DefaultConfig(),
		)
		if err != nil {
			return nil, fmt.Errorf("could not execute head transition: %v", err)
		}
	}

<<<<<<< HEAD
	for slot := req.EpochStart; slot < req.EpochStart+params.BeaconConfig().SlotsPerEpoch; slot++ {
		if featureconfig.FeatureConfig().EnableCommitteesCache {
			if exists, committees, err := vs.committeesCache.CommitteesInfoBySlot(int(slot)); exists || err != nil {
				if err != nil {
					return nil, err
				}
				span.AddAttributes(trace.BoolAttribute("committeeCacheHit", true))
				committee, shard, slot, isProposer, err :=
					helpers.ValidatorAssignment(index, slot, committees.committees)
				if err == nil {
					return &pb.CommitteeAssignmentResponse{Assignment: []*pb.CommitteeAssignmentResponse_CommitteeAssignment{
						{
							Committee:  committee,
							Shard:      shard,
							Slot:       slot,
							IsProposer: isProposer,
							PublicKey:  req.PublicKey[0],
							Status:     vsr.Status,
						},
					},
					}, nil
				}
			}
		}
		committees, err := helpers.CrosslinkCommitteesAtSlot(
			beaconState,
			slot,
			false /* registeryChange */)
		if err != nil {
			return nil, err
		}
		committeesInfo := &committeesInfo{
			slot:       int(slot),
			committees: committees,
		}
		if featureconfig.FeatureConfig().EnableCommitteesCache {
			span.AddAttributes(trace.BoolAttribute("committeeCacheMiss", true))
			if err := vs.committeesCache.AddCommittees(committeesInfo); err != nil {
				return nil, err
			}
		}
		committee, shard, slot, isProposer, err :=
			helpers.ValidatorAssignment(index, slot, committees)
		if err == nil {
			return &pb.CommitteeAssignmentResponse{Assignment: []*pb.CommitteeAssignmentResponse_CommitteeAssignment{
				{
					Committee:  committee,
					Shard:      shard,
					Slot:       slot,
					IsProposer: isProposer,
					PublicKey:  req.PublicKey[0],
					Status:     vsr.Status,
				},
			},
			}, nil
		}
	}
	errString := fmt.Sprintf("Could not find validator %d assignment starting epoch %d",
		index, req.EpochStart-params.BeaconConfig().GenesisSlot)
	return nil, status.Error(codes.NotFound, errString)
=======
	committee, shard, slot, isProposer, err :=
		helpers.CommitteeAssignment(beaconState, epochStart, uint64(idx), false)
	if err != nil {
		return nil, err
	}
	status, err := vs.validatorStatus(pubkey, beaconState)
	if err != nil {
		return nil, err
	}
	return &pb.CommitteeAssignmentResponse_CommitteeAssignment{
		Committee:  committee,
		Shard:      shard,
		Slot:       slot,
		IsProposer: isProposer,
		PublicKey:  pubkey,
		Status:     status,
	}, nil
>>>>>>> 3ec9fc0b
}

// ValidatorStatus returns the validator status of the current epoch.
// The status response can be one of the following:
//	PENDING_ACTIVE - validator is waiting to get activated.
//	ACTIVE - validator is active.
//	INITIATED_EXIT - validator has initiated an an exit request.
//	WITHDRAWABLE - validator's deposit can be withdrawn after lock up period.
//	EXITED - validator has exited, means the deposit has been withdrawn.
//	EXITED_SLASHED - validator was forcefully exited due to slashing.
func (vs *ValidatorServer) ValidatorStatus(
	ctx context.Context,
	req *pb.ValidatorIndexRequest) (*pb.ValidatorStatusResponse, error) {

	beaconState, err := vs.beaconDB.HeadState(ctx)
	if err != nil {
		return nil, fmt.Errorf("could not fetch beacon state: %v", err)
	}

	status, err := vs.validatorStatus(req.PublicKey, beaconState)
	if err != nil {
		return nil, err
	}

	return &pb.ValidatorStatusResponse{
		Status: status,
	}, nil
}

func (vs *ValidatorServer) validatorStatus(pubkey []byte, beaconState *pbp2p.BeaconState) (pb.ValidatorStatus, error) {
	idx, err := vs.beaconDB.ValidatorIndex(pubkey)
	if err != nil {
		return pb.ValidatorStatus_UNKNOWN_STATUS, fmt.Errorf("could not get active validator index: %v", err)
	}

	var status pb.ValidatorStatus
	v := beaconState.ValidatorRegistry[idx]
	farFutureEpoch := params.BeaconConfig().FarFutureEpoch
	epoch := helpers.CurrentEpoch(beaconState)

	if v.ActivationEpoch == farFutureEpoch {
		status = pb.ValidatorStatus_PENDING_ACTIVE
	} else if v.ActivationEpoch <= epoch && epoch < v.ExitEpoch {
		status = pb.ValidatorStatus_ACTIVE
	} else if v.StatusFlags == pbp2p.Validator_INITIATED_EXIT {
		status = pb.ValidatorStatus_INITIATED_EXIT
	} else if v.StatusFlags == pbp2p.Validator_WITHDRAWABLE {
		status = pb.ValidatorStatus_WITHDRAWABLE
	} else if epoch >= v.ExitEpoch && epoch >= v.SlashedEpoch {
		status = pb.ValidatorStatus_EXITED_SLASHED
	} else if epoch >= v.ExitEpoch {
		status = pb.ValidatorStatus_EXITED
	} else {
		status = pb.ValidatorStatus_UNKNOWN_STATUS
	}

	return status, nil
}

func (vs *ValidatorServer) retrieveActiveValidator(beaconState *pbp2p.BeaconState, pubkey []byte) (*pbp2p.Validator, error) {
	validatorIdx, err := vs.beaconDB.ValidatorIndex(pubkey)
	if err != nil {
		return nil, fmt.Errorf("could not retrieve validator index: %v", err)
	}
	return beaconState.ValidatorRegistry[validatorIdx], nil
}<|MERGE_RESOLUTION|>--- conflicted
+++ resolved
@@ -15,8 +15,6 @@
 	"github.com/prysmaticlabs/prysm/shared/hashutil"
 	"github.com/prysmaticlabs/prysm/shared/params"
 	"go.opencensus.io/trace"
-	"google.golang.org/grpc/codes"
-	"google.golang.org/grpc/status"
 )
 
 // ValidatorServer defines a server implementation of the gRPC Validator service,
@@ -121,10 +119,7 @@
 func (vs *ValidatorServer) CommitteeAssignment(
 	ctx context.Context,
 	req *pb.CommitteeAssignmentsRequest) (*pb.CommitteeAssignmentResponse, error) {
-<<<<<<< HEAD
-	ctx, span := trace.StartSpan(ctx, "beacon-chain.rpcservice.CommitteeAssignment")
-	defer span.End()
-=======
+
 	beaconState, err := vs.beaconDB.HeadState(ctx)
 	if err != nil {
 		return nil, fmt.Errorf("could not fetch beacon state: %v", err)
@@ -148,7 +143,9 @@
 	beaconState *pbp2p.BeaconState,
 	epochStart uint64,
 ) (*pb.CommitteeAssignmentResponse_CommitteeAssignment, error) {
->>>>>>> 3ec9fc0b
+
+	_, span := trace.StartSpan(ctx, "beacon-chain.rpcservice.CommitteeAssignment.assignment")
+	defer span.End()
 
 	if len(pubkey) != params.BeaconConfig().BLSPubkeyLength {
 		return nil, fmt.Errorf(
@@ -158,23 +155,11 @@
 		)
 	}
 
-<<<<<<< HEAD
-	index, err := vs.beaconDB.ValidatorIndex(req.PublicKey[0])
-	if err != nil {
-		return nil, fmt.Errorf("could not get validator index: %v", err)
-	}
-	vsr, err := vs.ValidatorStatus(ctx, &pb.ValidatorIndexRequest{PublicKey: req.PublicKey[0]})
-=======
 	idx, err := vs.beaconDB.ValidatorIndex(pubkey)
->>>>>>> 3ec9fc0b
 	if err != nil {
 		return nil, err
 	}
 
-	beaconState, err := vs.beaconDB.State(ctx)
-	if err != nil {
-		return nil, fmt.Errorf("could not fetch beacon state: %v", err)
-	}
 	chainHead, err := vs.beaconDB.ChainHead()
 	if err != nil {
 		return nil, fmt.Errorf("could not get chain head: %v", err)
@@ -192,8 +177,12 @@
 		}
 	}
 
-<<<<<<< HEAD
-	for slot := req.EpochStart; slot < req.EpochStart+params.BeaconConfig().SlotsPerEpoch; slot++ {
+	status, err := vs.validatorStatus(pubkey, beaconState)
+	if err != nil {
+		return nil, err
+	}
+
+	for slot := epochStart; slot < epochStart+params.BeaconConfig().SlotsPerEpoch; slot++ {
 		if featureconfig.FeatureConfig().EnableCommitteesCache {
 			if exists, committees, err := vs.committeesCache.CommitteesInfoBySlot(int(slot)); exists || err != nil {
 				if err != nil {
@@ -201,18 +190,15 @@
 				}
 				span.AddAttributes(trace.BoolAttribute("committeeCacheHit", true))
 				committee, shard, slot, isProposer, err :=
-					helpers.ValidatorAssignment(index, slot, committees.committees)
+					helpers.ValidatorAssignment(idx, slot, committees.committees)
 				if err == nil {
-					return &pb.CommitteeAssignmentResponse{Assignment: []*pb.CommitteeAssignmentResponse_CommitteeAssignment{
-						{
-							Committee:  committee,
-							Shard:      shard,
-							Slot:       slot,
-							IsProposer: isProposer,
-							PublicKey:  req.PublicKey[0],
-							Status:     vsr.Status,
-						},
-					},
+					return &pb.CommitteeAssignmentResponse_CommitteeAssignment{
+						Committee:  committee,
+						Shard:      shard,
+						Slot:       slot,
+						IsProposer: isProposer,
+						PublicKey:  pubkey,
+						Status:     status,
 					}, nil
 				}
 			}
@@ -224,54 +210,32 @@
 		if err != nil {
 			return nil, err
 		}
-		committeesInfo := &committeesInfo{
-			slot:       int(slot),
-			committees: committees,
-		}
 		if featureconfig.FeatureConfig().EnableCommitteesCache {
-			span.AddAttributes(trace.BoolAttribute("committeeCacheMiss", true))
+			committeesInfo := &committeesInfo{
+				slot:       int(slot),
+				committees: committees,
+			}
+			span.AddAttributes(trace.BoolAttribute("committeeCacheHit", false))
 			if err := vs.committeesCache.AddCommittees(committeesInfo); err != nil {
 				return nil, err
 			}
 		}
 		committee, shard, slot, isProposer, err :=
-			helpers.ValidatorAssignment(index, slot, committees)
+			helpers.ValidatorAssignment(idx, slot, committees)
 		if err == nil {
-			return &pb.CommitteeAssignmentResponse{Assignment: []*pb.CommitteeAssignmentResponse_CommitteeAssignment{
-				{
-					Committee:  committee,
-					Shard:      shard,
-					Slot:       slot,
-					IsProposer: isProposer,
-					PublicKey:  req.PublicKey[0],
-					Status:     vsr.Status,
-				},
-			},
+			return &pb.CommitteeAssignmentResponse_CommitteeAssignment{
+				Committee:  committee,
+				Shard:      shard,
+				Slot:       slot,
+				IsProposer: isProposer,
+				PublicKey:  pubkey,
+				Status:     status,
 			}, nil
 		}
 	}
-	errString := fmt.Sprintf("Could not find validator %d assignment starting epoch %d",
-		index, req.EpochStart-params.BeaconConfig().GenesisSlot)
-	return nil, status.Error(codes.NotFound, errString)
-=======
-	committee, shard, slot, isProposer, err :=
-		helpers.CommitteeAssignment(beaconState, epochStart, uint64(idx), false)
-	if err != nil {
-		return nil, err
-	}
-	status, err := vs.validatorStatus(pubkey, beaconState)
-	if err != nil {
-		return nil, err
-	}
-	return &pb.CommitteeAssignmentResponse_CommitteeAssignment{
-		Committee:  committee,
-		Shard:      shard,
-		Slot:       slot,
-		IsProposer: isProposer,
-		PublicKey:  pubkey,
-		Status:     status,
-	}, nil
->>>>>>> 3ec9fc0b
+
+	return nil, fmt.Errorf("Could not find validator %d assignment starting epoch %d",
+		idx, epochStart-params.BeaconConfig().GenesisSlot)
 }
 
 // ValidatorStatus returns the validator status of the current epoch.
