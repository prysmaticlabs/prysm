package rpc

import (
	"bytes"
	"context"
	"encoding/hex"
	"errors"
	"fmt"
	"math/big"
	"time"

	"github.com/prysmaticlabs/prysm/beacon-chain/core/helpers"
<<<<<<< HEAD
=======
	"github.com/prysmaticlabs/prysm/beacon-chain/core/state"
>>>>>>> 3871be00
	"github.com/prysmaticlabs/prysm/beacon-chain/core/state/stateutils"
	"github.com/prysmaticlabs/prysm/beacon-chain/db"
	pbp2p "github.com/prysmaticlabs/prysm/proto/beacon/p2p/v1"
	pb "github.com/prysmaticlabs/prysm/proto/beacon/rpc/v1"
	"github.com/prysmaticlabs/prysm/shared/bytesutil"
<<<<<<< HEAD
=======
	"github.com/prysmaticlabs/prysm/shared/hashutil"
>>>>>>> 3871be00
	"github.com/prysmaticlabs/prysm/shared/params"
)

// ValidatorServer defines a server implementation of the gRPC Validator service,
// providing RPC endpoints for obtaining validator assignments per epoch, the slots
// and shards in which particular validators need to perform their responsibilities,
// and more.
type ValidatorServer struct {
	ctx                context.Context
	beaconDB           *db.BeaconDB
	chainService       chainService
	canonicalStateChan chan *pbp2p.BeaconState
	powChainService    powChainService
}

// WaitForActivation checks if a validator public key exists in the active validator registry of the current
// beacon state, if not, then it creates a stream which listens for canonical states which contain
// the validator with the public key as an active validator record.
func (vs *ValidatorServer) WaitForActivation(req *pb.ValidatorActivationRequest, stream pb.ValidatorService_WaitForActivationServer) error {
	activeValidatorExists, validatorStatuses, err := vs.MultipleValidatorStatus(stream.Context(), req.PublicKeys)
	if err != nil {
		return err
	}
	res := &pb.ValidatorActivationResponse{
		Statuses: validatorStatuses,
	}
	if activeValidatorExists {
		return stream.Send(res)
<<<<<<< HEAD
	}
	if err := stream.Send(res); err != nil {
		return err
	}
=======
	}
	if err := stream.Send(res); err != nil {
		return err
	}
>>>>>>> 3871be00

	for {
		select {
		case <-time.After(6 * time.Second):
			activeValidatorExists, validatorStatuses, err := vs.MultipleValidatorStatus(stream.Context(), req.PublicKeys)
			if err != nil {
				return err
			}
			res := &pb.ValidatorActivationResponse{
				Statuses: validatorStatuses,
<<<<<<< HEAD
			}
			if activeValidatorExists {
				return stream.Send(res)
			}
=======
			}
			if activeValidatorExists {
				return stream.Send(res)
			}
>>>>>>> 3871be00
			if err := stream.Send(res); err != nil {
				return err
			}
		case <-stream.Context().Done():
			return errors.New("stream context closed,exiting gorutine")
		case <-vs.ctx.Done():
			return errors.New("rpc context closed, exiting goroutine")
		}
	}
}

// ValidatorIndex is called by a validator to get its index location that corresponds
// to the attestation bit fields.
func (vs *ValidatorServer) ValidatorIndex(ctx context.Context, req *pb.ValidatorIndexRequest) (*pb.ValidatorIndexResponse, error) {
	index, err := vs.beaconDB.ValidatorIndex(req.PublicKey)
	if err != nil {
		return nil, fmt.Errorf("could not get validator index: %v", err)
	}

	return &pb.ValidatorIndexResponse{Index: uint64(index)}, nil
}

// ValidatorPerformance reports the validator's latest balance along with other important metrics on
// rewards and penalties throughout its lifecycle in the beacon chain.
func (vs *ValidatorServer) ValidatorPerformance(
	ctx context.Context, req *pb.ValidatorPerformanceRequest,
) (*pb.ValidatorPerformanceResponse, error) {
	index, err := vs.beaconDB.ValidatorIndex(req.PublicKey)
	if err != nil {
		return nil, fmt.Errorf("could not get validator index: %v", err)
	}
	head, err := vs.beaconDB.HeadState(ctx)
	if err != nil {
		return nil, fmt.Errorf("could not get head: %v", err)
	}
	validatorRegistry, err := vs.beaconDB.ValidatorRegistry(ctx)
	if err != nil {
		return nil, fmt.Errorf("could not retrieve beacon state: %v", err)
	}
<<<<<<< HEAD

	activeIndices := helpers.ActiveValidatorIndices(head, helpers.SlotToEpoch(req.Slot))
	validatorBalances, err := vs.beaconDB.Balances(ctx)
=======
	activeIndices := helpers.ActiveValidatorIndices(validatorRegistry, helpers.SlotToEpoch(req.Slot))
	validatorBalances, err := vs.beaconDB.ValidatorBalances(ctx)
>>>>>>> 3871be00
	if err != nil {
		return nil, fmt.Errorf("could not retrieve validator balances %v", err)
	}
	totalActiveBalance := float32(0)
	for _, idx := range activeIndices {
		totalActiveBalance += float32(validatorBalances[idx])
	}
	avgBalance := totalActiveBalance / float32(len(activeIndices))
	balance := validatorBalances[index]
	return &pb.ValidatorPerformanceResponse{
		Balance:                       balance,
		AverageActiveValidatorBalance: avgBalance,
		TotalValidators:               uint64(len(validatorRegistry)),
		TotalActiveValidators:         uint64(len(activeIndices)),
	}, nil
}

// CommitteeAssignment returns the committee assignment response from a given validator public key.
// The committee assignment response contains the following fields for the current and previous epoch:
//	1.) The list of validators in the committee.
//	2.) The shard to which the committee is assigned.
//	3.) The slot at which the committee is assigned.
//	4.) The bool signaling if the validator is expected to propose a block at the assigned slot.
func (vs *ValidatorServer) CommitteeAssignment(
	ctx context.Context,
	req *pb.CommitteeAssignmentsRequest) (*pb.CommitteeAssignmentResponse, error) {
	beaconState, err := vs.beaconDB.HeadState(ctx)
	if err != nil {
		return nil, fmt.Errorf("could not fetch beacon state: %v", err)
	}
<<<<<<< HEAD
=======
	chainHead, err := vs.beaconDB.ChainHead()
	if err != nil {
		return nil, fmt.Errorf("could not get chain head: %v", err)
	}
	headRoot, err := hashutil.HashBeaconBlock(chainHead)
	if err != nil {
		return nil, fmt.Errorf("could not hash block: %v", err)
	}

	for beaconState.Slot < req.EpochStart {
		if ctx.Err() != nil {
			return nil, ctx.Err()
		}
		beaconState, err = state.ExecuteStateTransition(
			ctx, beaconState, nil /* block */, headRoot, state.DefaultConfig(),
		)
		if err != nil {
			return nil, fmt.Errorf("could not execute head transition: %v", err)
		}
	}
>>>>>>> 3871be00

	var assignments []*pb.CommitteeAssignmentResponse_CommitteeAssignment
	activeKeys := vs.filterActivePublicKeys(beaconState, req.PublicKeys)
	for _, pk := range activeKeys {
		if ctx.Err() != nil {
			return nil, ctx.Err()
		}

		a, err := vs.assignment(pk, beaconState, req.EpochStart)
		if err != nil {
			return nil, err
		}
		assignments = append(assignments, a)
	}
	assignments = vs.addNonActivePublicKeysAssignmentStatus(beaconState, req.PublicKeys, assignments)
	return &pb.CommitteeAssignmentResponse{
		Assignment: assignments,
	}, nil
}

func (vs *ValidatorServer) assignment(
	pubkey []byte,
	beaconState *pbp2p.BeaconState,
	epochStart uint64,
) (*pb.CommitteeAssignmentResponse_CommitteeAssignment, error) {

	if len(pubkey) != params.BeaconConfig().BLSPubkeyLength {
		return nil, fmt.Errorf(
			"expected public key to have length %d, received %d",
			params.BeaconConfig().BLSPubkeyLength,
			len(pubkey),
		)
	}

	idx, err := vs.beaconDB.ValidatorIndex(pubkey)
	if err != nil {
		return nil, fmt.Errorf("could not get active validator index: %v", err)
	}

	committee, shard, slot, isProposer, err :=
<<<<<<< HEAD
		helpers.CommitteeAssignment(beaconState, epochStart, uint64(idx))
=======
		helpers.CommitteeAssignment(beaconState, epochStart, uint64(idx), false)
>>>>>>> 3871be00
	if err != nil {
		return nil, err
	}
	status := vs.lookupValidatorStatusFlag(idx, beaconState)
	return &pb.CommitteeAssignmentResponse_CommitteeAssignment{
		Committee:  committee,
		Shard:      shard,
		Slot:       slot,
		IsProposer: isProposer,
		PublicKey:  pubkey,
		Status:     status,
	}, nil
}

// ValidatorStatus returns the validator status of the current epoch.
// The status response can be one of the following:
//	PENDING_ACTIVE - validator is waiting to get activated.
//	ACTIVE - validator is active.
//	INITIATED_EXIT - validator has initiated an an exit request.
//	WITHDRAWABLE - validator's deposit can be withdrawn after lock up period.
//	EXITED - validator has exited, means the deposit has been withdrawn.
//	EXITED_SLASHED - validator was forcefully exited due to slashing.
func (vs *ValidatorServer) ValidatorStatus(
	ctx context.Context,
	req *pb.ValidatorIndexRequest) (*pb.ValidatorStatusResponse, error) {
	beaconState, err := vs.beaconDB.HeadState(ctx)
	if err != nil {
		return nil, fmt.Errorf("could not fetch beacon state: %v", err)
	}
<<<<<<< HEAD
	chainStarted, err := vs.powChainService.HasChainStartLogOccurred()
=======
	chainStarted, _, err := vs.powChainService.HasChainStartLogOccurred()
	if err != nil {
		return nil, err
	}

	chainStartKeys, err := vs.chainStartPubkeys()
>>>>>>> 3871be00
	if err != nil {
		return nil, err
	}
	validatorIndexMap := stateutils.ValidatorIndexMap(beaconState)
	return vs.validatorStatus(ctx, req.PublicKey, chainStarted, chainStartKeys, validatorIndexMap, beaconState), nil
}

<<<<<<< HEAD
	chainStartKeys := vs.chainStartPubkeys()
	validatorIndexMap := stateutils.ValidatorIndexMap(beaconState)
	return vs.validatorStatus(ctx, req.PublicKey, chainStarted, chainStartKeys, validatorIndexMap, beaconState), nil
}

// MultipleValidatorStatus returns the validator status response for the set of validators
// requested by their pubkeys.
func (vs *ValidatorServer) MultipleValidatorStatus(
	ctx context.Context,
	pubkeys [][]byte) (bool, []*pb.ValidatorActivationResponse_Status, error) {
	activeValidatorExists := false
	statusResponses := make([]*pb.ValidatorActivationResponse_Status, len(pubkeys))
	beaconState, err := vs.beaconDB.HeadState(ctx)
	if err != nil {
		return false, nil, err
	}
	chainStarted, err := vs.powChainService.HasChainStartLogOccurred()
	if err != nil {
		return false, nil, err
	}

	chainStartKeys := vs.chainStartPubkeys()
	validatorIndexMap := stateutils.ValidatorIndexMap(beaconState)
	for i, key := range pubkeys {
		if ctx.Err() != nil {
			return false, nil, ctx.Err()
		}
		status := vs.validatorStatus(ctx, key, chainStarted, chainStartKeys, validatorIndexMap, beaconState)
		resp := &pb.ValidatorActivationResponse_Status{
			Status:    status,
			PublicKey: key,
		}
		statusResponses[i] = resp
		if status.Status == pb.ValidatorStatus_ACTIVE {
			activeValidatorExists = true
		}
	}

	return activeValidatorExists, statusResponses, nil
=======
// MultipleValidatorStatus returns the validator status response for the set of validators
// requested by their pubkeys.
func (vs *ValidatorServer) MultipleValidatorStatus(
	ctx context.Context,
	pubkeys [][]byte) (bool, []*pb.ValidatorActivationResponse_Status, error) {
	activeValidatorExists := false
	statusResponses := make([]*pb.ValidatorActivationResponse_Status, len(pubkeys))
	beaconState, err := vs.beaconDB.HeadState(ctx)
	if err != nil {
		return false, nil, err
	}
	chainStarted, _, err := vs.powChainService.HasChainStartLogOccurred()
	if err != nil {
		return false, nil, err
	}

	chainStartKeys, err := vs.chainStartPubkeys()
	if err != nil {
		return false, nil, err
	}

	validatorIndexMap := stateutils.ValidatorIndexMap(beaconState)
	for i, key := range pubkeys {
		if ctx.Err() != nil {
			return false, nil, ctx.Err()
		}
		status := vs.validatorStatus(ctx, key, chainStarted, chainStartKeys, validatorIndexMap, beaconState)
		if status == nil {
			continue
		}
		resp := &pb.ValidatorActivationResponse_Status{
			Status:    status,
			PublicKey: key,
		}
		statusResponses[i] = resp
		if status.Status == pb.ValidatorStatus_ACTIVE {
			activeValidatorExists = true
		}
	}

	return activeValidatorExists, statusResponses, nil
}

// ExitedValidators queries validator statuses for a give list of validators
// and returns a filtered list of validator keys that are exited.
func (vs *ValidatorServer) ExitedValidators(
	ctx context.Context,
	req *pb.ExitedValidatorsRequest) (*pb.ExitedValidatorsResponse, error) {

	_, statuses, err := vs.MultipleValidatorStatus(ctx, req.PublicKeys)
	if err != nil {
		return nil, err
	}

	exitedKeys := make([][]byte, 0)
	for _, status := range statuses {
		s := status.Status.Status
		if s == pb.ValidatorStatus_EXITED ||
			s == pb.ValidatorStatus_EXITED_SLASHED ||
			s == pb.ValidatorStatus_INITIATED_EXIT {
			exitedKeys = append(exitedKeys, status.PublicKey)
		}
	}

	resp := &pb.ExitedValidatorsResponse{
		PublicKeys: exitedKeys,
	}

	return resp, nil
>>>>>>> 3871be00
}

func (vs *ValidatorServer) validatorStatus(
	ctx context.Context, pubKey []byte, chainStarted bool,
	chainStartKeys map[[96]byte]bool, idxMap map[[32]byte]int,
	beaconState *pbp2p.BeaconState) *pb.ValidatorStatusResponse {
	pk := bytesutil.ToBytes32(pubKey)
	valIdx, ok := idxMap[pk]
	_, eth1BlockNumBigInt := vs.beaconDB.DepositByPubkey(ctx, pubKey)
	if eth1BlockNumBigInt == nil {
		return &pb.ValidatorStatusResponse{
			Status:                 pb.ValidatorStatus_UNKNOWN_STATUS,
<<<<<<< HEAD
			ActivationEpoch:        params.BeaconConfig().FarFutureEpoch,
=======
			ActivationEpoch:        params.BeaconConfig().FarFutureEpoch - params.BeaconConfig().GenesisEpoch,
>>>>>>> 3871be00
			Eth1DepositBlockNumber: 0,
		}
	}

	if !ok {
		return &pb.ValidatorStatusResponse{
			Status:                 pb.ValidatorStatus_UNKNOWN_STATUS,
<<<<<<< HEAD
			ActivationEpoch:        params.BeaconConfig().FarFutureEpoch,
=======
			ActivationEpoch:        params.BeaconConfig().FarFutureEpoch - params.BeaconConfig().GenesisEpoch,
>>>>>>> 3871be00
			Eth1DepositBlockNumber: eth1BlockNumBigInt.Uint64(),
		}
	}

	if !chainStarted {
		return &pb.ValidatorStatusResponse{
			Status:                 pb.ValidatorStatus_UNKNOWN_STATUS,
<<<<<<< HEAD
			ActivationEpoch:        params.BeaconConfig().FarFutureEpoch,
=======
			ActivationEpoch:        params.BeaconConfig().FarFutureEpoch - params.BeaconConfig().GenesisEpoch,
>>>>>>> 3871be00
			Eth1DepositBlockNumber: eth1BlockNumBigInt.Uint64(),
		}
	}

	if exists := chainStartKeys[bytesutil.ToBytes96(pubKey)]; exists {
		return &pb.ValidatorStatusResponse{
			Status:                 pb.ValidatorStatus_ACTIVE,
			ActivationEpoch:        0,
			Eth1DepositBlockNumber: eth1BlockNumBigInt.Uint64(),
			DepositInclusionSlot:   0,
		}
	}

	depositBlockSlot, err := vs.depositBlockSlot(ctx, beaconState.Slot, eth1BlockNumBigInt, beaconState)
	if err != nil {
		return &pb.ValidatorStatusResponse{
			Status:                 pb.ValidatorStatus_UNKNOWN_STATUS,
<<<<<<< HEAD
			ActivationEpoch:        params.BeaconConfig().FarFutureEpoch,
=======
			ActivationEpoch:        params.BeaconConfig().FarFutureEpoch - params.BeaconConfig().GenesisEpoch,
>>>>>>> 3871be00
			Eth1DepositBlockNumber: eth1BlockNumBigInt.Uint64(),
		}
	}

	if depositBlockSlot == 0 {
		return &pb.ValidatorStatusResponse{
			Status:                 pb.ValidatorStatus_UNKNOWN_STATUS,
<<<<<<< HEAD
			ActivationEpoch:        params.BeaconConfig().FarFutureEpoch,
=======
			ActivationEpoch:        params.BeaconConfig().FarFutureEpoch - params.BeaconConfig().GenesisEpoch,
>>>>>>> 3871be00
			Eth1DepositBlockNumber: eth1BlockNumBigInt.Uint64(),
		}
	}

	currEpoch := helpers.CurrentEpoch(beaconState)
	var validatorInState *pbp2p.Validator
	var validatorIndex uint64
	for idx, val := range beaconState.ValidatorRegistry {
		if ctx.Err() != nil {
			return nil
		}

		if bytes.Equal(val.Pubkey, pubKey) {
			if helpers.IsActiveValidator(val, currEpoch) {
				return &pb.ValidatorStatusResponse{
					Status:                 pb.ValidatorStatus_ACTIVE,
<<<<<<< HEAD
					ActivationEpoch:        val.ActivationEpoch,
=======
					ActivationEpoch:        val.ActivationEpoch - params.BeaconConfig().GenesisEpoch,
>>>>>>> 3871be00
					Eth1DepositBlockNumber: eth1BlockNumBigInt.Uint64(),
					DepositInclusionSlot:   depositBlockSlot,
				}
			}
			validatorInState = val
			validatorIndex = uint64(idx)
			break
		}
	}

	var positionInQueue uint64
	// If the validator has deposited and has been added to the state:
	if validatorInState != nil {
		var lastActivatedValidatorIdx uint64
		for j := len(beaconState.ValidatorRegistry) - 1; j >= 0; j-- {
			if helpers.IsActiveValidator(beaconState.ValidatorRegistry[j], currEpoch) {
				lastActivatedValidatorIdx = uint64(j)
				break
			}
		}
		// Our position in the activation queue is the above index - our validator index.
		positionInQueue = validatorIndex - lastActivatedValidatorIdx
	}

	status := vs.lookupValidatorStatusFlag(uint64(valIdx), beaconState)
	return &pb.ValidatorStatusResponse{
		Status:                    status,
		Eth1DepositBlockNumber:    eth1BlockNumBigInt.Uint64(),
		PositionInActivationQueue: positionInQueue,
		DepositInclusionSlot:      depositBlockSlot,
<<<<<<< HEAD
		ActivationEpoch:           params.BeaconConfig().FarFutureEpoch,
=======
		ActivationEpoch:           params.BeaconConfig().FarFutureEpoch - params.BeaconConfig().GenesisEpoch,
>>>>>>> 3871be00
	}
}

func (vs *ValidatorServer) lookupValidatorStatusFlag(validatorIdx uint64, beaconState *pbp2p.BeaconState) pb.ValidatorStatus {
	var status pb.ValidatorStatus
	v := beaconState.ValidatorRegistry[validatorIdx]
	epoch := helpers.CurrentEpoch(beaconState)

	if v.ActivationEpoch > epoch {
		status = pb.ValidatorStatus_PENDING_ACTIVE
	} else if epoch >= v.ActivationEpoch && epoch < v.ExitEpoch {
		status = pb.ValidatorStatus_ACTIVE
	} else if v.StatusFlags == pbp2p.Validator_INITIATED_EXIT {
		status = pb.ValidatorStatus_INITIATED_EXIT
	} else if v.StatusFlags == pbp2p.Validator_WITHDRAWABLE {
		status = pb.ValidatorStatus_WITHDRAWABLE
	} else if epoch >= v.ExitEpoch && epoch >= v.SlashedEpoch {
		status = pb.ValidatorStatus_EXITED_SLASHED
	} else if epoch >= v.ExitEpoch {
		status = pb.ValidatorStatus_EXITED
	} else {
		status = pb.ValidatorStatus_UNKNOWN_STATUS
	}

	return status
}

// filterActivePublicKeys takes a list of validator public keys and returns
// the list of active public keys from the given state.
func (vs *ValidatorServer) filterActivePublicKeys(beaconState *pbp2p.BeaconState, pubkeys [][]byte) [][]byte {
	// Generate a map for O(1) lookup of existence of pub keys in request.
	pkMap := make(map[string]bool)
	for _, pk := range pubkeys {
		pkMap[hex.EncodeToString(pk)] = true
	}

	var activeKeys [][]byte
	currentEpoch := helpers.SlotToEpoch(beaconState.Slot)
	for _, v := range beaconState.ValidatorRegistry {
		if pkMap[hex.EncodeToString(v.Pubkey)] && helpers.IsActiveValidator(v, currentEpoch) {
			activeKeys = append(activeKeys, v.Pubkey)
		}
	}

	return activeKeys
}

func (vs *ValidatorServer) addNonActivePublicKeysAssignmentStatus(
	beaconState *pbp2p.BeaconState,
	pubkeys [][]byte,
	assignments []*pb.CommitteeAssignmentResponse_CommitteeAssignment,
) []*pb.CommitteeAssignmentResponse_CommitteeAssignment {
	// Generate a map for O(1) lookup of existence of pub keys in request.
	validatorMap := stateutils.ValidatorIndexMap(beaconState)
	currentEpoch := helpers.CurrentEpoch(beaconState)
	for _, pk := range pubkeys {
		hexPk := bytesutil.ToBytes32(pk)
		if valIdx, ok := validatorMap[hexPk]; !ok || !helpers.IsActiveValidator(beaconState.ValidatorRegistry[validatorMap[hexPk]], currentEpoch) {
			status := vs.lookupValidatorStatusFlag(uint64(valIdx), beaconState) //nolint:gosec
			if !ok {
				status = pb.ValidatorStatus_UNKNOWN_STATUS
			}
			a := &pb.CommitteeAssignmentResponse_CommitteeAssignment{
				PublicKey: pk,
				Status:    status,
			}
			assignments = append(assignments, a)
		}
	}
	return assignments
}

func (vs *ValidatorServer) depositBlockSlot(ctx context.Context, currentSlot uint64,
	eth1BlockNumBigInt *big.Int, beaconState *pbp2p.BeaconState) (uint64, error) {
	blockTimeStamp, err := vs.powChainService.BlockTimeByHeight(ctx, eth1BlockNumBigInt)
	if err != nil {
		return 0, err
	}
	followTime := time.Duration(params.BeaconConfig().Eth1FollowDistance*params.BeaconConfig().GoerliBlockTime) * time.Second
	eth1UnixTime := time.Unix(int64(blockTimeStamp), 0).Add(followTime)

	votingPeriodSlots := helpers.StartSlot(params.BeaconConfig().EpochsPerEth1VotingPeriod)
	votingPeriodSeconds := time.Duration(votingPeriodSlots*params.BeaconConfig().SecondsPerSlot) * time.Second
	timeToInclusion := eth1UnixTime.Add(votingPeriodSeconds)

	eth2Genesis := time.Unix(int64(beaconState.GenesisTime), 0)
	eth2TimeDifference := timeToInclusion.Sub(eth2Genesis).Seconds()
	depositBlockSlot := uint64(eth2TimeDifference) / params.BeaconConfig().SecondsPerSlot

<<<<<<< HEAD
	if depositBlockSlot > currentSlot {
=======
	if depositBlockSlot > currentSlot-params.BeaconConfig().GenesisSlot {
>>>>>>> 3871be00
		return 0, nil
	}

	return depositBlockSlot, nil
}

<<<<<<< HEAD
func (vs *ValidatorServer) chainStartPubkeys() map[[96]byte]bool {
	pubkeys := make(map[[96]byte]bool)
	deposits := vs.powChainService.ChainStartDeposits()
	for _, dep := range deposits {
		pubkeys[bytesutil.ToBytes96(dep.Data.Pubkey)] = true
	}
	return pubkeys
=======
func (vs *ValidatorServer) chainStartPubkeys() (map[[96]byte]bool, error) {
	pubkeys := make(map[[96]byte]bool)
	deposits := vs.powChainService.ChainStartDeposits()
	for _, dep := range deposits {
		depInput, err := helpers.DecodeDepositInput(dep)
		if err != nil {
			return nil, err
		}
		pubkeys[bytesutil.ToBytes96(depInput.Pubkey)] = true
	}
	return pubkeys, nil
>>>>>>> 3871be00
}<|MERGE_RESOLUTION|>--- conflicted
+++ resolved
@@ -10,19 +10,11 @@
 	"time"
 
 	"github.com/prysmaticlabs/prysm/beacon-chain/core/helpers"
-<<<<<<< HEAD
-=======
-	"github.com/prysmaticlabs/prysm/beacon-chain/core/state"
->>>>>>> 3871be00
 	"github.com/prysmaticlabs/prysm/beacon-chain/core/state/stateutils"
 	"github.com/prysmaticlabs/prysm/beacon-chain/db"
 	pbp2p "github.com/prysmaticlabs/prysm/proto/beacon/p2p/v1"
 	pb "github.com/prysmaticlabs/prysm/proto/beacon/rpc/v1"
 	"github.com/prysmaticlabs/prysm/shared/bytesutil"
-<<<<<<< HEAD
-=======
-	"github.com/prysmaticlabs/prysm/shared/hashutil"
->>>>>>> 3871be00
 	"github.com/prysmaticlabs/prysm/shared/params"
 )
 
@@ -51,17 +43,10 @@
 	}
 	if activeValidatorExists {
 		return stream.Send(res)
-<<<<<<< HEAD
 	}
 	if err := stream.Send(res); err != nil {
 		return err
 	}
-=======
-	}
-	if err := stream.Send(res); err != nil {
-		return err
-	}
->>>>>>> 3871be00
 
 	for {
 		select {
@@ -72,17 +57,10 @@
 			}
 			res := &pb.ValidatorActivationResponse{
 				Statuses: validatorStatuses,
-<<<<<<< HEAD
 			}
 			if activeValidatorExists {
 				return stream.Send(res)
 			}
-=======
-			}
-			if activeValidatorExists {
-				return stream.Send(res)
-			}
->>>>>>> 3871be00
 			if err := stream.Send(res); err != nil {
 				return err
 			}
@@ -122,14 +100,9 @@
 	if err != nil {
 		return nil, fmt.Errorf("could not retrieve beacon state: %v", err)
 	}
-<<<<<<< HEAD
 
 	activeIndices := helpers.ActiveValidatorIndices(head, helpers.SlotToEpoch(req.Slot))
 	validatorBalances, err := vs.beaconDB.Balances(ctx)
-=======
-	activeIndices := helpers.ActiveValidatorIndices(validatorRegistry, helpers.SlotToEpoch(req.Slot))
-	validatorBalances, err := vs.beaconDB.ValidatorBalances(ctx)
->>>>>>> 3871be00
 	if err != nil {
 		return nil, fmt.Errorf("could not retrieve validator balances %v", err)
 	}
@@ -160,29 +133,6 @@
 	if err != nil {
 		return nil, fmt.Errorf("could not fetch beacon state: %v", err)
 	}
-<<<<<<< HEAD
-=======
-	chainHead, err := vs.beaconDB.ChainHead()
-	if err != nil {
-		return nil, fmt.Errorf("could not get chain head: %v", err)
-	}
-	headRoot, err := hashutil.HashBeaconBlock(chainHead)
-	if err != nil {
-		return nil, fmt.Errorf("could not hash block: %v", err)
-	}
-
-	for beaconState.Slot < req.EpochStart {
-		if ctx.Err() != nil {
-			return nil, ctx.Err()
-		}
-		beaconState, err = state.ExecuteStateTransition(
-			ctx, beaconState, nil /* block */, headRoot, state.DefaultConfig(),
-		)
-		if err != nil {
-			return nil, fmt.Errorf("could not execute head transition: %v", err)
-		}
-	}
->>>>>>> 3871be00
 
 	var assignments []*pb.CommitteeAssignmentResponse_CommitteeAssignment
 	activeKeys := vs.filterActivePublicKeys(beaconState, req.PublicKeys)
@@ -223,11 +173,7 @@
 	}
 
 	committee, shard, slot, isProposer, err :=
-<<<<<<< HEAD
 		helpers.CommitteeAssignment(beaconState, epochStart, uint64(idx))
-=======
-		helpers.CommitteeAssignment(beaconState, epochStart, uint64(idx), false)
->>>>>>> 3871be00
 	if err != nil {
 		return nil, err
 	}
@@ -257,16 +203,7 @@
 	if err != nil {
 		return nil, fmt.Errorf("could not fetch beacon state: %v", err)
 	}
-<<<<<<< HEAD
 	chainStarted, err := vs.powChainService.HasChainStartLogOccurred()
-=======
-	chainStarted, _, err := vs.powChainService.HasChainStartLogOccurred()
-	if err != nil {
-		return nil, err
-	}
-
-	chainStartKeys, err := vs.chainStartPubkeys()
->>>>>>> 3871be00
 	if err != nil {
 		return nil, err
 	}
@@ -274,7 +211,6 @@
 	return vs.validatorStatus(ctx, req.PublicKey, chainStarted, chainStartKeys, validatorIndexMap, beaconState), nil
 }
 
-<<<<<<< HEAD
 	chainStartKeys := vs.chainStartPubkeys()
 	validatorIndexMap := stateutils.ValidatorIndexMap(beaconState)
 	return vs.validatorStatus(ctx, req.PublicKey, chainStarted, chainStartKeys, validatorIndexMap, beaconState), nil
@@ -291,41 +227,6 @@
 	if err != nil {
 		return false, nil, err
 	}
-	chainStarted, err := vs.powChainService.HasChainStartLogOccurred()
-	if err != nil {
-		return false, nil, err
-	}
-
-	chainStartKeys := vs.chainStartPubkeys()
-	validatorIndexMap := stateutils.ValidatorIndexMap(beaconState)
-	for i, key := range pubkeys {
-		if ctx.Err() != nil {
-			return false, nil, ctx.Err()
-		}
-		status := vs.validatorStatus(ctx, key, chainStarted, chainStartKeys, validatorIndexMap, beaconState)
-		resp := &pb.ValidatorActivationResponse_Status{
-			Status:    status,
-			PublicKey: key,
-		}
-		statusResponses[i] = resp
-		if status.Status == pb.ValidatorStatus_ACTIVE {
-			activeValidatorExists = true
-		}
-	}
-
-	return activeValidatorExists, statusResponses, nil
-=======
-// MultipleValidatorStatus returns the validator status response for the set of validators
-// requested by their pubkeys.
-func (vs *ValidatorServer) MultipleValidatorStatus(
-	ctx context.Context,
-	pubkeys [][]byte) (bool, []*pb.ValidatorActivationResponse_Status, error) {
-	activeValidatorExists := false
-	statusResponses := make([]*pb.ValidatorActivationResponse_Status, len(pubkeys))
-	beaconState, err := vs.beaconDB.HeadState(ctx)
-	if err != nil {
-		return false, nil, err
-	}
 	chainStarted, _, err := vs.powChainService.HasChainStartLogOccurred()
 	if err != nil {
 		return false, nil, err
@@ -384,7 +285,6 @@
 	}
 
 	return resp, nil
->>>>>>> 3871be00
 }
 
 func (vs *ValidatorServer) validatorStatus(
@@ -397,11 +297,7 @@
 	if eth1BlockNumBigInt == nil {
 		return &pb.ValidatorStatusResponse{
 			Status:                 pb.ValidatorStatus_UNKNOWN_STATUS,
-<<<<<<< HEAD
 			ActivationEpoch:        params.BeaconConfig().FarFutureEpoch,
-=======
-			ActivationEpoch:        params.BeaconConfig().FarFutureEpoch - params.BeaconConfig().GenesisEpoch,
->>>>>>> 3871be00
 			Eth1DepositBlockNumber: 0,
 		}
 	}
@@ -409,11 +305,7 @@
 	if !ok {
 		return &pb.ValidatorStatusResponse{
 			Status:                 pb.ValidatorStatus_UNKNOWN_STATUS,
-<<<<<<< HEAD
 			ActivationEpoch:        params.BeaconConfig().FarFutureEpoch,
-=======
-			ActivationEpoch:        params.BeaconConfig().FarFutureEpoch - params.BeaconConfig().GenesisEpoch,
->>>>>>> 3871be00
 			Eth1DepositBlockNumber: eth1BlockNumBigInt.Uint64(),
 		}
 	}
@@ -421,11 +313,7 @@
 	if !chainStarted {
 		return &pb.ValidatorStatusResponse{
 			Status:                 pb.ValidatorStatus_UNKNOWN_STATUS,
-<<<<<<< HEAD
 			ActivationEpoch:        params.BeaconConfig().FarFutureEpoch,
-=======
-			ActivationEpoch:        params.BeaconConfig().FarFutureEpoch - params.BeaconConfig().GenesisEpoch,
->>>>>>> 3871be00
 			Eth1DepositBlockNumber: eth1BlockNumBigInt.Uint64(),
 		}
 	}
@@ -443,11 +331,7 @@
 	if err != nil {
 		return &pb.ValidatorStatusResponse{
 			Status:                 pb.ValidatorStatus_UNKNOWN_STATUS,
-<<<<<<< HEAD
 			ActivationEpoch:        params.BeaconConfig().FarFutureEpoch,
-=======
-			ActivationEpoch:        params.BeaconConfig().FarFutureEpoch - params.BeaconConfig().GenesisEpoch,
->>>>>>> 3871be00
 			Eth1DepositBlockNumber: eth1BlockNumBigInt.Uint64(),
 		}
 	}
@@ -455,11 +339,7 @@
 	if depositBlockSlot == 0 {
 		return &pb.ValidatorStatusResponse{
 			Status:                 pb.ValidatorStatus_UNKNOWN_STATUS,
-<<<<<<< HEAD
 			ActivationEpoch:        params.BeaconConfig().FarFutureEpoch,
-=======
-			ActivationEpoch:        params.BeaconConfig().FarFutureEpoch - params.BeaconConfig().GenesisEpoch,
->>>>>>> 3871be00
 			Eth1DepositBlockNumber: eth1BlockNumBigInt.Uint64(),
 		}
 	}
@@ -476,11 +356,7 @@
 			if helpers.IsActiveValidator(val, currEpoch) {
 				return &pb.ValidatorStatusResponse{
 					Status:                 pb.ValidatorStatus_ACTIVE,
-<<<<<<< HEAD
 					ActivationEpoch:        val.ActivationEpoch,
-=======
-					ActivationEpoch:        val.ActivationEpoch - params.BeaconConfig().GenesisEpoch,
->>>>>>> 3871be00
 					Eth1DepositBlockNumber: eth1BlockNumBigInt.Uint64(),
 					DepositInclusionSlot:   depositBlockSlot,
 				}
@@ -511,11 +387,7 @@
 		Eth1DepositBlockNumber:    eth1BlockNumBigInt.Uint64(),
 		PositionInActivationQueue: positionInQueue,
 		DepositInclusionSlot:      depositBlockSlot,
-<<<<<<< HEAD
 		ActivationEpoch:           params.BeaconConfig().FarFutureEpoch,
-=======
-		ActivationEpoch:           params.BeaconConfig().FarFutureEpoch - params.BeaconConfig().GenesisEpoch,
->>>>>>> 3871be00
 	}
 }
 
@@ -605,18 +477,13 @@
 	eth2TimeDifference := timeToInclusion.Sub(eth2Genesis).Seconds()
 	depositBlockSlot := uint64(eth2TimeDifference) / params.BeaconConfig().SecondsPerSlot
 
-<<<<<<< HEAD
 	if depositBlockSlot > currentSlot {
-=======
-	if depositBlockSlot > currentSlot-params.BeaconConfig().GenesisSlot {
->>>>>>> 3871be00
 		return 0, nil
 	}
 
 	return depositBlockSlot, nil
 }
 
-<<<<<<< HEAD
 func (vs *ValidatorServer) chainStartPubkeys() map[[96]byte]bool {
 	pubkeys := make(map[[96]byte]bool)
 	deposits := vs.powChainService.ChainStartDeposits()
@@ -624,17 +491,4 @@
 		pubkeys[bytesutil.ToBytes96(dep.Data.Pubkey)] = true
 	}
 	return pubkeys
-=======
-func (vs *ValidatorServer) chainStartPubkeys() (map[[96]byte]bool, error) {
-	pubkeys := make(map[[96]byte]bool)
-	deposits := vs.powChainService.ChainStartDeposits()
-	for _, dep := range deposits {
-		depInput, err := helpers.DecodeDepositInput(dep)
-		if err != nil {
-			return nil, err
-		}
-		pubkeys[bytesutil.ToBytes96(depInput.Pubkey)] = true
-	}
-	return pubkeys, nil
->>>>>>> 3871be00
 }