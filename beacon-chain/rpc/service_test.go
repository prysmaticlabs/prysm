--- conflicted
+++ resolved
@@ -124,11 +124,7 @@
 	if err := db.SaveBlock(genesis); err != nil {
 		t.Fatalf("Could not save genesis block: %v", err)
 	}
-<<<<<<< HEAD
 	depositData, err := b.EncodeDepositData(
-=======
-	depositData, err := b.EncodeBlockDepositData(
->>>>>>> 4ebbb03f
 		&pbp2p.DepositInput{Pubkey: []byte{'A'}},
 		params.BeaconConfig().MaxDepositInGwei,
 		time.Now().Unix(),
@@ -192,11 +188,7 @@
 
 	deposits := make([]*pbp2p.Deposit, params.BeaconConfig().DepositsForChainStart)
 	for i := 0; i < len(deposits); i++ {
-<<<<<<< HEAD
-		depositData, err := b.EncodeDepositData(
-=======
 		depositData, err := b.EncodeBlockDepositData(
->>>>>>> 4ebbb03f
 			&pbp2p.DepositInput{
 				Pubkey: []byte(strconv.Itoa(i)),
 				RandaoCommitmentHash32: []byte{41, 13, 236, 217, 84, 139, 98, 168, 214, 3, 69,
@@ -349,12 +341,8 @@
 	if err := db.SaveBlock(genesis); err != nil {
 		t.Fatalf("Could not save genesis block: %v", err)
 	}
-<<<<<<< HEAD
-
-	depositData, err := b.EncodeDepositData(
-=======
+
 	depositData, err := b.EncodeBlockDepositData(
->>>>>>> 4ebbb03f
 		&pbp2p.DepositInput{
 			Pubkey: []byte{'A'},
 		},
@@ -399,12 +387,8 @@
 	if err := db.SaveBlock(genesis); err != nil {
 		t.Fatalf("Could not save genesis block: %v", err)
 	}
-<<<<<<< HEAD
 
 	depositData, err := b.EncodeDepositData(
-=======
-	depositData, err := b.EncodeBlockDepositData(
->>>>>>> 4ebbb03f
 		&pbp2p.DepositInput{
 			Pubkey: []byte{'A'},
 		},
@@ -448,12 +432,8 @@
 	if err := db.SaveBlock(genesis); err != nil {
 		t.Fatalf("Could not save genesis block: %v", err)
 	}
-<<<<<<< HEAD
 
 	depositData, err := b.EncodeDepositData(
-=======
-	depositData, err := b.EncodeBlockDepositData(
->>>>>>> 4ebbb03f
 		&pbp2p.DepositInput{
 			Pubkey: []byte{'A'},
 		},
@@ -498,12 +478,8 @@
 	if err := db.SaveBlock(genesis); err != nil {
 		t.Fatalf("Could not save genesis block: %v", err)
 	}
-<<<<<<< HEAD
 
 	depositData, err := b.EncodeDepositData(
-=======
-	depositData, err := b.EncodeBlockDepositData(
->>>>>>> 4ebbb03f
 		&pbp2p.DepositInput{
 			Pubkey: []byte{'A'},
 		},
