package rpc

import (
	"context"
	"errors"
	"fmt"
	"io/ioutil"
	"testing"

	"github.com/ethereum/go-ethereum/common"
	"github.com/ethereum/go-ethereum/event"
	"github.com/golang/mock/gomock"
	"github.com/golang/protobuf/ptypes"
	"github.com/golang/protobuf/ptypes/empty"
	"github.com/prysmaticlabs/prysm/beacon-chain/internal"
	"github.com/prysmaticlabs/prysm/beacon-chain/types"
	pbp2p "github.com/prysmaticlabs/prysm/proto/beacon/p2p/v1"
	pb "github.com/prysmaticlabs/prysm/proto/beacon/rpc/v1"
	"github.com/prysmaticlabs/prysm/shared/testutil"
	"github.com/sirupsen/logrus"
	logTest "github.com/sirupsen/logrus/hooks/test"
)

func init() {
	logrus.SetLevel(logrus.DebugLevel)
	logrus.SetOutput(ioutil.Discard)
}

type mockPOWChainService struct{}

func (m *mockPOWChainService) LatestBlockHash() common.Hash {
	return common.BytesToHash([]byte{})
}

type mockAttestationService struct{}

func (m *mockAttestationService) IncomingAttestationFeed() *event.Feed {
	return new(event.Feed)
}

func (f *faultyChainService) GenesisBlock() (*types.Block, error) {
	return nil, errors.New("failed")
}

type mockChainService struct {
	blockFeed       *event.Feed
	stateFeed       *event.Feed
	attestationFeed *event.Feed
}

func (m *mockChainService) IncomingBlockFeed() *event.Feed {
	return new(event.Feed)
}

func (m *mockChainService) CanonicalBlockFeed() *event.Feed {
	return m.blockFeed
}

func (m *mockChainService) CanonicalCrystallizedStateFeed() *event.Feed {
	return m.stateFeed
}

<<<<<<< HEAD
=======
func (m *mockChainService) CanonicalHead() (*types.Block, error) {
	data := &pbp2p.BeaconBlock{SlotNumber: 5}
	return types.NewBlock(data), nil
}

func (m *mockChainService) CanonicalCrystallizedState() *types.CrystallizedState {
	data := &pbp2p.CrystallizedState{}
	return types.NewCrystallizedState(data)
}

func (m *mockChainService) GenesisBlock() (*types.Block, error) {
	return types.NewGenesisBlock([32]byte{}, [32]byte{}), nil
}

>>>>>>> 593e3dcd
func newMockChainService() *mockChainService {
	return &mockChainService{
		blockFeed:       new(event.Feed),
		stateFeed:       new(event.Feed),
		attestationFeed: new(event.Feed),
	}
}

type mockDB struct {
	block  *types.Block
	cState *types.CrystallizedState
}

func (m *mockDB) GetCanonicalBlock() (*types.Block, error) {
	return m.block, nil
}

func (m *mockDB) GetCrystallizedState() *types.CrystallizedState {
	return m.cState
}

func TestLifecycle(t *testing.T) {
	hook := logTest.NewGlobal()
	rpcService := NewRPCService(context.Background(), &Config{
		Port:     "7348",
		CertFlag: "alice.crt",
		KeyFlag:  "alice.key",
	})

	rpcService.Start()

	testutil.AssertLogsContain(t, hook, "Starting service")
	testutil.AssertLogsContain(t, hook, fmt.Sprintf("RPC server listening on port :%s", rpcService.port))

	rpcService.Stop()
	testutil.AssertLogsContain(t, hook, "Stopping service")
}

func TestBadEndpoint(t *testing.T) {
	hook := logTest.NewGlobal()
	rpcService := NewRPCService(context.Background(), &Config{
		Port: "ralph merkle!!!",
	})

	rpcService.Start()

	testutil.AssertLogsContain(t, hook, "Starting service")
	testutil.AssertLogsContain(t, hook, fmt.Sprintf("Could not listen to port :%s", rpcService.port))

	rpcService.Stop()
	testutil.AssertLogsContain(t, hook, "Stopping service")
}

func TestInsecureEndpoint(t *testing.T) {
	hook := logTest.NewGlobal()
	rpcService := NewRPCService(context.Background(), &Config{
		Port: "7777",
	})

	rpcService.Start()

	testutil.AssertLogsContain(t, hook, "Starting service")
	testutil.AssertLogsContain(t, hook, fmt.Sprintf("RPC server listening on port :%s", rpcService.port))
	testutil.AssertLogsContain(t, hook, "You are using an insecure gRPC connection")

	rpcService.Stop()
	testutil.AssertLogsContain(t, hook, "Stopping service")
}

func TestCurrentAssignmentsAndGenesisTime(t *testing.T) {
	mockChain := &mockChainService{}
	mockDB := &mockDB{}
	var err error
	mockDB.cState, err = types.NewGenesisCrystallizedState("")
	if err != nil {
		t.Fatalf("Could not instantiate initial crystallized state: %v", err)
	}
	rpcService := NewRPCService(context.Background(), &Config{
		Port:            "6372",
		BeaconDB:        mockDB,
		ChainService:    mockChain,
		POWChainService: &mockPOWChainService{},
	})

	key := &pb.PublicKey{PublicKey: []byte{}}
	publicKeys := []*pb.PublicKey{key}
	req := &pb.ValidatorAssignmentRequest{
		PublicKeys: publicKeys,
	}

	res, err := rpcService.CurrentAssignmentsAndGenesisTime(context.Background(), req)
	if err != nil {
		t.Errorf("Could not call CurrentAssignments correctly: %v", err)
	}
	genesis := types.NewGenesisBlock([32]byte{}, [32]byte{})
	if res.GenesisTimestamp.String() != genesis.Proto().GetTimestamp().String() {
		t.Errorf("Received different genesis timestamp, wanted: %v, received: %v", genesis.Proto().GetTimestamp(), res.GenesisTimestamp)
	}
}

func TestProposeBlock(t *testing.T) {
	mockChain := &mockChainService{}
	db := &mockDB{}
	db.cState, _ = types.NewGenesisCrystallizedState("")
	rpcService := NewRPCService(context.Background(), &Config{
		Port:            "6372",
		ChainService:    mockChain,
		BeaconDB:        db,
		POWChainService: &mockPOWChainService{},
	})
	req := &pb.ProposeRequest{
		SlotNumber: 5,
		ParentHash: []byte("parent-hash"),
		Timestamp:  ptypes.TimestampNow(),
	}
	if _, err := rpcService.ProposeBlock(context.Background(), req); err != nil {
		t.Errorf("Could not propose block correctly: %v", err)
	}
}

func TestAttestHead(t *testing.T) {
	mockChain := &mockChainService{}
	mockAttestationService := &mockAttestationService{}
	rpcService := NewRPCService(context.Background(), &Config{
		Port:               "6372",
		ChainService:       mockChain,
		AttestationService: mockAttestationService,
	})
	req := &pb.AttestRequest{
		Attestation: &pbp2p.AggregatedAttestation{
			Slot:           999,
			ShardId:        1,
			ShardBlockHash: []byte{'a'},
		},
	}
	if _, err := rpcService.AttestHead(context.Background(), req); err != nil {
		t.Errorf("Could not attest head correctly: %v", err)
	}
}

func TestLatestAttestationContextClosed(t *testing.T) {
	hook := logTest.NewGlobal()
	mockAttestationService := &mockAttestationService{}
	rpcService := NewRPCService(context.Background(), &Config{
		Port:               "8777",
		SubscriptionBuf:    0,
		AttestationService: mockAttestationService,
	})
	exitRoutine := make(chan bool)
	ctrl := gomock.NewController(t)
	defer ctrl.Finish()
	mockStream := internal.NewMockBeaconService_LatestAttestationServer(ctrl)
	go func(tt *testing.T) {
		if err := rpcService.LatestAttestation(&empty.Empty{}, mockStream); err != nil {
			tt.Errorf("Could not call RPC method: %v", err)
		}
		<-exitRoutine
	}(t)
	rpcService.cancel()
	exitRoutine <- true
	testutil.AssertLogsContain(t, hook, "RPC context closed, exiting goroutine")
}

func TestLatestAttestation(t *testing.T) {
	hook := logTest.NewGlobal()
	attestationService := &mockAttestationService{}
	rpcService := NewRPCService(context.Background(), &Config{
		Port:               "8777",
		SubscriptionBuf:    0,
		AttestationService: attestationService,
	})
	ctrl := gomock.NewController(t)
	defer ctrl.Finish()

	exitRoutine := make(chan bool)
	attestation := &types.Attestation{}

	mockStream := internal.NewMockBeaconService_LatestAttestationServer(ctrl)
	mockStream.EXPECT().Send(attestation.Proto()).Return(errors.New("something wrong"))
	// Tests a faulty stream.
	go func(tt *testing.T) {
		if err := rpcService.LatestAttestation(&empty.Empty{}, mockStream); err.Error() != "something wrong" {
			tt.Errorf("Faulty stream should throw correct error, wanted 'something wrong', got %v", err)
		}
		<-exitRoutine
	}(t)

	rpcService.incomingAttestation <- attestation

	mockStream = internal.NewMockBeaconService_LatestAttestationServer(ctrl)
	mockStream.EXPECT().Send(attestation.Proto()).Return(nil)

	// Tests a good stream.
	go func(tt *testing.T) {
		if err := rpcService.LatestAttestation(&empty.Empty{}, mockStream); err != nil {
			tt.Errorf("Could not call RPC method: %v", err)
		}
		<-exitRoutine
	}(t)
	rpcService.incomingAttestation <- attestation
	testutil.AssertLogsContain(t, hook, "Sending attestation to RPC clients")
	rpcService.cancel()
	exitRoutine <- true
}

func TestValidatorSlotAndResponsibility(t *testing.T) {
	mockChain := &mockChainService{}
	mockDB := &mockDB{}
	cState, err := types.NewGenesisCrystallizedState("")
	if err != nil {
		t.Fatalf("Failed to instantiate genesis state: %v", err)
	}
	mockDB.cState = cState

	rpcService := NewRPCService(context.Background(), &Config{
		Port:         "6372",
		ChainService: mockChain,
		BeaconDB:     mockDB,
	})
	req := &pb.PublicKey{
		PublicKey: []byte{},
	}
	if _, err := rpcService.ValidatorSlotAndResponsibility(context.Background(), req); err != nil {
		t.Errorf("Could not get validator slot: %v", err)
	}
}

func TestValidatorIndex(t *testing.T) {
	mockChain := &mockChainService{}
	mockDB := &mockDB{}
	cState, err := types.NewGenesisCrystallizedState("")
	if err != nil {
		t.Fatalf("Failed to instantiate genesis state: %v", err)
	}
	mockDB.cState = cState

	rpcService := NewRPCService(context.Background(), &Config{
		Port:         "6372",
		ChainService: mockChain,
		BeaconDB:     mockDB,
	})
	req := &pb.PublicKey{
		PublicKey: []byte{},
	}
	if _, err := rpcService.ValidatorIndex(context.Background(), req); err != nil {
		t.Errorf("Could not get validator index: %v", err)
	}
}

func TestValidatorShardID(t *testing.T) {
	mockChain := &mockChainService{}
	mockDB := &mockDB{}
	cState, err := types.NewGenesisCrystallizedState("")
	if err != nil {
		t.Fatalf("Failed to instantiate genesis state: %v", err)
	}
	mockDB.cState = cState

	rpcService := NewRPCService(context.Background(), &Config{
		Port:         "6372",
		ChainService: mockChain,
		BeaconDB:     mockDB,
	})
	req := &pb.PublicKey{
		PublicKey: []byte{},
	}
	if _, err := rpcService.ValidatorShardID(context.Background(), req); err != nil {
		t.Errorf("Could not get validator shard ID: %v", err)
	}
}

func TestValidatorAssignments(t *testing.T) {
	hook := logTest.NewGlobal()

	mockChain := newMockChainService()
	mockDB := &mockDB{}
	rpcService := NewRPCService(context.Background(), &Config{
		Port:         "6372",
		ChainService: mockChain,
		BeaconDB:     mockDB,
	})

	ctrl := gomock.NewController(t)
	defer ctrl.Finish()

	mockStream := internal.NewMockBeaconService_ValidatorAssignmentsServer(ctrl)
	mockStream.EXPECT().Send(gomock.Any()).Return(nil)

	key := &pb.PublicKey{PublicKey: []byte{}}
	publicKeys := []*pb.PublicKey{key}
	req := &pb.ValidatorAssignmentRequest{
		PublicKeys: publicKeys,
	}

	exitRoutine := make(chan bool)

	// Tests a validator assignment stream.
	go func(tt *testing.T) {
		if err := rpcService.ValidatorAssignments(req, mockStream); err != nil {
			tt.Errorf("Could not stream validators: %v", err)
		}
		<-exitRoutine
	}(t)

	genesisState, err := types.NewGenesisCrystallizedState("")
	if err != nil {
		t.Fatal(err)
	}

	rpcService.canonicalStateChan <- genesisState
	rpcService.cancel()
	exitRoutine <- true
	testutil.AssertLogsContain(t, hook, "Sending new cycle assignments to validator clients")
}<|MERGE_RESOLUTION|>--- conflicted
+++ resolved
@@ -38,10 +38,6 @@
 	return new(event.Feed)
 }
 
-func (f *faultyChainService) GenesisBlock() (*types.Block, error) {
-	return nil, errors.New("failed")
-}
-
 type mockChainService struct {
 	blockFeed       *event.Feed
 	stateFeed       *event.Feed
@@ -60,23 +56,6 @@
 	return m.stateFeed
 }
 
-<<<<<<< HEAD
-=======
-func (m *mockChainService) CanonicalHead() (*types.Block, error) {
-	data := &pbp2p.BeaconBlock{SlotNumber: 5}
-	return types.NewBlock(data), nil
-}
-
-func (m *mockChainService) CanonicalCrystallizedState() *types.CrystallizedState {
-	data := &pbp2p.CrystallizedState{}
-	return types.NewCrystallizedState(data)
-}
-
-func (m *mockChainService) GenesisBlock() (*types.Block, error) {
-	return types.NewGenesisBlock([32]byte{}, [32]byte{}), nil
-}
-
->>>>>>> 593e3dcd
 func newMockChainService() *mockChainService {
 	return &mockChainService{
 		blockFeed:       new(event.Feed),
@@ -87,6 +66,7 @@
 
 type mockDB struct {
 	block  *types.Block
+	genesis *types.Block
 	cState *types.CrystallizedState
 }
 
@@ -96,6 +76,10 @@
 
 func (m *mockDB) GetCrystallizedState() *types.CrystallizedState {
 	return m.cState
+}
+
+func (m *mockDB) GetCanonicalBlockForSlot(uint64) (*types.Block, error) {
+	return m.genesis, nil
 }
 
 func TestLifecycle(t *testing.T) {
@@ -149,6 +133,7 @@
 func TestCurrentAssignmentsAndGenesisTime(t *testing.T) {
 	mockChain := &mockChainService{}
 	mockDB := &mockDB{}
+	mockDB.genesis = types.NewGenesisBlock([32]byte{}, [32]byte{})
 	var err error
 	mockDB.cState, err = types.NewGenesisCrystallizedState("")
 	if err != nil {
