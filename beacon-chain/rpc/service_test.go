package rpc

import (
	"context"
	"errors"
	"io"
	"testing"
	"time"

	"github.com/gorilla/mux"
<<<<<<< HEAD
	mock "github.com/prysmaticlabs/prysm/v4/beacon-chain/blockchain/testing"
	mockExecution "github.com/prysmaticlabs/prysm/v4/beacon-chain/execution/testing"
	"github.com/prysmaticlabs/prysm/v4/beacon-chain/startup"
	mockSync "github.com/prysmaticlabs/prysm/v4/beacon-chain/sync/initial-sync/testing"
	"github.com/prysmaticlabs/prysm/v4/testing/assert"
	"github.com/prysmaticlabs/prysm/v4/testing/require"
=======
	mock "github.com/prysmaticlabs/prysm/v5/beacon-chain/blockchain/testing"
	mockExecution "github.com/prysmaticlabs/prysm/v5/beacon-chain/execution/testing"
	"github.com/prysmaticlabs/prysm/v5/beacon-chain/rpc/eth/beacon"
	"github.com/prysmaticlabs/prysm/v5/beacon-chain/rpc/eth/blob"
	rpcBuilder "github.com/prysmaticlabs/prysm/v5/beacon-chain/rpc/eth/builder"
	"github.com/prysmaticlabs/prysm/v5/beacon-chain/rpc/eth/debug"
	"github.com/prysmaticlabs/prysm/v5/beacon-chain/rpc/eth/events"
	lightclient "github.com/prysmaticlabs/prysm/v5/beacon-chain/rpc/eth/light-client"
	"github.com/prysmaticlabs/prysm/v5/beacon-chain/rpc/eth/node"
	"github.com/prysmaticlabs/prysm/v5/beacon-chain/rpc/eth/rewards"
	"github.com/prysmaticlabs/prysm/v5/beacon-chain/rpc/eth/validator"
	beaconprysm "github.com/prysmaticlabs/prysm/v5/beacon-chain/rpc/prysm/beacon"
	nodeprysm "github.com/prysmaticlabs/prysm/v5/beacon-chain/rpc/prysm/node"
	validatorprysm "github.com/prysmaticlabs/prysm/v5/beacon-chain/rpc/prysm/validator"
	"github.com/prysmaticlabs/prysm/v5/beacon-chain/startup"
	mockSync "github.com/prysmaticlabs/prysm/v5/beacon-chain/sync/initial-sync/testing"
	"github.com/prysmaticlabs/prysm/v5/testing/assert"
	"github.com/prysmaticlabs/prysm/v5/testing/require"
>>>>>>> 41d97a2a
	"github.com/sirupsen/logrus"
	logTest "github.com/sirupsen/logrus/hooks/test"
)

func init() {
	logrus.SetLevel(logrus.DebugLevel)
	logrus.SetOutput(io.Discard)
}

func combineMaps(maps ...map[string][]string) map[string][]string {
	combinedMap := make(map[string][]string)

	for _, m := range maps {
		for k, v := range m {
			combinedMap[k] = v
		}
	}

	return combinedMap
}

<<<<<<< HEAD
=======
func TestServer_InitializeRoutes(t *testing.T) {
	s := Service{
		cfg: &Config{
			Router: mux.NewRouter(),
		},
	}
	s.initializeRewardServerRoutes(&rewards.Server{})
	s.initializeBuilderServerRoutes(&rpcBuilder.Server{})
	s.initializeBlobServerRoutes(&blob.Server{})
	s.initializeValidatorServerRoutes(&validator.Server{})
	s.initializeNodeServerRoutes(&node.Server{})
	s.initializeBeaconServerRoutes(&beacon.Server{})
	s.initializeConfigRoutes()
	s.initializeEventsServerRoutes(&events.Server{})
	s.initializeLightClientServerRoutes(&lightclient.Server{})
	s.initializeDebugServerRoutes(&debug.Server{})

	//prysm internal
	s.initializePrysmBeaconServerRoutes(&beaconprysm.Server{})
	s.initializePrysmNodeServerRoutes(&nodeprysm.Server{})
	s.initializePrysmValidatorServerRoutes(&validatorprysm.Server{})

	beaconRoutes := map[string][]string{
		"/eth/v1/beacon/genesis":                                     {http.MethodGet},
		"/eth/v1/beacon/states/{state_id}/root":                      {http.MethodGet},
		"/eth/v1/beacon/states/{state_id}/fork":                      {http.MethodGet},
		"/eth/v1/beacon/states/{state_id}/finality_checkpoints":      {http.MethodGet},
		"/eth/v1/beacon/states/{state_id}/validators":                {http.MethodGet, http.MethodPost},
		"/eth/v1/beacon/states/{state_id}/validators/{validator_id}": {http.MethodGet},
		"/eth/v1/beacon/states/{state_id}/validator_balances":        {http.MethodGet, http.MethodPost},
		"/eth/v1/beacon/states/{state_id}/committees":                {http.MethodGet},
		"/eth/v1/beacon/states/{state_id}/sync_committees":           {http.MethodGet},
		"/eth/v1/beacon/states/{state_id}/randao":                    {http.MethodGet},
		"/eth/v1/beacon/headers":                                     {http.MethodGet},
		"/eth/v1/beacon/headers/{block_id}":                          {http.MethodGet},
		"/eth/v1/beacon/blinded_blocks":                              {http.MethodPost},
		"/eth/v2/beacon/blinded_blocks":                              {http.MethodPost},
		"/eth/v1/beacon/blocks":                                      {http.MethodPost},
		"/eth/v2/beacon/blocks":                                      {http.MethodPost},
		"/eth/v2/beacon/blocks/{block_id}":                           {http.MethodGet},
		"/eth/v1/beacon/blocks/{block_id}/root":                      {http.MethodGet},
		"/eth/v1/beacon/blocks/{block_id}/attestations":              {http.MethodGet},
		"/eth/v1/beacon/blob_sidecars/{block_id}":                    {http.MethodGet},
		"/eth/v1/beacon/rewards/sync_committee/{block_id}":           {http.MethodPost},
		"/eth/v1/beacon/deposit_snapshot":                            {http.MethodGet},
		"/eth/v1/beacon/rewards/blocks/{block_id}":                   {http.MethodGet},
		"/eth/v1/beacon/rewards/attestations/{epoch}":                {http.MethodPost},
		"/eth/v1/beacon/blinded_blocks/{block_id}":                   {http.MethodGet},
		"/eth/v1/beacon/light_client/bootstrap/{block_root}":         {http.MethodGet},
		"/eth/v1/beacon/light_client/updates":                        {http.MethodGet},
		"/eth/v1/beacon/light_client/finality_update":                {http.MethodGet},
		"/eth/v1/beacon/light_client/optimistic_update":              {http.MethodGet},
		"/eth/v1/beacon/pool/attestations":                           {http.MethodGet, http.MethodPost},
		"/eth/v1/beacon/pool/attester_slashings":                     {http.MethodGet, http.MethodPost},
		"/eth/v1/beacon/pool/proposer_slashings":                     {http.MethodGet, http.MethodPost},
		"/eth/v1/beacon/pool/sync_committees":                        {http.MethodPost},
		"/eth/v1/beacon/pool/voluntary_exits":                        {http.MethodGet, http.MethodPost},
		"/eth/v1/beacon/pool/bls_to_execution_changes":               {http.MethodGet, http.MethodPost},
	}

	builderRoutes := map[string][]string{
		"/eth/v1/builder/states/{state_id}/expected_withdrawals": {http.MethodGet},
	}

	configRoutes := map[string][]string{
		"/eth/v1/config/fork_schedule":    {http.MethodGet},
		"/eth/v1/config/spec":             {http.MethodGet},
		"/eth/v1/config/deposit_contract": {http.MethodGet},
	}

	debugRoutes := map[string][]string{
		"/eth/v2/debug/beacon/states/{state_id}": {http.MethodGet},
		"/eth/v2/debug/beacon/heads":             {http.MethodGet},
		"/eth/v1/debug/fork_choice":              {http.MethodGet},
	}

	eventsRoutes := map[string][]string{
		"/eth/v1/events": {http.MethodGet},
	}

	nodeRoutes := map[string][]string{
		"/eth/v1/node/identity":        {http.MethodGet},
		"/eth/v1/node/peers":           {http.MethodGet},
		"/eth/v1/node/peers/{peer_id}": {http.MethodGet},
		"/eth/v1/node/peer_count":      {http.MethodGet},
		"/eth/v1/node/version":         {http.MethodGet},
		"/eth/v1/node/syncing":         {http.MethodGet},
		"/eth/v1/node/health":          {http.MethodGet},
	}

	validatorRoutes := map[string][]string{
		"/eth/v1/validator/duties/attester/{epoch}":        {http.MethodPost},
		"/eth/v1/validator/duties/proposer/{epoch}":        {http.MethodGet},
		"/eth/v1/validator/duties/sync/{epoch}":            {http.MethodPost},
		"/eth/v2/validator/blocks/{slot}":                  {http.MethodGet}, //deprecated
		"/eth/v3/validator/blocks/{slot}":                  {http.MethodGet},
		"/eth/v1/validator/blinded_blocks/{slot}":          {http.MethodGet}, //deprecated
		"/eth/v1/validator/attestation_data":               {http.MethodGet},
		"/eth/v1/validator/aggregate_attestation":          {http.MethodGet},
		"/eth/v1/validator/aggregate_and_proofs":           {http.MethodPost},
		"/eth/v1/validator/beacon_committee_subscriptions": {http.MethodPost},
		"/eth/v1/validator/sync_committee_subscriptions":   {http.MethodPost},
		"/eth/v1/validator/beacon_committee_selections":    {http.MethodPost},
		"/eth/v1/validator/sync_committee_contribution":    {http.MethodGet},
		//"/eth/v1/validator/sync_committee_selections":  {http.MethodPost}, // not implemented
		"/eth/v1/validator/contribution_and_proofs": {http.MethodPost},
		"/eth/v1/validator/prepare_beacon_proposer": {http.MethodPost},
		"/eth/v1/validator/register_validator":      {http.MethodPost},
		"/eth/v1/validator/liveness/{epoch}":        {http.MethodPost},
	}

	prysmCustomRoutes := map[string][]string{
		"/prysm/v1/beacon/weak_subjectivity":                 {http.MethodGet},
		"/prysm/node/trusted_peers":                          {http.MethodGet, http.MethodPost},
		"/prysm/v1/node/trusted_peers":                       {http.MethodGet, http.MethodPost},
		"/prysm/node/trusted_peers/{peer_id}":                {http.MethodDelete},
		"/prysm/v1/node/trusted_peers/{peer_id}":             {http.MethodDelete},
		"/prysm/validator/performance":                       {http.MethodPost},
		"/prysm/v1/validator/performance":                    {http.MethodPost},
		"/eth/v1/beacon/states/{state_id}/validator_count":   {http.MethodGet},
		"/prysm/v1/beacon/states/{state_id}/validator_count": {http.MethodGet},
	}

	wantRouteList := combineMaps(beaconRoutes, builderRoutes, configRoutes, debugRoutes, eventsRoutes, nodeRoutes, validatorRoutes, prysmCustomRoutes)
	gotRouteList := make(map[string][]string)
	err := s.cfg.Router.Walk(func(route *mux.Route, router *mux.Router, ancestors []*mux.Route) error {
		tpl, err1 := route.GetPathTemplate()
		require.NoError(t, err1)
		met, err2 := route.GetMethods()
		require.NoError(t, err2)
		methods, ok := gotRouteList[tpl]
		if !ok {
			gotRouteList[tpl] = met
		} else {
			gotRouteList[tpl] = append(methods, met...)
		}
		return nil
	})
	require.NoError(t, err)
	require.DeepEqual(t, wantRouteList, gotRouteList)
}

>>>>>>> 41d97a2a
func TestLifecycle_OK(t *testing.T) {
	hook := logTest.NewGlobal()
	chainService := &mock.ChainService{
		Genesis: time.Now(),
	}
	rpcService := NewService(context.Background(), &Config{
		Port:                  "7348",
		SyncService:           &mockSync.Sync{IsSyncing: false},
		BlockReceiver:         chainService,
		AttestationReceiver:   chainService,
		HeadFetcher:           chainService,
		GenesisTimeFetcher:    chainService,
		ExecutionChainService: &mockExecution.Chain{},
		StateNotifier:         chainService.StateNotifier(),
		Router:                mux.NewRouter(),
		ClockWaiter:           startup.NewClockSynchronizer(),
	})

	rpcService.Start()

	require.LogsContain(t, hook, "listening on port")
	assert.NoError(t, rpcService.Stop())
}

func TestStatus_CredentialError(t *testing.T) {
	credentialErr := errors.New("credentialError")
	s := &Service{
		cfg: &Config{SyncService: &mockSync.Sync{IsSyncing: false},
			OptimisticModeFetcher: &mock.ChainService{Optimistic: false}},
		credentialError: credentialErr,
	}

	assert.ErrorContains(t, s.credentialError.Error(), s.Status())
}

func TestStatus_Optimistic(t *testing.T) {
	s := &Service{
		cfg: &Config{SyncService: &mockSync.Sync{IsSyncing: false},
			OptimisticModeFetcher: &mock.ChainService{Optimistic: true}},
	}

	assert.ErrorContains(t, "service is optimistic", s.Status())
}

func TestRPC_InsecureEndpoint(t *testing.T) {
	hook := logTest.NewGlobal()
	chainService := &mock.ChainService{Genesis: time.Now()}
	rpcService := NewService(context.Background(), &Config{
		Port:                  "7777",
		SyncService:           &mockSync.Sync{IsSyncing: false},
		BlockReceiver:         chainService,
		GenesisTimeFetcher:    chainService,
		AttestationReceiver:   chainService,
		HeadFetcher:           chainService,
		ExecutionChainService: &mockExecution.Chain{},
		StateNotifier:         chainService.StateNotifier(),
		Router:                mux.NewRouter(),
		ClockWaiter:           startup.NewClockSynchronizer(),
	})

	rpcService.Start()

	require.LogsContain(t, hook, "listening on port")
	require.LogsContain(t, hook, "You are using an insecure gRPC server")
	assert.NoError(t, rpcService.Stop())
}<|MERGE_RESOLUTION|>--- conflicted
+++ resolved
@@ -8,33 +8,12 @@
 	"time"
 
 	"github.com/gorilla/mux"
-<<<<<<< HEAD
-	mock "github.com/prysmaticlabs/prysm/v4/beacon-chain/blockchain/testing"
-	mockExecution "github.com/prysmaticlabs/prysm/v4/beacon-chain/execution/testing"
-	"github.com/prysmaticlabs/prysm/v4/beacon-chain/startup"
-	mockSync "github.com/prysmaticlabs/prysm/v4/beacon-chain/sync/initial-sync/testing"
-	"github.com/prysmaticlabs/prysm/v4/testing/assert"
-	"github.com/prysmaticlabs/prysm/v4/testing/require"
-=======
 	mock "github.com/prysmaticlabs/prysm/v5/beacon-chain/blockchain/testing"
 	mockExecution "github.com/prysmaticlabs/prysm/v5/beacon-chain/execution/testing"
-	"github.com/prysmaticlabs/prysm/v5/beacon-chain/rpc/eth/beacon"
-	"github.com/prysmaticlabs/prysm/v5/beacon-chain/rpc/eth/blob"
-	rpcBuilder "github.com/prysmaticlabs/prysm/v5/beacon-chain/rpc/eth/builder"
-	"github.com/prysmaticlabs/prysm/v5/beacon-chain/rpc/eth/debug"
-	"github.com/prysmaticlabs/prysm/v5/beacon-chain/rpc/eth/events"
-	lightclient "github.com/prysmaticlabs/prysm/v5/beacon-chain/rpc/eth/light-client"
-	"github.com/prysmaticlabs/prysm/v5/beacon-chain/rpc/eth/node"
-	"github.com/prysmaticlabs/prysm/v5/beacon-chain/rpc/eth/rewards"
-	"github.com/prysmaticlabs/prysm/v5/beacon-chain/rpc/eth/validator"
-	beaconprysm "github.com/prysmaticlabs/prysm/v5/beacon-chain/rpc/prysm/beacon"
-	nodeprysm "github.com/prysmaticlabs/prysm/v5/beacon-chain/rpc/prysm/node"
-	validatorprysm "github.com/prysmaticlabs/prysm/v5/beacon-chain/rpc/prysm/validator"
 	"github.com/prysmaticlabs/prysm/v5/beacon-chain/startup"
 	mockSync "github.com/prysmaticlabs/prysm/v5/beacon-chain/sync/initial-sync/testing"
 	"github.com/prysmaticlabs/prysm/v5/testing/assert"
 	"github.com/prysmaticlabs/prysm/v5/testing/require"
->>>>>>> 41d97a2a
 	"github.com/sirupsen/logrus"
 	logTest "github.com/sirupsen/logrus/hooks/test"
 )
@@ -56,151 +35,6 @@
 	return combinedMap
 }
 
-<<<<<<< HEAD
-=======
-func TestServer_InitializeRoutes(t *testing.T) {
-	s := Service{
-		cfg: &Config{
-			Router: mux.NewRouter(),
-		},
-	}
-	s.initializeRewardServerRoutes(&rewards.Server{})
-	s.initializeBuilderServerRoutes(&rpcBuilder.Server{})
-	s.initializeBlobServerRoutes(&blob.Server{})
-	s.initializeValidatorServerRoutes(&validator.Server{})
-	s.initializeNodeServerRoutes(&node.Server{})
-	s.initializeBeaconServerRoutes(&beacon.Server{})
-	s.initializeConfigRoutes()
-	s.initializeEventsServerRoutes(&events.Server{})
-	s.initializeLightClientServerRoutes(&lightclient.Server{})
-	s.initializeDebugServerRoutes(&debug.Server{})
-
-	//prysm internal
-	s.initializePrysmBeaconServerRoutes(&beaconprysm.Server{})
-	s.initializePrysmNodeServerRoutes(&nodeprysm.Server{})
-	s.initializePrysmValidatorServerRoutes(&validatorprysm.Server{})
-
-	beaconRoutes := map[string][]string{
-		"/eth/v1/beacon/genesis":                                     {http.MethodGet},
-		"/eth/v1/beacon/states/{state_id}/root":                      {http.MethodGet},
-		"/eth/v1/beacon/states/{state_id}/fork":                      {http.MethodGet},
-		"/eth/v1/beacon/states/{state_id}/finality_checkpoints":      {http.MethodGet},
-		"/eth/v1/beacon/states/{state_id}/validators":                {http.MethodGet, http.MethodPost},
-		"/eth/v1/beacon/states/{state_id}/validators/{validator_id}": {http.MethodGet},
-		"/eth/v1/beacon/states/{state_id}/validator_balances":        {http.MethodGet, http.MethodPost},
-		"/eth/v1/beacon/states/{state_id}/committees":                {http.MethodGet},
-		"/eth/v1/beacon/states/{state_id}/sync_committees":           {http.MethodGet},
-		"/eth/v1/beacon/states/{state_id}/randao":                    {http.MethodGet},
-		"/eth/v1/beacon/headers":                                     {http.MethodGet},
-		"/eth/v1/beacon/headers/{block_id}":                          {http.MethodGet},
-		"/eth/v1/beacon/blinded_blocks":                              {http.MethodPost},
-		"/eth/v2/beacon/blinded_blocks":                              {http.MethodPost},
-		"/eth/v1/beacon/blocks":                                      {http.MethodPost},
-		"/eth/v2/beacon/blocks":                                      {http.MethodPost},
-		"/eth/v2/beacon/blocks/{block_id}":                           {http.MethodGet},
-		"/eth/v1/beacon/blocks/{block_id}/root":                      {http.MethodGet},
-		"/eth/v1/beacon/blocks/{block_id}/attestations":              {http.MethodGet},
-		"/eth/v1/beacon/blob_sidecars/{block_id}":                    {http.MethodGet},
-		"/eth/v1/beacon/rewards/sync_committee/{block_id}":           {http.MethodPost},
-		"/eth/v1/beacon/deposit_snapshot":                            {http.MethodGet},
-		"/eth/v1/beacon/rewards/blocks/{block_id}":                   {http.MethodGet},
-		"/eth/v1/beacon/rewards/attestations/{epoch}":                {http.MethodPost},
-		"/eth/v1/beacon/blinded_blocks/{block_id}":                   {http.MethodGet},
-		"/eth/v1/beacon/light_client/bootstrap/{block_root}":         {http.MethodGet},
-		"/eth/v1/beacon/light_client/updates":                        {http.MethodGet},
-		"/eth/v1/beacon/light_client/finality_update":                {http.MethodGet},
-		"/eth/v1/beacon/light_client/optimistic_update":              {http.MethodGet},
-		"/eth/v1/beacon/pool/attestations":                           {http.MethodGet, http.MethodPost},
-		"/eth/v1/beacon/pool/attester_slashings":                     {http.MethodGet, http.MethodPost},
-		"/eth/v1/beacon/pool/proposer_slashings":                     {http.MethodGet, http.MethodPost},
-		"/eth/v1/beacon/pool/sync_committees":                        {http.MethodPost},
-		"/eth/v1/beacon/pool/voluntary_exits":                        {http.MethodGet, http.MethodPost},
-		"/eth/v1/beacon/pool/bls_to_execution_changes":               {http.MethodGet, http.MethodPost},
-	}
-
-	builderRoutes := map[string][]string{
-		"/eth/v1/builder/states/{state_id}/expected_withdrawals": {http.MethodGet},
-	}
-
-	configRoutes := map[string][]string{
-		"/eth/v1/config/fork_schedule":    {http.MethodGet},
-		"/eth/v1/config/spec":             {http.MethodGet},
-		"/eth/v1/config/deposit_contract": {http.MethodGet},
-	}
-
-	debugRoutes := map[string][]string{
-		"/eth/v2/debug/beacon/states/{state_id}": {http.MethodGet},
-		"/eth/v2/debug/beacon/heads":             {http.MethodGet},
-		"/eth/v1/debug/fork_choice":              {http.MethodGet},
-	}
-
-	eventsRoutes := map[string][]string{
-		"/eth/v1/events": {http.MethodGet},
-	}
-
-	nodeRoutes := map[string][]string{
-		"/eth/v1/node/identity":        {http.MethodGet},
-		"/eth/v1/node/peers":           {http.MethodGet},
-		"/eth/v1/node/peers/{peer_id}": {http.MethodGet},
-		"/eth/v1/node/peer_count":      {http.MethodGet},
-		"/eth/v1/node/version":         {http.MethodGet},
-		"/eth/v1/node/syncing":         {http.MethodGet},
-		"/eth/v1/node/health":          {http.MethodGet},
-	}
-
-	validatorRoutes := map[string][]string{
-		"/eth/v1/validator/duties/attester/{epoch}":        {http.MethodPost},
-		"/eth/v1/validator/duties/proposer/{epoch}":        {http.MethodGet},
-		"/eth/v1/validator/duties/sync/{epoch}":            {http.MethodPost},
-		"/eth/v2/validator/blocks/{slot}":                  {http.MethodGet}, //deprecated
-		"/eth/v3/validator/blocks/{slot}":                  {http.MethodGet},
-		"/eth/v1/validator/blinded_blocks/{slot}":          {http.MethodGet}, //deprecated
-		"/eth/v1/validator/attestation_data":               {http.MethodGet},
-		"/eth/v1/validator/aggregate_attestation":          {http.MethodGet},
-		"/eth/v1/validator/aggregate_and_proofs":           {http.MethodPost},
-		"/eth/v1/validator/beacon_committee_subscriptions": {http.MethodPost},
-		"/eth/v1/validator/sync_committee_subscriptions":   {http.MethodPost},
-		"/eth/v1/validator/beacon_committee_selections":    {http.MethodPost},
-		"/eth/v1/validator/sync_committee_contribution":    {http.MethodGet},
-		//"/eth/v1/validator/sync_committee_selections":  {http.MethodPost}, // not implemented
-		"/eth/v1/validator/contribution_and_proofs": {http.MethodPost},
-		"/eth/v1/validator/prepare_beacon_proposer": {http.MethodPost},
-		"/eth/v1/validator/register_validator":      {http.MethodPost},
-		"/eth/v1/validator/liveness/{epoch}":        {http.MethodPost},
-	}
-
-	prysmCustomRoutes := map[string][]string{
-		"/prysm/v1/beacon/weak_subjectivity":                 {http.MethodGet},
-		"/prysm/node/trusted_peers":                          {http.MethodGet, http.MethodPost},
-		"/prysm/v1/node/trusted_peers":                       {http.MethodGet, http.MethodPost},
-		"/prysm/node/trusted_peers/{peer_id}":                {http.MethodDelete},
-		"/prysm/v1/node/trusted_peers/{peer_id}":             {http.MethodDelete},
-		"/prysm/validator/performance":                       {http.MethodPost},
-		"/prysm/v1/validator/performance":                    {http.MethodPost},
-		"/eth/v1/beacon/states/{state_id}/validator_count":   {http.MethodGet},
-		"/prysm/v1/beacon/states/{state_id}/validator_count": {http.MethodGet},
-	}
-
-	wantRouteList := combineMaps(beaconRoutes, builderRoutes, configRoutes, debugRoutes, eventsRoutes, nodeRoutes, validatorRoutes, prysmCustomRoutes)
-	gotRouteList := make(map[string][]string)
-	err := s.cfg.Router.Walk(func(route *mux.Route, router *mux.Router, ancestors []*mux.Route) error {
-		tpl, err1 := route.GetPathTemplate()
-		require.NoError(t, err1)
-		met, err2 := route.GetMethods()
-		require.NoError(t, err2)
-		methods, ok := gotRouteList[tpl]
-		if !ok {
-			gotRouteList[tpl] = met
-		} else {
-			gotRouteList[tpl] = append(methods, met...)
-		}
-		return nil
-	})
-	require.NoError(t, err)
-	require.DeepEqual(t, wantRouteList, gotRouteList)
-}
-
->>>>>>> 41d97a2a
 func TestLifecycle_OK(t *testing.T) {
 	hook := logTest.NewGlobal()
 	chainService := &mock.ChainService{
