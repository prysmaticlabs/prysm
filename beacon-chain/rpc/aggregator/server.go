package aggregator

import (
	"context"

	ethpb "github.com/prysmaticlabs/ethereumapis/eth/v1alpha1"
	"github.com/prysmaticlabs/prysm/beacon-chain/blockchain"
	"github.com/prysmaticlabs/prysm/beacon-chain/core/helpers"
	"github.com/prysmaticlabs/prysm/beacon-chain/db"
	"github.com/prysmaticlabs/prysm/beacon-chain/operations/attestations"
	"github.com/prysmaticlabs/prysm/beacon-chain/p2p"
	"github.com/prysmaticlabs/prysm/beacon-chain/sync"
	pb "github.com/prysmaticlabs/prysm/proto/beacon/rpc/v1"
	"github.com/prysmaticlabs/prysm/shared/bytesutil"
	"github.com/sirupsen/logrus"
	"go.opencensus.io/trace"
	"google.golang.org/grpc/codes"
	"google.golang.org/grpc/status"
)

var log logrus.FieldLogger

func init() {
	log = logrus.WithField("prefix", "rpc/aggregator")
}

// Server defines a server implementation of the gRPC aggregator service.
type Server struct {
	BeaconDB    db.Database
	HeadFetcher blockchain.HeadFetcher
	SyncChecker sync.Checker
	AttPool     attestations.Pool
	P2p         p2p.Broadcaster
}

// SubmitAggregateAndProof is called by a validator when its assigned to be an aggregator.
// The beacon node will broadcast aggregated attestation and proof on the aggregator's behavior.
func (as *Server) SubmitAggregateAndProof(ctx context.Context, req *pb.AggregationRequest) (*pb.AggregationResponse, error) {
	ctx, span := trace.StartSpan(ctx, "AggregatorServer.SubmitAggregation")
	defer span.End()
	span.AddAttributes(trace.Int64Attribute("slot", int64(req.Slot)))

	if as.SyncChecker.Syncing() {
		return nil, status.Errorf(codes.Unavailable, "Syncing to latest head, not ready to respond")
	}

	validatorIndex, exists, err := as.BeaconDB.ValidatorIndex(ctx, bytesutil.ToBytes48(req.PublicKey))
	if err != nil {
		return nil, status.Errorf(codes.Internal, "Could not get validator index from DB: %v", err)
	}
	if !exists {
		return nil, status.Error(codes.Internal, "Could not locate validator index in DB")
	}

	epoch := helpers.SlotToEpoch(req.Slot)
	activeValidatorIndices, err := as.HeadFetcher.HeadValidatorsIndices(epoch)
	if err != nil {
		return nil, status.Errorf(codes.Internal, "Could not get validators: %v", err)
	}
	seed, err := as.HeadFetcher.HeadSeed(epoch)
	if err != nil {
		return nil, status.Errorf(codes.Internal, "Could not get seed: %v", err)
	}
	committee, err := helpers.BeaconCommittee(activeValidatorIndices, seed, req.Slot, req.CommitteeIndex)
	if err != nil {
		return nil, err
	}

	// Check if the validator is an aggregator
	isAggregator, err := helpers.IsAggregator(uint64(len(committee)), req.Slot, req.CommitteeIndex, req.SlotSignature)
	if err != nil {
		return nil, status.Errorf(codes.Internal, "Could not get aggregator status: %v", err)
	}
	if !isAggregator {
		return nil, status.Errorf(codes.InvalidArgument, "Validator is not an aggregator")
	}

	// Retrieve the unaggregated attestation from pool
	atts := as.AttPool.UnaggregatedAttestationsBySlotIndex(req.Slot, req.CommitteeIndex)

<<<<<<< HEAD
	headState, err := as.HeadFetcher.HeadState(ctx)
	if err != nil {
		return nil, err
	}
	// Verify attestations are valid before aggregating and broadcasting them out.
	validAtts := make([]*ethpb.Attestation, 0, len(atts))
	for _, att := range atts {
		if ctx.Err() != nil {
			return nil, ctx.Err()
		}
		if err := blocks.VerifyAttestation(ctx, headState, att); err != nil {
			if err := as.AttPool.DeleteUnaggregatedAttestation(att); err != nil {
				return nil, status.Errorf(codes.Internal, "Could not delete invalid attestation: %v", err)
			}
			continue
		}
		validAtts = append(validAtts, att)
	}

=======
>>>>>>> 72bf0118
	// Aggregate the attestations and broadcast them.
	aggregatedAtts, err := helpers.AggregateAttestations(atts)
	if err != nil {
		return nil, status.Errorf(codes.Internal, "Could not aggregate attestations: %v", err)
	}
	for _, aggregatedAtt := range aggregatedAtts {
		if ctx.Err() != nil {
			return nil, ctx.Err()
		}
		if helpers.IsAggregated(aggregatedAtt) {
			if err := as.P2p.Broadcast(ctx, &ethpb.AggregateAttestationAndProof{
				AggregatorIndex: validatorIndex,
				SelectionProof:  req.SlotSignature,
				Aggregate:       aggregatedAtt,
			}); err != nil {
				return nil, status.Errorf(codes.Internal, "Could not broadcast aggregated attestation: %v", err)
			}
			if err := as.AttPool.SaveAggregatedAttestation(aggregatedAtt); err != nil {
				return nil, status.Errorf(codes.Internal, "Could not save aggregated attestation: %v", err)
			}
		}
	}

	log.WithFields(logrus.Fields{
		"slot":           req.Slot,
		"validatorIndex": validatorIndex,
		"committeeIndex": req.CommitteeIndex,
	}).Debug("Broadcasting aggregated attestation and proof")

	return &pb.AggregationResponse{}, nil
}<|MERGE_RESOLUTION|>--- conflicted
+++ resolved
@@ -78,28 +78,6 @@
 	// Retrieve the unaggregated attestation from pool
 	atts := as.AttPool.UnaggregatedAttestationsBySlotIndex(req.Slot, req.CommitteeIndex)
 
-<<<<<<< HEAD
-	headState, err := as.HeadFetcher.HeadState(ctx)
-	if err != nil {
-		return nil, err
-	}
-	// Verify attestations are valid before aggregating and broadcasting them out.
-	validAtts := make([]*ethpb.Attestation, 0, len(atts))
-	for _, att := range atts {
-		if ctx.Err() != nil {
-			return nil, ctx.Err()
-		}
-		if err := blocks.VerifyAttestation(ctx, headState, att); err != nil {
-			if err := as.AttPool.DeleteUnaggregatedAttestation(att); err != nil {
-				return nil, status.Errorf(codes.Internal, "Could not delete invalid attestation: %v", err)
-			}
-			continue
-		}
-		validAtts = append(validAtts, att)
-	}
-
-=======
->>>>>>> 72bf0118
 	// Aggregate the attestations and broadcast them.
 	aggregatedAtts, err := helpers.AggregateAttestations(atts)
 	if err != nil {
