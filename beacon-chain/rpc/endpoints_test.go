package rpc

import (
	"net/http"
	"slices"
	"testing"

	"github.com/prysmaticlabs/prysm/v5/testing/assert"
	"golang.org/x/exp/maps"
)

func Test_endpoints(t *testing.T) {
	rewardsRoutes := map[string][]string{
		"/eth/v1/beacon/rewards/blocks/{block_id}":         {http.MethodGet},
		"/eth/v1/beacon/rewards/attestations/{epoch}":      {http.MethodPost},
		"/eth/v1/beacon/rewards/sync_committee/{block_id}": {http.MethodPost},
	}

	beaconRoutes := map[string][]string{
		"/eth/v1/beacon/genesis":                                     {http.MethodGet},
		"/eth/v1/beacon/states/{state_id}/root":                      {http.MethodGet},
		"/eth/v1/beacon/states/{state_id}/fork":                      {http.MethodGet},
		"/eth/v1/beacon/states/{state_id}/finality_checkpoints":      {http.MethodGet},
		"/eth/v1/beacon/states/{state_id}/validators":                {http.MethodGet, http.MethodPost},
		"/eth/v1/beacon/states/{state_id}/validators/{validator_id}": {http.MethodGet},
		"/eth/v1/beacon/states/{state_id}/validator_balances":        {http.MethodGet, http.MethodPost},
		"/eth/v1/beacon/states/{state_id}/committees":                {http.MethodGet},
		"/eth/v1/beacon/states/{state_id}/sync_committees":           {http.MethodGet},
		"/eth/v1/beacon/states/{state_id}/randao":                    {http.MethodGet},
		"/eth/v1/beacon/headers":                                     {http.MethodGet},
		"/eth/v1/beacon/headers/{block_id}":                          {http.MethodGet},
		"/eth/v1/beacon/blinded_blocks":                              {http.MethodPost},
		"/eth/v2/beacon/blinded_blocks":                              {http.MethodPost},
		"/eth/v1/beacon/blocks":                                      {http.MethodPost},
		"/eth/v2/beacon/blocks":                                      {http.MethodPost},
		"/eth/v2/beacon/blocks/{block_id}":                           {http.MethodGet},
		"/eth/v1/beacon/blocks/{block_id}/root":                      {http.MethodGet},
		"/eth/v1/beacon/blocks/{block_id}/attestations":              {http.MethodGet},
		"/eth/v2/beacon/blocks/{block_id}/attestations":              {http.MethodGet},
		"/eth/v1/beacon/blob_sidecars/{block_id}":                    {http.MethodGet},
		"/eth/v1/beacon/deposit_snapshot":                            {http.MethodGet},
		"/eth/v1/beacon/blinded_blocks/{block_id}":                   {http.MethodGet},
		"/eth/v1/beacon/pool/attestations":                           {http.MethodGet, http.MethodPost},
		"/eth/v1/beacon/pool/attester_slashings":                     {http.MethodGet, http.MethodPost},
<<<<<<< HEAD
		"/eth/v2/beacon/pool/attester_slashings":                     {http.MethodGet},
=======
		"/eth/v2/beacon/pool/attester_slashings":                     {http.MethodPost},
>>>>>>> 5a5193c5
		"/eth/v1/beacon/pool/proposer_slashings":                     {http.MethodGet, http.MethodPost},
		"/eth/v1/beacon/pool/sync_committees":                        {http.MethodPost},
		"/eth/v1/beacon/pool/voluntary_exits":                        {http.MethodGet, http.MethodPost},
		"/eth/v1/beacon/pool/bls_to_execution_changes":               {http.MethodGet, http.MethodPost},
		"/prysm/v1/beacon/individual_votes":                          {http.MethodPost},
	}

	lightClientRoutes := map[string][]string{
		"/eth/v1/beacon/light_client/bootstrap/{block_root}": {http.MethodGet},
		"/eth/v1/beacon/light_client/updates":                {http.MethodGet},
		"/eth/v1/beacon/light_client/finality_update":        {http.MethodGet},
		"/eth/v1/beacon/light_client/optimistic_update":      {http.MethodGet},
	}

	builderRoutes := map[string][]string{
		"/eth/v1/builder/states/{state_id}/expected_withdrawals": {http.MethodGet},
	}

	blobRoutes := map[string][]string{
		"/eth/v1/beacon/blob_sidecars/{block_id}": {http.MethodGet},
	}

	configRoutes := map[string][]string{
		"/eth/v1/config/fork_schedule":    {http.MethodGet},
		"/eth/v1/config/spec":             {http.MethodGet},
		"/eth/v1/config/deposit_contract": {http.MethodGet},
	}

	debugRoutes := map[string][]string{
		"/eth/v2/debug/beacon/states/{state_id}": {http.MethodGet},
		"/eth/v2/debug/beacon/heads":             {http.MethodGet},
		"/eth/v1/debug/fork_choice":              {http.MethodGet},
	}

	eventsRoutes := map[string][]string{
		"/eth/v1/events": {http.MethodGet},
	}

	nodeRoutes := map[string][]string{
		"/eth/v1/node/identity":        {http.MethodGet},
		"/eth/v1/node/peers":           {http.MethodGet},
		"/eth/v1/node/peers/{peer_id}": {http.MethodGet},
		"/eth/v1/node/peer_count":      {http.MethodGet},
		"/eth/v1/node/version":         {http.MethodGet},
		"/eth/v1/node/syncing":         {http.MethodGet},
		"/eth/v1/node/health":          {http.MethodGet},
	}

	validatorRoutes := map[string][]string{
		"/eth/v1/validator/duties/attester/{epoch}":        {http.MethodPost},
		"/eth/v1/validator/duties/proposer/{epoch}":        {http.MethodGet},
		"/eth/v1/validator/duties/sync/{epoch}":            {http.MethodPost},
		"/eth/v2/validator/blocks/{slot}":                  {http.MethodGet},
		"/eth/v3/validator/blocks/{slot}":                  {http.MethodGet},
		"/eth/v1/validator/blinded_blocks/{slot}":          {http.MethodGet},
		"/eth/v1/validator/attestation_data":               {http.MethodGet},
		"/eth/v1/validator/aggregate_attestation":          {http.MethodGet},
		"/eth/v1/validator/aggregate_and_proofs":           {http.MethodPost},
		"/eth/v1/validator/beacon_committee_subscriptions": {http.MethodPost},
		"/eth/v1/validator/sync_committee_subscriptions":   {http.MethodPost},
		"/eth/v1/validator/beacon_committee_selections":    {http.MethodPost},
		"/eth/v1/validator/sync_committee_selections":      {http.MethodPost},
		"/eth/v1/validator/sync_committee_contribution":    {http.MethodGet},
		"/eth/v1/validator/contribution_and_proofs":        {http.MethodPost},
		"/eth/v1/validator/prepare_beacon_proposer":        {http.MethodPost},
		"/eth/v1/validator/register_validator":             {http.MethodPost},
		"/eth/v1/validator/liveness/{epoch}":               {http.MethodPost},
	}

	prysmBeaconRoutes := map[string][]string{
		"/prysm/v1/beacon/weak_subjectivity":                 {http.MethodGet},
		"/eth/v1/beacon/states/{state_id}/validator_count":   {http.MethodGet},
		"/prysm/v1/beacon/states/{state_id}/validator_count": {http.MethodGet},
		"/prysm/v1/beacon/chain_head":                        {http.MethodGet},
		"/prysm/v1/beacon/blobs":                             {http.MethodPost},
	}

	prysmNodeRoutes := map[string][]string{
		"/prysm/node/trusted_peers":              {http.MethodGet, http.MethodPost},
		"/prysm/v1/node/trusted_peers":           {http.MethodGet, http.MethodPost},
		"/prysm/node/trusted_peers/{peer_id}":    {http.MethodDelete},
		"/prysm/v1/node/trusted_peers/{peer_id}": {http.MethodDelete},
	}

	prysmValidatorRoutes := map[string][]string{
		"/prysm/validators/performance":           {http.MethodPost},
		"/prysm/v1/validators/performance":        {http.MethodPost},
		"/prysm/v1/validators/participation":      {http.MethodGet},
		"/prysm/v1/validators/active_set_changes": {http.MethodGet},
	}

	s := &Service{cfg: &Config{}}

	endpoints := s.endpoints(true, nil, nil, nil, nil, nil, nil)
	actualRoutes := make(map[string][]string, len(endpoints))
	for _, e := range endpoints {
		if _, ok := actualRoutes[e.template]; ok {
			actualRoutes[e.template] = append(actualRoutes[e.template], e.methods...)
		} else {
			actualRoutes[e.template] = e.methods
		}
	}
	expectedRoutes := combineMaps(beaconRoutes, builderRoutes, configRoutes, debugRoutes, eventsRoutes, nodeRoutes, validatorRoutes, rewardsRoutes, lightClientRoutes, blobRoutes, prysmValidatorRoutes, prysmNodeRoutes, prysmBeaconRoutes)

	assert.Equal(t, true, maps.EqualFunc(expectedRoutes, actualRoutes, func(actualMethods []string, expectedMethods []string) bool {
		return slices.Equal(expectedMethods, actualMethods)
	}))
}<|MERGE_RESOLUTION|>--- conflicted
+++ resolved
@@ -42,11 +42,7 @@
 		"/eth/v1/beacon/blinded_blocks/{block_id}":                   {http.MethodGet},
 		"/eth/v1/beacon/pool/attestations":                           {http.MethodGet, http.MethodPost},
 		"/eth/v1/beacon/pool/attester_slashings":                     {http.MethodGet, http.MethodPost},
-<<<<<<< HEAD
-		"/eth/v2/beacon/pool/attester_slashings":                     {http.MethodGet},
-=======
-		"/eth/v2/beacon/pool/attester_slashings":                     {http.MethodPost},
->>>>>>> 5a5193c5
+		"/eth/v2/beacon/pool/attester_slashings":                     {http.MethodGet, http.MethodPost},
 		"/eth/v1/beacon/pool/proposer_slashings":                     {http.MethodGet, http.MethodPost},
 		"/eth/v1/beacon/pool/sync_committees":                        {http.MethodPost},
 		"/eth/v1/beacon/pool/voluntary_exits":                        {http.MethodGet, http.MethodPost},
