--- conflicted
+++ resolved
@@ -11,11 +11,8 @@
 
 	ptypes "github.com/gogo/protobuf/types"
 	"github.com/prysmaticlabs/prysm/beacon-chain/blockchain"
-<<<<<<< HEAD
-=======
 	"github.com/prysmaticlabs/prysm/beacon-chain/core/epoch"
 	"github.com/prysmaticlabs/prysm/beacon-chain/core/helpers"
->>>>>>> 3871be00
 	"github.com/prysmaticlabs/prysm/beacon-chain/db"
 	pbp2p "github.com/prysmaticlabs/prysm/proto/beacon/p2p/v1"
 	pb "github.com/prysmaticlabs/prysm/proto/beacon/rpc/v1"
@@ -134,100 +131,7 @@
 //
 // TODO(#2307): Refactor for v0.6.
 func (bs *BeaconServer) Eth1Data(ctx context.Context, _ *ptypes.Empty) (*pb.Eth1DataResponse, error) {
-<<<<<<< HEAD
 	return nil, nil
-=======
-	beaconState, err := bs.beaconDB.HeadState(ctx)
-	if err != nil {
-		return nil, fmt.Errorf("could not fetch beacon state: %v", err)
-	}
-	// Fetch the current canonical chain height from the eth1.0 chain.
-	currentHeight := bs.powChainService.LatestBlockHeight()
-	eth1FollowDistance := int64(params.BeaconConfig().Eth1FollowDistance)
-
-	stateLatestEth1Hash := bytesutil.ToBytes32(beaconState.LatestEth1Data.BlockHash32)
-	// If latest ETH1 block hash is empty, send a default response
-	if stateLatestEth1Hash == [32]byte{} {
-		return bs.defaultDataResponse(ctx, currentHeight, eth1FollowDistance)
-	}
-	// Fetch the height of the block pointed to by the beacon state's latest_eth1_data.block_hash
-	// in the canonical, eth1.0 chain.
-	_, stateLatestEth1Height, err := bs.powChainService.BlockExists(ctx, stateLatestEth1Hash)
-	if err != nil {
-		return nil, fmt.Errorf("could not verify block with hash exists in Eth1 chain: %#x: %v", stateLatestEth1Hash, err)
-	}
-	dataVotes := []*pbp2p.Eth1DataVote{}
-	bestVote := &pbp2p.Eth1DataVote{}
-	bestVoteHeight := big.NewInt(0)
-	for _, vote := range beaconState.Eth1DataVotes {
-		if ctx.Err() != nil {
-			return nil, ctx.Err()
-		}
-		eth1Hash := bytesutil.ToBytes32(vote.Eth1Data.BlockHash32)
-		// Verify the block from the vote's block hash exists in the eth1.0 chain and fetch its height.
-		blockExists, blockHeight, err := bs.powChainService.BlockExists(ctx, eth1Hash)
-		if err != nil {
-			log.WithError(err).WithField("blockRoot", fmt.Sprintf("%#x", bytesutil.Trunc(eth1Hash[:]))).
-				Debug("Could not verify block with hash in ETH1 chain")
-			continue
-		}
-		if !blockExists {
-			continue
-		}
-		// Let dataVotes be the set of Eth1DataVote objects vote in state.eth1_data_votes where:
-		// vote.eth1_data.block_hash is the hash of an eth1.0 block that is:
-		//   (i) part of the canonical chain
-		//   (ii) >= ETH1_FOLLOW_DISTANCE blocks behind the head
-		//   (iii) newer than state.latest_eth1_data.block_data.
-		// vote.eth1_data.deposit_root is the deposit root of the eth1.0 deposit contract
-		// at the block defined by vote.eth1_data.block_hash.
-		isBehindFollowDistance := big.NewInt(0).Sub(currentHeight, big.NewInt(eth1FollowDistance)).Cmp(blockHeight) >= 0
-		isAheadStateLatestEth1Data := blockHeight.Cmp(stateLatestEth1Height) == 1
-		if blockExists && isBehindFollowDistance && isAheadStateLatestEth1Data {
-			dataVotes = append(dataVotes, vote)
-
-			// Sets the first vote as best vote.
-			if len(dataVotes) == 1 {
-				bestVote = vote
-				bestVoteHeight = blockHeight
-				continue
-			}
-			// If dataVotes is non-empty:
-			// Let best_vote be the member of D that has the highest vote.eth1_data.vote_count,
-			// breaking ties by favoring block hashes with higher associated block height.
-			// Let block_hash = best_vote.eth1_data.block_hash.
-			// Let deposit_root = best_vote.eth1_data.deposit_root.
-			if vote.VoteCount > bestVote.VoteCount {
-				bestVote = vote
-				bestVoteHeight = blockHeight
-			} else if vote.VoteCount == bestVote.VoteCount {
-
-				if blockHeight.Cmp(bestVoteHeight) == 1 {
-					bestVote = vote
-					bestVoteHeight = blockHeight
-				}
-			}
-
-		}
-	}
-
-	// Now we handle the following two scenarios:
-	// If dataVotes is empty:
-	// Let block_hash be the block hash of the ETH1_FOLLOW_DISTANCE'th ancestor of the head of
-	// the canonical eth1.0 chain.
-	// Let deposit_root be the deposit root of the eth1.0 deposit contract in the
-	// post-state of the block referenced by block_hash.
-	if len(dataVotes) == 0 {
-		return bs.defaultDataResponse(ctx, currentHeight, eth1FollowDistance)
-	}
-
-	return &pb.Eth1DataResponse{
-		Eth1Data: &pbp2p.Eth1Data{
-			BlockHash32:       bestVote.Eth1Data.BlockHash32,
-			DepositRootHash32: bestVote.Eth1Data.DepositRootHash32,
-		},
-	}, nil
->>>>>>> 3871be00
 }
 
 // PendingDeposits returns a list of pending deposits that are ready for
@@ -337,11 +241,7 @@
 		if ctx.Err() != nil {
 			return nil, ctx.Err()
 		}
-<<<<<<< HEAD
-		votes, err := blockchain.VoteCount(kid, justifiedState, attestationTargets, bs.beaconDB)
-=======
 		participatedVotes, err := blockchain.VoteCount(kid, justifiedState, attestationTargets, bs.beaconDB)
->>>>>>> 3871be00
 		if err != nil {
 			return nil, err
 		}
@@ -349,12 +249,6 @@
 		if err != nil {
 			return nil, err
 		}
-<<<<<<< HEAD
-		tree = append(tree, &pb.BlockTreeResponse_TreeNode{
-			BlockRoot: blockRoot[:],
-			Block:     kid,
-			Votes:     uint64(votes),
-=======
 		hState, err := bs.beaconDB.HistoricalStateFromSlot(ctx, kid.Slot, blockRoot)
 		if err != nil {
 			return nil, err
@@ -366,7 +260,6 @@
 			Block:             kid,
 			ParticipatedVotes: uint64(participatedVotes),
 			TotalVotes:        uint64(totalVotes),
->>>>>>> 3871be00
 		})
 	}
 	return &pb.BlockTreeResponse{
