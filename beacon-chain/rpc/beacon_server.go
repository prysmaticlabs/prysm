--- conflicted
+++ resolved
@@ -112,12 +112,7 @@
 // The deposit root can be calculated by calling the get_deposit_root() function of
 // the deposit contract using the post-state of the block hash.
 func (bs *BeaconServer) Eth1Data(ctx context.Context, _ *ptypes.Empty) (*pb.Eth1DataResponse, error) {
-<<<<<<< HEAD
-
-	beaconState, err := bs.beaconDB.State()
-=======
 	beaconState, err := bs.beaconDB.State(ctx)
->>>>>>> 62c6cd58
 	if err != nil {
 		return nil, fmt.Errorf("could not fetch beacon state: %v", err)
 	}
@@ -145,20 +140,6 @@
 		if !blockExists {
 			continue
 		}
-<<<<<<< HEAD
-
-=======
-		// Fetch the current canonical chain height from the eth1.0 chain.
-		currentHeight := bs.powChainService.LatestBlockHeight()
-		// Fetch the height of the block pointed to by the beacon state's latest_eth1_data.block_hash
-		// in the canonical, eth1.0 chain.
-		stateLatestEth1Hash := bytesutil.ToBytes32(beaconState.LatestEth1Data.BlockHash32)
-		_, stateLatestEth1Height, err := bs.powChainService.BlockExists(ctx, stateLatestEth1Hash)
-		if err != nil {
-			log.Debugf("Could not verify block with hash exists in Eth1 chain: %#x: %v", eth1Hash, err)
-			continue
-		}
->>>>>>> 62c6cd58
 		// Let dataVotes be the set of Eth1DataVote objects vote in state.eth1_data_votes where:
 		// vote.eth1_data.block_hash is the hash of an eth1.0 block that is:
 		//   (i) part of the canonical chain
@@ -220,37 +201,6 @@
 		}, nil
 	}
 
-<<<<<<< HEAD
-=======
-	// If dataVotes is non-empty:
-	// Let best_vote be the member of D that has the highest vote.eth1_data.vote_count,
-	// breaking ties by favoring block hashes with higher associated block height.
-	// Let block_hash = best_vote.eth1_data.block_hash.
-	// Let deposit_root = best_vote.eth1_data.deposit_root.
-	bestVote := dataVotes[0]
-	for i := 1; i < len(dataVotes); i++ {
-		vote := dataVotes[i]
-		if vote.VoteCount > bestVote.VoteCount {
-			bestVote = vote
-		} else if vote.VoteCount == bestVote.VoteCount {
-			bestVoteHash := bytesutil.ToBytes32(bestVote.Eth1Data.BlockHash32)
-			voteHash := bytesutil.ToBytes32(vote.Eth1Data.BlockHash32)
-			_, bestVoteHeight, err := bs.powChainService.BlockExists(ctx, bestVoteHash)
-			if err != nil {
-				log.Debugf("Could not fetch block height: %v", err)
-				continue
-			}
-			_, voteHeight, err := bs.powChainService.BlockExists(ctx, voteHash)
-			if err != nil {
-				log.Debugf("Could not fetch block height: %v", err)
-				continue
-			}
-			if voteHeight.Cmp(bestVoteHeight) == 1 {
-				bestVote = vote
-			}
-		}
-	}
->>>>>>> 62c6cd58
 	return &pb.Eth1DataResponse{
 		Eth1Data: &pbp2p.Eth1Data{
 			BlockHash32:       bestVote.Eth1Data.BlockHash32,
