--- conflicted
+++ resolved
@@ -343,16 +343,11 @@
 	if len(upToHeightEth1DataDeposits) == 0 {
 		return nil, errors.New("could not fetch ETH1_FOLLOW_DISTANCE deposits")
 	}
-	depositRootAtHeight := upToHeightEth1DataDeposits[len(upToHeightEth1DataDeposits)-1].DepositRoot
+	depositRoot := upToHeightEth1DataDeposits[len(upToHeightEth1DataDeposits)-1].DepositRoot
 
 	return &pbp2p.Eth1Data{
-<<<<<<< HEAD
-		DepositRoot: depositRootAtHeight[:],
-		BlockRoot:   blockHash[:],
-=======
 		DepositRoot: depositRoot[:],
 		BlockHash:   blockHash[:],
->>>>>>> 55ea8306
 	}, nil
 }
 
