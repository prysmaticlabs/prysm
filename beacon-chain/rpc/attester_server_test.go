package rpc

import (
	"context"
	"sync"
	"testing"

	"github.com/gogo/protobuf/proto"
	"github.com/prysmaticlabs/go-ssz"
	mock "github.com/prysmaticlabs/prysm/beacon-chain/blockchain/testing"
	"github.com/prysmaticlabs/prysm/beacon-chain/cache"
	"github.com/prysmaticlabs/prysm/beacon-chain/core/helpers"
	dbutil "github.com/prysmaticlabs/prysm/beacon-chain/db/testing"
	mockOps "github.com/prysmaticlabs/prysm/beacon-chain/operations/testing"
	mockp2p "github.com/prysmaticlabs/prysm/beacon-chain/p2p/testing"
	pbp2p "github.com/prysmaticlabs/prysm/proto/beacon/p2p/v1"
	pb "github.com/prysmaticlabs/prysm/proto/beacon/rpc/v1"
	ethpb "github.com/prysmaticlabs/prysm/proto/eth/v1alpha1"
	"github.com/prysmaticlabs/prysm/shared/featureconfig"
	"github.com/prysmaticlabs/prysm/shared/params"
)

func TestSubmitAttestation_OK(t *testing.T) {
	db := dbutil.SetupDB(t)
	defer dbutil.TeardownDB(t, db)
	ctx := context.Background()

	attesterServer := &AttesterServer{
		headFetcher:       &mock.ChainService{},
		attReceiver:       &mock.ChainService{},
		operationsHandler: &mockOps.Operations{},
		p2p:               &mockp2p.MockBroadcaster{},
		beaconDB:          db,
		attestationCache:  cache.NewAttestationCache(),
	}
	head := &ethpb.BeaconBlock{
		Slot:       999,
		ParentRoot: []byte{'a'},
	}
	if err := db.SaveBlock(ctx, head); err != nil {
		t.Fatal(err)
	}
	root, err := ssz.SigningRoot(head)
	if err != nil {
		t.Fatal(err)
	}

	validators := make([]*ethpb.Validator, params.BeaconConfig().MinGenesisActiveValidatorCount/16)
	for i := 0; i < len(validators); i++ {
		validators[i] = &ethpb.Validator{
			ExitEpoch:        params.BeaconConfig().FarFutureEpoch,
			EffectiveBalance: params.BeaconConfig().MaxEffectiveBalance,
		}
	}

	state := &pbp2p.BeaconState{
		Slot:        params.BeaconConfig().SlotsPerEpoch + 1,
		Validators:  validators,
		RandaoMixes: make([][]byte, params.BeaconConfig().EpochsPerHistoricalVector),
	}

	if err := db.SaveHeadBlockRoot(ctx, root); err != nil {
		t.Fatal(err)
	}
	if err := db.SaveState(ctx, state, root); err != nil {
		t.Fatal(err)
	}

	req := &ethpb.Attestation{
		Data: &ethpb.AttestationData{
			BeaconBlockRoot: root[:],
			Source:          &ethpb.Checkpoint{},
			Target:          &ethpb.Checkpoint{},
		},
	}
	if _, err := attesterServer.SubmitAttestation(context.Background(), req); err != nil {
		t.Errorf("Could not attest head correctly: %v", err)
	}
}

func TestRequestAttestation_OK(t *testing.T) {
	block := &ethpb.BeaconBlock{
		Slot: 3*params.BeaconConfig().SlotsPerEpoch + 1,
	}
	targetBlock := &ethpb.BeaconBlock{
		Slot: 1 * params.BeaconConfig().SlotsPerEpoch,
	}
	justifiedBlock := &ethpb.BeaconBlock{
		Slot: 2 * params.BeaconConfig().SlotsPerEpoch,
	}
	blockRoot, err := ssz.SigningRoot(block)
	if err != nil {
		t.Fatalf("Could not hash beacon block: %v", err)
	}
	justifiedRoot, err := ssz.SigningRoot(justifiedBlock)
	if err != nil {
		t.Fatalf("Could not get signing root for justified block: %v", err)
	}
	targetRoot, err := ssz.SigningRoot(targetBlock)
	if err != nil {
		t.Fatalf("Could not get signing root for target block: %v", err)
	}

	beaconState := &pbp2p.BeaconState{
		Slot:       3*params.BeaconConfig().SlotsPerEpoch + 1,
		BlockRoots: make([][]byte, params.BeaconConfig().SlotsPerHistoricalRoot),
		CurrentJustifiedCheckpoint: &ethpb.Checkpoint{
			Epoch: 2,
			Root:  justifiedRoot[:],
		},
	}
	beaconState.BlockRoots[1] = blockRoot[:]
	beaconState.BlockRoots[1*params.BeaconConfig().SlotsPerEpoch] = targetRoot[:]
	beaconState.BlockRoots[2*params.BeaconConfig().SlotsPerEpoch] = justifiedRoot[:]
	attesterServer := &AttesterServer{
		p2p:              &mockp2p.MockBroadcaster{},
		attestationCache: cache.NewAttestationCache(),
		headFetcher:      &mock.ChainService{State: beaconState, Root: blockRoot[:]},
		attReceiver:      &mock.ChainService{State: beaconState, Root: blockRoot[:]},
	}

	req := &pb.AttestationRequest{
		CommitteeIndex: 0,
		Slot:           3*params.BeaconConfig().SlotsPerEpoch + 1,
	}
	res, err := attesterServer.RequestAttestation(context.Background(), req)
	if err != nil {
		t.Fatalf("Could not get attestation info at slot: %v", err)
	}

	expectedInfo := &ethpb.AttestationData{
<<<<<<< HEAD
		Slot:           3*params.BeaconConfig().SlotsPerEpoch + 1,
=======
		Slot:            3*params.BeaconConfig().SlotsPerEpoch + 1,
>>>>>>> 1b1476ba
		BeaconBlockRoot: blockRoot[:],
		Source: &ethpb.Checkpoint{
			Epoch: 2,
			Root:  justifiedRoot[:],
		},
		Target: &ethpb.Checkpoint{
			Epoch: 3,
		},
	}

	if !proto.Equal(res, expectedInfo) {
		t.Errorf("Expected attestation info to match, received %v, wanted %v", res, expectedInfo)
	}
}

func TestAttestationDataAtSlot_handlesFarAwayJustifiedEpoch(t *testing.T) {
	// Scenario:
	//
	// State slot = 10000
	// Last justified slot = epoch start of 1500
	// HistoricalRootsLimit = 8192
	//
	// More background: https://github.com/prysmaticlabs/prysm/issues/2153
	// This test breaks if it doesnt use mainnet config
	params.OverrideBeaconConfig(params.MainnetConfig())
	defer params.OverrideBeaconConfig(params.MinimalSpecConfig())

	// Ensure HistoricalRootsLimit matches scenario
	cfg := params.BeaconConfig()
	cfg.HistoricalRootsLimit = 8192
	params.OverrideBeaconConfig(cfg)

	block := &ethpb.BeaconBlock{
		Slot: 10000,
	}
	epochBoundaryBlock := &ethpb.BeaconBlock{
		Slot: helpers.StartSlot(helpers.SlotToEpoch(10000)),
	}
	justifiedBlock := &ethpb.BeaconBlock{
		Slot: helpers.StartSlot(helpers.SlotToEpoch(1500)) - 2, // Imagine two skip block
	}
	blockRoot, err := ssz.SigningRoot(block)
	if err != nil {
		t.Fatalf("Could not hash beacon block: %v", err)
	}
	justifiedBlockRoot, err := ssz.SigningRoot(justifiedBlock)
	if err != nil {
		t.Fatalf("Could not hash justified block: %v", err)
	}
	epochBoundaryRoot, err := ssz.SigningRoot(epochBoundaryBlock)
	if err != nil {
		t.Fatalf("Could not hash justified block: %v", err)
	}
	beaconState := &pbp2p.BeaconState{
		Slot:       10000,
		BlockRoots: make([][]byte, params.BeaconConfig().SlotsPerHistoricalRoot),
		CurrentJustifiedCheckpoint: &ethpb.Checkpoint{
			Epoch: helpers.SlotToEpoch(1500),
			Root:  justifiedBlockRoot[:],
		},
	}
	beaconState.BlockRoots[1] = blockRoot[:]
	beaconState.BlockRoots[1*params.BeaconConfig().SlotsPerEpoch] = epochBoundaryRoot[:]
	beaconState.BlockRoots[2*params.BeaconConfig().SlotsPerEpoch] = justifiedBlockRoot[:]
	attesterServer := &AttesterServer{
		p2p:              &mockp2p.MockBroadcaster{},
		attestationCache: cache.NewAttestationCache(),
		headFetcher:      &mock.ChainService{State: beaconState, Root: blockRoot[:]},
		attReceiver:      &mock.ChainService{State: beaconState, Root: blockRoot[:]},
	}

	req := &pb.AttestationRequest{
		CommitteeIndex: 0,
		Slot:           10000,
	}
	res, err := attesterServer.RequestAttestation(context.Background(), req)
	if err != nil {
		t.Fatalf("Could not get attestation info at slot: %v", err)
	}

	expectedInfo := &ethpb.AttestationData{
<<<<<<< HEAD
		Slot: req.Slot,
=======
		Slot:            req.Slot,
>>>>>>> 1b1476ba
		BeaconBlockRoot: blockRoot[:],
		Source: &ethpb.Checkpoint{
			Epoch: helpers.SlotToEpoch(1500),
			Root:  justifiedBlockRoot[:],
		},
		Target: &ethpb.Checkpoint{
			Epoch: 312,
		},
	}

	if !proto.Equal(res, expectedInfo) {
		t.Errorf("Expected attestation info to match, received %v, wanted %v", res, expectedInfo)
	}
}

func TestAttestationDataAtSlot_handlesInProgressRequest(t *testing.T) {
	// Cache toggled by feature flag for now. See https://github.com/prysmaticlabs/prysm/issues/3106.
	featureconfig.Init(&featureconfig.Flag{
		EnableAttestationCache: true,
	})
	defer func() {
		featureconfig.Init(nil)
	}()

	ctx := context.Background()
	server := &AttesterServer{
		attestationCache: cache.NewAttestationCache(),
	}

	req := &pb.AttestationRequest{
		CommitteeIndex: 1,
		Slot:           2,
	}

	res := &ethpb.AttestationData{
		Target: &ethpb.Checkpoint{Epoch: 55},
	}

	if err := server.attestationCache.MarkInProgress(req); err != nil {
		t.Fatal(err)
	}

	var wg sync.WaitGroup

	wg.Add(1)
	go func() {
		defer wg.Done()
		response, err := server.RequestAttestation(ctx, req)
		if err != nil {
			t.Error(err)
		}
		if !proto.Equal(res, response) {
			t.Error("Expected  equal responses from cache")
		}
	}()

	wg.Add(1)
	go func() {
		defer wg.Done()

		if err := server.attestationCache.Put(ctx, req, res); err != nil {
			t.Error(err)
		}
		if err := server.attestationCache.MarkNotInProgress(req); err != nil {
			t.Error(err)
		}
	}()

	wg.Wait()
}<|MERGE_RESOLUTION|>--- conflicted
+++ resolved
@@ -129,11 +129,7 @@
 	}
 
 	expectedInfo := &ethpb.AttestationData{
-<<<<<<< HEAD
-		Slot:           3*params.BeaconConfig().SlotsPerEpoch + 1,
-=======
 		Slot:            3*params.BeaconConfig().SlotsPerEpoch + 1,
->>>>>>> 1b1476ba
 		BeaconBlockRoot: blockRoot[:],
 		Source: &ethpb.Checkpoint{
 			Epoch: 2,
@@ -215,11 +211,7 @@
 	}
 
 	expectedInfo := &ethpb.AttestationData{
-<<<<<<< HEAD
-		Slot: req.Slot,
-=======
 		Slot:            req.Slot,
->>>>>>> 1b1476ba
 		BeaconBlockRoot: blockRoot[:],
 		Source: &ethpb.Checkpoint{
 			Epoch: helpers.SlotToEpoch(1500),
