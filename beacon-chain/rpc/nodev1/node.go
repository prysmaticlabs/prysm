--- conflicted
+++ resolved
@@ -121,13 +121,8 @@
 			PeerId:             req.PeerId,
 			Enr:                "enr:" + serializedEnr,
 			LastSeenP2PAddress: p2pAddress.String(),
-<<<<<<< HEAD
-			State:              ethpb.ConnectionState(state),
-			Direction:          ethpb.PeerDirection(direction),
-=======
 			State:              v1ConnState,
 			Direction:          v1PeerDirection,
->>>>>>> 59ca1472
 		},
 	}, nil
 }
