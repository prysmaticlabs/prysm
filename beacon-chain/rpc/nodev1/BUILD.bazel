load("@io_bazel_rules_go//go:def.bzl", "go_test")
load("@prysm//tools/go:def.bzl", "go_library")

go_library(
    name = "go_default_library",
    srcs = [
        "node.go",
        "server.go",
    ],
    importpath = "github.com/prysmaticlabs/prysm/beacon-chain/rpc/nodev1",
    visibility = ["//beacon-chain:__subpackages__"],
    deps = [
        "//beacon-chain/blockchain:go_default_library",
        "//beacon-chain/db:go_default_library",
        "//beacon-chain/p2p:go_default_library",
        "//beacon-chain/sync:go_default_library",
        "//shared/version:go_default_library",
        "@com_github_gogo_protobuf//types:go_default_library",
        "@com_github_pkg_errors//:go_default_library",
        "@com_github_prysmaticlabs_ethereumapis//eth/v1:go_default_library",
        "@io_opencensus_go//trace:go_default_library",
        "@org_golang_google_grpc//:go_default_library",
        "@org_golang_google_grpc//codes:go_default_library",
        "@org_golang_google_grpc//status:go_default_library",
    ],
)

go_test(
    name = "go_default_test",
    srcs = [
        "node_test.go",
        "server_test.go",
    ],
    embed = [":go_default_library"],
    deps = [
<<<<<<< HEAD
        "//beacon-chain/p2p:go_default_library",
        "//beacon-chain/p2p/testing:go_default_library",
        "//beacon-chain/sync/initial-sync/testing:go_default_library",
        "//proto/beacon/p2p/v1:go_default_library",
=======
        "//beacon-chain/blockchain/testing:go_default_library",
        "//beacon-chain/sync/initial-sync/testing:go_default_library",
        "//shared/testutil:go_default_library",
>>>>>>> eeda9f18
        "//shared/testutil/assert:go_default_library",
        "//shared/testutil/require:go_default_library",
        "//shared/version:go_default_library",
        "@com_github_ethereum_go_ethereum//p2p/enode:go_default_library",
        "@com_github_ethereum_go_ethereum//p2p/enr:go_default_library",
        "@com_github_gogo_protobuf//types:go_default_library",
        "@com_github_libp2p_go_libp2p_core//peer:go_default_library",
        "@com_github_multiformats_go_multiaddr//:go_default_library",
        "@com_github_prysmaticlabs_ethereumapis//eth/v1:go_default_library",
        "@com_github_prysmaticlabs_go_bitfield//:go_default_library",
    ],
)<|MERGE_RESOLUTION|>--- conflicted
+++ resolved
@@ -33,16 +33,12 @@
     ],
     embed = [":go_default_library"],
     deps = [
-<<<<<<< HEAD
+        "//beacon-chain/blockchain/testing:go_default_library",
         "//beacon-chain/p2p:go_default_library",
         "//beacon-chain/p2p/testing:go_default_library",
         "//beacon-chain/sync/initial-sync/testing:go_default_library",
         "//proto/beacon/p2p/v1:go_default_library",
-=======
-        "//beacon-chain/blockchain/testing:go_default_library",
-        "//beacon-chain/sync/initial-sync/testing:go_default_library",
         "//shared/testutil:go_default_library",
->>>>>>> eeda9f18
         "//shared/testutil/assert:go_default_library",
         "//shared/testutil/require:go_default_library",
         "//shared/version:go_default_library",
