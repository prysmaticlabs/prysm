--- conflicted
+++ resolved
@@ -482,8 +482,10 @@
 	}
 
 	// Wait for p2p broadcast to complete and return the first error (if any)
-<<<<<<< HEAD
-	return errs.Wait()
+	if err = errs.Wait(); err != nil {
+		return &RpcError{Reason: Internal, Err: errors.Wrap(err, "could not broadcast sync committee message")}
+	}
+	return nil
 }
 
 // RegisterSyncSubnetCurrentPeriod registers a persistent subnet for the current sync committee period.
@@ -603,10 +605,4 @@
 		}
 	}
 	return positions
-=======
-	if err = errs.Wait(); err != nil {
-		return &RpcError{Reason: Internal, Err: errors.Wrap(err, "could not broadcast sync committee message")}
-	}
-	return nil
->>>>>>> 58cdb29e
 }