package core

import (
	"bytes"
	"context"
	"fmt"
	"sort"
	"time"

	"github.com/pkg/errors"
	"github.com/prysmaticlabs/prysm/v5/beacon-chain/cache"
	"github.com/prysmaticlabs/prysm/v5/beacon-chain/core/altair"
	"github.com/prysmaticlabs/prysm/v5/beacon-chain/core/epoch/precompute"
	"github.com/prysmaticlabs/prysm/v5/beacon-chain/core/feed"
	opfeed "github.com/prysmaticlabs/prysm/v5/beacon-chain/core/feed/operation"
	"github.com/prysmaticlabs/prysm/v5/beacon-chain/core/helpers"
	coreTime "github.com/prysmaticlabs/prysm/v5/beacon-chain/core/time"
	"github.com/prysmaticlabs/prysm/v5/beacon-chain/core/transition"
	"github.com/prysmaticlabs/prysm/v5/beacon-chain/core/validators"
	forkchoicetypes "github.com/prysmaticlabs/prysm/v5/beacon-chain/forkchoice/types"
	beaconState "github.com/prysmaticlabs/prysm/v5/beacon-chain/state"
	fieldparams "github.com/prysmaticlabs/prysm/v5/config/fieldparams"
	"github.com/prysmaticlabs/prysm/v5/config/params"
	"github.com/prysmaticlabs/prysm/v5/consensus-types/primitives"
	"github.com/prysmaticlabs/prysm/v5/consensus-types/validator"
	"github.com/prysmaticlabs/prysm/v5/crypto/bls"
	"github.com/prysmaticlabs/prysm/v5/encoding/bytesutil"
	ethpb "github.com/prysmaticlabs/prysm/v5/proto/prysm/v1alpha1"
	"github.com/prysmaticlabs/prysm/v5/runtime/version"
	prysmTime "github.com/prysmaticlabs/prysm/v5/time"
	"github.com/prysmaticlabs/prysm/v5/time/slots"
	"github.com/sirupsen/logrus"
	"go.opencensus.io/trace"
	"golang.org/x/sync/errgroup"
)

var errOptimisticMode = errors.New("the node is currently optimistic and cannot serve validators")

// AggregateBroadcastFailedError represents an error scenario where
// broadcasting an aggregate selection proof failed.
type AggregateBroadcastFailedError struct {
	err error
}

// NewAggregateBroadcastFailedError creates a new error instance.
func NewAggregateBroadcastFailedError(err error) AggregateBroadcastFailedError {
	return AggregateBroadcastFailedError{
		err: err,
	}
}

// Error returns the underlying error message.
func (e *AggregateBroadcastFailedError) Error() string {
	return fmt.Sprintf("could not broadcast signed aggregated attestation: %s", e.err.Error())
}

// ComputeValidatorPerformance reports the validator's latest balance along with other important metrics on
// rewards and penalties throughout its lifecycle in the beacon chain.
func (s *Service) ComputeValidatorPerformance(
	ctx context.Context,
	req *ethpb.ValidatorPerformanceRequest,
) (*ethpb.ValidatorPerformanceResponse, *RpcError) {
	ctx, span := trace.StartSpan(ctx, "coreService.ComputeValidatorPerformance")
	defer span.End()

	if s.SyncChecker.Syncing() {
		return nil, &RpcError{Reason: Unavailable, Err: errors.New("Syncing to latest head, not ready to respond")}
	}

	headState, err := s.HeadFetcher.HeadState(ctx)
	if err != nil {
		return nil, &RpcError{Err: errors.Wrap(err, "could not get head state"), Reason: Internal}
	}
	currSlot := s.GenesisTimeFetcher.CurrentSlot()
	if currSlot > headState.Slot() {
		headRoot, err := s.HeadFetcher.HeadRoot(ctx)
		if err != nil {
			return nil, &RpcError{Err: errors.Wrap(err, "could not get head root"), Reason: Internal}
		}
		headState, err = transition.ProcessSlotsUsingNextSlotCache(ctx, headState, headRoot, currSlot)
		if err != nil {
			return nil, &RpcError{Err: errors.Wrapf(err, "could not process slots up to %d", currSlot), Reason: Internal}
		}
	}
	var validatorSummary []*precompute.Validator
	if headState.Version() == version.Phase0 {
		vp, bp, err := precompute.New(ctx, headState)
		if err != nil {
			return nil, &RpcError{Err: err, Reason: Internal}
		}
		vp, bp, err = precompute.ProcessAttestations(ctx, headState, vp, bp)
		if err != nil {
			return nil, &RpcError{Err: err, Reason: Internal}
		}
		headState, err = precompute.ProcessRewardsAndPenaltiesPrecompute(headState, bp, vp, precompute.AttestationsDelta, precompute.ProposersDelta)
		if err != nil {
			return nil, &RpcError{Err: err, Reason: Internal}
		}
		validatorSummary = vp
	} else if headState.Version() >= version.Altair {
		vp, bp, err := altair.InitializePrecomputeValidators(ctx, headState)
		if err != nil {
			return nil, &RpcError{Err: err, Reason: Internal}
		}
		vp, bp, err = altair.ProcessEpochParticipation(ctx, headState, bp, vp)
		if err != nil {
			return nil, &RpcError{Err: err, Reason: Internal}
		}
		headState, vp, err = altair.ProcessInactivityScores(ctx, headState, vp)
		if err != nil {
			return nil, &RpcError{Err: err, Reason: Internal}
		}
		headState, err = altair.ProcessRewardsAndPenaltiesPrecompute(headState, bp, vp)
		if err != nil {
			return nil, &RpcError{Err: err, Reason: Internal}
		}
		validatorSummary = vp
	} else {
		return nil, &RpcError{Err: errors.Wrapf(err, "head state version %d not supported", headState.Version()), Reason: Internal}
	}

	responseCap := len(req.Indices) + len(req.PublicKeys)
	validatorIndices := make([]primitives.ValidatorIndex, 0, responseCap)
	missingValidators := make([][]byte, 0, responseCap)

	filtered := map[primitives.ValidatorIndex]bool{} // Track filtered validators to prevent duplication in the response.
	// Convert the list of validator public keys to validator indices and add to the indices set.
	for _, pubKey := range req.PublicKeys {
		// Skip empty public key.
		if len(pubKey) == 0 {
			continue
		}
		pubkeyBytes := bytesutil.ToBytes48(pubKey)
		idx, ok := headState.ValidatorIndexByPubkey(pubkeyBytes)
		if !ok {
			// Validator index not found, track as missing.
			missingValidators = append(missingValidators, pubKey)
			continue
		}
		if !filtered[idx] {
			validatorIndices = append(validatorIndices, idx)
			filtered[idx] = true
		}
	}
	// Add provided indices to the indices set.
	for _, idx := range req.Indices {
		if !filtered[idx] {
			validatorIndices = append(validatorIndices, idx)
			filtered[idx] = true
		}
	}
	// Depending on the indices and public keys given, results might not be sorted.
	sort.Slice(validatorIndices, func(i, j int) bool {
		return validatorIndices[i] < validatorIndices[j]
	})

	currentEpoch := coreTime.CurrentEpoch(headState)
	responseCap = len(validatorIndices)
	pubKeys := make([][]byte, 0, responseCap)
	beforeTransitionBalances := make([]uint64, 0, responseCap)
	afterTransitionBalances := make([]uint64, 0, responseCap)
	effectiveBalances := make([]uint64, 0, responseCap)
	correctlyVotedSource := make([]bool, 0, responseCap)
	correctlyVotedTarget := make([]bool, 0, responseCap)
	correctlyVotedHead := make([]bool, 0, responseCap)
	inactivityScores := make([]uint64, 0, responseCap)
	// Append performance summaries.
	// Also track missing validators using public keys.
	for _, idx := range validatorIndices {
		val, err := headState.ValidatorAtIndexReadOnly(idx)
		if err != nil {
			return nil, &RpcError{Err: errors.Wrap(err, "could not get validator"), Reason: Internal}
		}
		pubKey := val.PublicKey()
		if uint64(idx) >= uint64(len(validatorSummary)) {
			// Not listed in validator summary yet; treat it as missing.
			missingValidators = append(missingValidators, pubKey[:])
			continue
		}
		if !helpers.IsActiveValidatorUsingTrie(val, currentEpoch) {
			// Inactive validator; treat it as missing.
			missingValidators = append(missingValidators, pubKey[:])
			continue
		}

		summary := validatorSummary[idx]
		pubKeys = append(pubKeys, pubKey[:])
		effectiveBalances = append(effectiveBalances, summary.CurrentEpochEffectiveBalance)
		beforeTransitionBalances = append(beforeTransitionBalances, summary.BeforeEpochTransitionBalance)
		afterTransitionBalances = append(afterTransitionBalances, summary.AfterEpochTransitionBalance)
		correctlyVotedTarget = append(correctlyVotedTarget, summary.IsPrevEpochTargetAttester)
		correctlyVotedHead = append(correctlyVotedHead, summary.IsPrevEpochHeadAttester)

		if headState.Version() == version.Phase0 {
			correctlyVotedSource = append(correctlyVotedSource, summary.IsPrevEpochAttester)
		} else {
			correctlyVotedSource = append(correctlyVotedSource, summary.IsPrevEpochSourceAttester)
			inactivityScores = append(inactivityScores, summary.InactivityScore)
		}
	}

	return &ethpb.ValidatorPerformanceResponse{
		PublicKeys:                    pubKeys,
		CorrectlyVotedSource:          correctlyVotedSource,
		CorrectlyVotedTarget:          correctlyVotedTarget, // In altair, when this is true then the attestation was definitely included.
		CorrectlyVotedHead:            correctlyVotedHead,
		CurrentEffectiveBalances:      effectiveBalances,
		BalancesBeforeEpochTransition: beforeTransitionBalances,
		BalancesAfterEpochTransition:  afterTransitionBalances,
		MissingValidators:             missingValidators,
		InactivityScores:              inactivityScores, // Only populated in Altair
	}, nil
}

// IndividualVotes retrieves individual voting status of validators.
func (s *Service) IndividualVotes(
	ctx context.Context,
	req *ethpb.IndividualVotesRequest,
) (*ethpb.IndividualVotesRespond, *RpcError) {
	currentEpoch := slots.ToEpoch(s.GenesisTimeFetcher.CurrentSlot())
	if req.Epoch > currentEpoch {
		return nil, &RpcError{
			Err:    fmt.Errorf("cannot retrieve information about an epoch in the future, current epoch %d, requesting %d\n", currentEpoch, req.Epoch),
			Reason: BadRequest,
		}
	}

	slot, err := slots.EpochEnd(req.Epoch)
	if err != nil {
		return nil, &RpcError{Err: err, Reason: Internal}
	}
	st, err := s.ReplayerBuilder.ReplayerForSlot(slot).ReplayBlocks(ctx)
	if err != nil {
		return nil, &RpcError{
			Err:    errors.Wrapf(err, "failed to replay blocks for state at epoch %d", req.Epoch),
			Reason: Internal,
		}
	}
	// Track filtered validators to prevent duplication in the response.
	filtered := map[primitives.ValidatorIndex]bool{}
	filteredIndices := make([]primitives.ValidatorIndex, 0)
	votes := make([]*ethpb.IndividualVotesRespond_IndividualVote, 0, len(req.Indices)+len(req.PublicKeys))
	// Filter out assignments by public keys.
	for _, pubKey := range req.PublicKeys {
		index, ok := st.ValidatorIndexByPubkey(bytesutil.ToBytes48(pubKey))
		if !ok {
			votes = append(votes, &ethpb.IndividualVotesRespond_IndividualVote{PublicKey: pubKey, ValidatorIndex: primitives.ValidatorIndex(^uint64(0))})
			continue
		}
		filtered[index] = true
		filteredIndices = append(filteredIndices, index)
	}
	// Filter out assignments by validator indices.
	for _, index := range req.Indices {
		if !filtered[index] {
			filteredIndices = append(filteredIndices, index)
		}
	}
	sort.Slice(filteredIndices, func(i, j int) bool {
		return filteredIndices[i] < filteredIndices[j]
	})

	var v []*precompute.Validator
	var bal *precompute.Balance
	if st.Version() == version.Phase0 {
		v, bal, err = precompute.New(ctx, st)
		if err != nil {
			return nil, &RpcError{
				Err:    errors.Wrapf(err, "could not set up pre compute instance"),
				Reason: Internal,
			}
		}
		v, _, err = precompute.ProcessAttestations(ctx, st, v, bal)
		if err != nil {
			return nil, &RpcError{
				Err:    errors.Wrapf(err, "could not pre compute attestations"),
				Reason: Internal,
			}
		}
	} else if st.Version() >= version.Altair {
		v, bal, err = altair.InitializePrecomputeValidators(ctx, st)
		if err != nil {
			return nil, &RpcError{
				Err:    errors.Wrapf(err, "could not set up altair pre compute instance"),
				Reason: Internal,
			}
		}
		v, _, err = altair.ProcessEpochParticipation(ctx, st, bal, v)
		if err != nil {
			return nil, &RpcError{
				Err:    errors.Wrapf(err, "could not pre compute attestations"),
				Reason: Internal,
			}
		}
	} else {
		return nil, &RpcError{
			Err:    errors.Wrapf(err, "invalid state type retrieved with a version of %d", st.Version()),
			Reason: Internal,
		}
	}

	for _, index := range filteredIndices {
		if uint64(index) >= uint64(len(v)) {
			votes = append(votes, &ethpb.IndividualVotesRespond_IndividualVote{ValidatorIndex: index})
			continue
		}
		val, err := st.ValidatorAtIndexReadOnly(index)
		if err != nil {
			return nil, &RpcError{
				Err:    errors.Wrapf(err, "could not retrieve validator"),
				Reason: Internal,
			}
		}
		pb := val.PublicKey()
		votes = append(votes, &ethpb.IndividualVotesRespond_IndividualVote{
			Epoch:                            req.Epoch,
			PublicKey:                        pb[:],
			ValidatorIndex:                   index,
			IsSlashed:                        v[index].IsSlashed,
			IsWithdrawableInCurrentEpoch:     v[index].IsWithdrawableCurrentEpoch,
			IsActiveInCurrentEpoch:           v[index].IsActiveCurrentEpoch,
			IsActiveInPreviousEpoch:          v[index].IsActivePrevEpoch,
			IsCurrentEpochAttester:           v[index].IsCurrentEpochAttester,
			IsCurrentEpochTargetAttester:     v[index].IsCurrentEpochTargetAttester,
			IsPreviousEpochAttester:          v[index].IsPrevEpochAttester,
			IsPreviousEpochTargetAttester:    v[index].IsPrevEpochTargetAttester,
			IsPreviousEpochHeadAttester:      v[index].IsPrevEpochHeadAttester,
			CurrentEpochEffectiveBalanceGwei: v[index].CurrentEpochEffectiveBalance,
			InclusionSlot:                    v[index].InclusionSlot,
			InclusionDistance:                v[index].InclusionDistance,
			InactivityScore:                  v[index].InactivityScore,
		})
	}

	return &ethpb.IndividualVotesRespond{
		IndividualVotes: votes,
	}, nil
}

// SubmitSignedContributionAndProof is called by a sync committee aggregator
// to submit signed contribution and proof object.
func (s *Service) SubmitSignedContributionAndProof(
	ctx context.Context,
	req *ethpb.SignedContributionAndProof,
) *RpcError {
	ctx, span := trace.StartSpan(ctx, "coreService.SubmitSignedContributionAndProof")
	defer span.End()

	errs, ctx := errgroup.WithContext(ctx)

	// Broadcasting and saving contribution into the pool in parallel. As one fail should not affect another.
	errs.Go(func() error {
		return s.Broadcaster.Broadcast(ctx, req)
	})

	if err := s.SyncCommitteePool.SaveSyncCommitteeContribution(req.Message.Contribution); err != nil {
		return &RpcError{Err: err, Reason: Internal}
	}

	// Wait for p2p broadcast to complete and return the first error (if any)
	err := errs.Wait()
	if err != nil {
		return &RpcError{Err: err, Reason: Internal}
	}

	s.OperationNotifier.OperationFeed().Send(&feed.Event{
		Type: opfeed.SyncCommitteeContributionReceived,
		Data: &opfeed.SyncCommitteeContributionReceivedData{
			Contribution: req,
		},
	})

	return nil
}

// SubmitSignedAggregateSelectionProof verifies given aggregate and proofs and publishes them on appropriate gossipsub topic.
func (s *Service) SubmitSignedAggregateSelectionProof(
	ctx context.Context,
	agg ethpb.SignedAggregateAttAndProof,
) *RpcError {
	ctx, span := trace.StartSpan(ctx, "coreService.SubmitSignedAggregateSelectionProof")
	defer span.End()

	if agg == nil {
		return &RpcError{Err: errors.New("signed aggregate request can't be nil"), Reason: BadRequest}
	}
	attAndProof := agg.AggregateAttestationAndProof()
	if attAndProof == nil {
		return &RpcError{Err: errors.New("signed aggregate request can't be nil"), Reason: BadRequest}
	}
	att := attAndProof.AggregateVal()
	if att == nil {
		return &RpcError{Err: errors.New("signed aggregate request can't be nil"), Reason: BadRequest}
	}
	data := att.GetData()
	if data == nil {
		return &RpcError{Err: errors.New("signed aggregate request can't be nil"), Reason: BadRequest}
	}
	emptySig := make([]byte, fieldparams.BLSSignatureLength)
	if bytes.Equal(agg.GetSignature(), emptySig) || bytes.Equal(attAndProof.GetSelectionProof(), emptySig) {
		return &RpcError{Err: errors.New("signed signatures can't be zero hashes"), Reason: BadRequest}
	}

	// As a preventive measure, a beacon node shouldn't broadcast an attestation whose slot is out of range.
	if err := helpers.ValidateAttestationTime(
		data.Slot,
		s.GenesisTimeFetcher.GenesisTime(),
		params.BeaconConfig().MaximumGossipClockDisparityDuration(),
	); err != nil {
		return &RpcError{Err: errors.New("attestation slot is no longer valid from current time"), Reason: BadRequest}
	}

	if err := s.Broadcaster.Broadcast(ctx, agg); err != nil {
		return &RpcError{Err: &AggregateBroadcastFailedError{err: err}, Reason: Internal}
	}

	if logrus.GetLevel() >= logrus.DebugLevel {
		var fields logrus.Fields
		if agg.Version() >= version.Electra {
			fields = logrus.Fields{
				"slot":             data.Slot,
				"committeeCount":   att.CommitteeBitsVal().Count(),
				"committeeIndices": att.CommitteeBitsVal().BitIndices(),
				"validatorIndex":   attAndProof.GetAggregatorIndex(),
				"aggregatedCount":  att.GetAggregationBits().Count(),
			}
		} else {
			fields = logrus.Fields{
				"slot":            data.Slot,
				"committeeIndex":  data.CommitteeIndex,
				"validatorIndex":  attAndProof.GetAggregatorIndex(),
				"aggregatedCount": att.GetAggregationBits().Count(),
			}
		}
		log.WithFields(fields).Debug("Broadcasting aggregated attestation and proof")
	}

	return nil
}

// AggregatedSigAndAggregationBits returns the aggregated signature and aggregation bits
// associated with a particular set of sync committee messages.
func (s *Service) AggregatedSigAndAggregationBits(
	ctx context.Context,
	req *ethpb.AggregatedSigAndAggregationBitsRequest) ([]byte, []byte, error) {
	subCommitteeSize := params.BeaconConfig().SyncCommitteeSize / params.BeaconConfig().SyncCommitteeSubnetCount
	sigs := make([][]byte, 0, subCommitteeSize)
	bits := ethpb.NewSyncCommitteeAggregationBits()
	for _, msg := range req.Msgs {
		if bytes.Equal(req.BlockRoot, msg.BlockRoot) {
			headSyncCommitteeIndices, err := s.HeadFetcher.HeadSyncCommitteeIndices(ctx, msg.ValidatorIndex, req.Slot)
			if err != nil {
				return nil, nil, errors.Wrapf(err, "could not get sync subcommittee index")
			}
			for _, index := range headSyncCommitteeIndices {
				i := uint64(index)
				subnetIndex := i / subCommitteeSize
				indexMod := i % subCommitteeSize
				if subnetIndex == req.SubnetId && !bits.BitAt(indexMod) {
					bits.SetBitAt(indexMod, true)
					sigs = append(sigs, msg.Signature)
				}
			}
		}
	}
	aggregatedSig := make([]byte, 96)
	aggregatedSig[0] = 0xC0
	if len(sigs) != 0 {
		uncompressedSigs, err := bls.MultipleSignaturesFromBytes(sigs)
		if err != nil {
			return nil, nil, errors.Wrapf(err, "could not decompress signatures")
		}
		aggregatedSig = bls.AggregateSignatures(uncompressedSigs).Marshal()
	}
	return aggregatedSig, bits, nil
}

// GetAttestationData requests that the beacon node produces attestation data for
// the requested committee index and slot based on the nodes current head.
func (s *Service) GetAttestationData(
	ctx context.Context, req *ethpb.AttestationDataRequest,
) (*ethpb.AttestationData, *RpcError) {
	ctx, span := trace.StartSpan(ctx, "coreService.GetAttestationData")
	defer span.End()

	if req.Slot != s.GenesisTimeFetcher.CurrentSlot() {
		return nil, &RpcError{Reason: BadRequest, Err: errors.Errorf("invalid request: slot %d is not the current slot %d", req.Slot, s.GenesisTimeFetcher.CurrentSlot())}
	}
	if err := helpers.ValidateAttestationTime(
		req.Slot,
		s.GenesisTimeFetcher.GenesisTime(),
		params.BeaconConfig().MaximumGossipClockDisparityDuration(),
	); err != nil {
		return nil, &RpcError{Reason: BadRequest, Err: errors.Errorf("invalid request: %v", err)}
	}

	committeeIndex := primitives.CommitteeIndex(0)
	if slots.ToEpoch(req.Slot) < params.BeaconConfig().ElectraForkEpoch {
		committeeIndex = req.CommitteeIndex
	}

	s.AttestationCache.RLock()
	res := s.AttestationCache.Get()
	if res != nil && res.Slot == req.Slot {
		s.AttestationCache.RUnlock()
		return &ethpb.AttestationData{
			Slot:            res.Slot,
			CommitteeIndex:  committeeIndex,
			BeaconBlockRoot: res.HeadRoot,
			Source: &ethpb.Checkpoint{
				Epoch: res.Source.Epoch,
				Root:  res.Source.Root[:],
			},
			Target: &ethpb.Checkpoint{
				Epoch: res.Target.Epoch,
				Root:  res.Target.Root[:],
			},
		}, nil
	}
	s.AttestationCache.RUnlock()

	s.AttestationCache.Lock()
	defer s.AttestationCache.Unlock()

	// We check the cache again as in the event there are multiple inflight requests for
	// the same attestation data, the cache might have been filled while we were waiting
	// to acquire the lock.
	res = s.AttestationCache.Get()
	if res != nil && res.Slot == req.Slot {
		return &ethpb.AttestationData{
			Slot:            res.Slot,
			CommitteeIndex:  committeeIndex,
			BeaconBlockRoot: res.HeadRoot,
			Source: &ethpb.Checkpoint{
				Epoch: res.Source.Epoch,
				Root:  res.Source.Root[:],
			},
			Target: &ethpb.Checkpoint{
				Epoch: res.Target.Epoch,
				Root:  res.Target.Root[:],
			},
		}, nil
	}
	// cache miss, we need to check for optimistic status before proceeding
	optimistic, err := s.OptimisticModeFetcher.IsOptimistic(ctx)
	if err != nil {
		return nil, &RpcError{Reason: Internal, Err: err}
	}
	if optimistic {
		return nil, &RpcError{Reason: Unavailable, Err: errOptimisticMode}
	}

	headRoot, err := s.HeadFetcher.HeadRoot(ctx)
	if err != nil {
		return nil, &RpcError{Reason: Internal, Err: errors.Wrap(err, "could not get head root")}
	}
	targetEpoch := slots.ToEpoch(req.Slot)
	targetRoot, err := s.HeadFetcher.TargetRootForEpoch(bytesutil.ToBytes32(headRoot), targetEpoch)
	if err != nil {
		return nil, &RpcError{Reason: Internal, Err: errors.Wrap(err, "could not get target root")}
	}

	headState, err := s.HeadFetcher.HeadState(ctx)
	if err != nil {
		return nil, &RpcError{Reason: Internal, Err: errors.Wrap(err, "could not get head state")}
	}
	if coreTime.CurrentEpoch(headState) < slots.ToEpoch(req.Slot) { // Ensure justified checkpoint safety by processing head state across the boundary.
		headState, err = transition.ProcessSlotsUsingNextSlotCache(ctx, headState, headRoot, req.Slot)
		if err != nil {
			return nil, &RpcError{Reason: Internal, Err: errors.Errorf("could not process slots up to %d: %v", req.Slot, err)}
		}
	}
	justifiedCheckpoint := headState.CurrentJustifiedCheckpoint()

	if err = s.AttestationCache.Put(&cache.AttestationConsensusData{
		Slot:     req.Slot,
		HeadRoot: headRoot,
		Target: forkchoicetypes.Checkpoint{
			Epoch: targetEpoch,
			Root:  targetRoot,
		},
		Source: forkchoicetypes.Checkpoint{
			Epoch: justifiedCheckpoint.Epoch,
			Root:  bytesutil.ToBytes32(justifiedCheckpoint.Root),
		},
	}); err != nil {
		log.WithError(err).Error("Failed to put attestation data into cache")
	}

	return &ethpb.AttestationData{
		Slot:            req.Slot,
		CommitteeIndex:  committeeIndex,
		BeaconBlockRoot: headRoot,
		Source: &ethpb.Checkpoint{
			Epoch: justifiedCheckpoint.Epoch,
			Root:  justifiedCheckpoint.Root,
		},
		Target: &ethpb.Checkpoint{
			Epoch: targetEpoch,
			Root:  targetRoot[:],
		},
	}, nil
}

// SubmitSyncMessage submits the sync committee message to the network.
// It also saves the sync committee message into the pending pool for block inclusion.
func (s *Service) SubmitSyncMessage(ctx context.Context, msg *ethpb.SyncCommitteeMessage) *RpcError {
	ctx, span := trace.StartSpan(ctx, "coreService.SubmitSyncMessage")
	defer span.End()

	errs, ctx := errgroup.WithContext(ctx)

	headSyncCommitteeIndices, err := s.HeadFetcher.HeadSyncCommitteeIndices(ctx, msg.ValidatorIndex, msg.Slot)
	if err != nil {
		return &RpcError{Reason: Internal, Err: errors.Wrap(err, "could not get head sync committee indices")}
	}
	// Broadcasting and saving message into the pool in parallel. As one fail should not affect another.
	// This broadcasts for all subnets.
	for _, index := range headSyncCommitteeIndices {
		subCommitteeSize := params.BeaconConfig().SyncCommitteeSize / params.BeaconConfig().SyncCommitteeSubnetCount
		subnet := uint64(index) / subCommitteeSize
		errs.Go(func() error {
			return s.P2P.BroadcastSyncCommitteeMessage(ctx, subnet, msg)
		})
	}

	if err := s.SyncCommitteePool.SaveSyncCommitteeMessage(msg); err != nil {
		return &RpcError{Reason: Internal, Err: errors.Wrap(err, "could not save sync committee message")}
	}

	// Wait for p2p broadcast to complete and return the first error (if any)
	if err = errs.Wait(); err != nil {
		return &RpcError{Reason: Internal, Err: errors.Wrap(err, "could not broadcast sync committee message")}
	}
	return nil
}

// RegisterSyncSubnetCurrentPeriod registers a persistent subnet for the current sync committee period.
func RegisterSyncSubnetCurrentPeriod(s beaconState.BeaconState, epoch primitives.Epoch, pubKey []byte, status validator.Status) error {
	committee, err := s.CurrentSyncCommittee()
	if err != nil {
		return err
	}
	syncCommPeriod := slots.SyncCommitteePeriod(epoch)
	registerSyncSubnet(epoch, syncCommPeriod, pubKey, committee, status)
	return nil
}

// RegisterSyncSubnetCurrentPeriodProto registers a persistent subnet for the current sync committee period.
func RegisterSyncSubnetCurrentPeriodProto(s beaconState.BeaconState, epoch primitives.Epoch, pubKey []byte, status ethpb.ValidatorStatus) error {
	committee, err := s.CurrentSyncCommittee()
	if err != nil {
		return err
	}
	syncCommPeriod := slots.SyncCommitteePeriod(epoch)
	registerSyncSubnetProto(epoch, syncCommPeriod, pubKey, committee, status)
	return nil
}

// RegisterSyncSubnetNextPeriod registers a persistent subnet for the next sync committee period.
func RegisterSyncSubnetNextPeriod(s beaconState.BeaconState, epoch primitives.Epoch, pubKey []byte, status validator.Status) error {
	committee, err := s.NextSyncCommittee()
	if err != nil {
		return err
	}
	syncCommPeriod := slots.SyncCommitteePeriod(epoch)
	registerSyncSubnet(epoch, syncCommPeriod+1, pubKey, committee, status)
	return nil
}

// RegisterSyncSubnetNextPeriodProto registers a persistent subnet for the next sync committee period.
func RegisterSyncSubnetNextPeriodProto(s beaconState.BeaconState, epoch primitives.Epoch, pubKey []byte, status ethpb.ValidatorStatus) error {
	committee, err := s.NextSyncCommittee()
	if err != nil {
		return err
	}
	syncCommPeriod := slots.SyncCommitteePeriod(epoch)
	registerSyncSubnetProto(epoch, syncCommPeriod+1, pubKey, committee, status)
	return nil
}

// registerSyncSubnet checks the status and pubkey of a particular validator
// to discern whether persistent subnets need to be registered for them.
func registerSyncSubnet(
	currEpoch primitives.Epoch,
	syncPeriod uint64,
	pubkey []byte,
	syncCommittee *ethpb.SyncCommittee,
	status validator.Status,
) {
	if status != validator.Active && status != validator.ActiveExiting {
		return
	}
	registerSyncSubnetInternal(currEpoch, syncPeriod, pubkey, syncCommittee)
}

func registerSyncSubnetProto(
	currEpoch primitives.Epoch,
	syncPeriod uint64,
	pubkey []byte,
	syncCommittee *ethpb.SyncCommittee,
	status ethpb.ValidatorStatus,
) {
	if status != ethpb.ValidatorStatus_ACTIVE && status != ethpb.ValidatorStatus_EXITING {
		return
	}
	registerSyncSubnetInternal(currEpoch, syncPeriod, pubkey, syncCommittee)
}

func registerSyncSubnetInternal(
	currEpoch primitives.Epoch,
	syncPeriod uint64,
	pubkey []byte,
	syncCommittee *ethpb.SyncCommittee,
) {
	startEpoch := primitives.Epoch(syncPeriod * uint64(params.BeaconConfig().EpochsPerSyncCommitteePeriod))
	currPeriod := slots.SyncCommitteePeriod(currEpoch)
	endEpoch := startEpoch + params.BeaconConfig().EpochsPerSyncCommitteePeriod
	_, _, ok, expTime := cache.SyncSubnetIDs.GetSyncCommitteeSubnets(pubkey, startEpoch)
	if ok && expTime.After(prysmTime.Now()) {
		return
	}
	firstValidEpoch, err := startEpoch.SafeSub(params.BeaconConfig().SyncCommitteeSubnetCount)
	if err != nil {
		firstValidEpoch = 0
	}
	// If we are processing for a future period, we only
	// add to the relevant subscription once we are at the valid
	// bound.
	if syncPeriod != currPeriod && currEpoch < firstValidEpoch {
		return
	}
	subs := subnetsFromCommittee(pubkey, syncCommittee)
	// Handle overflow in the event current epoch is less
	// than end epoch. This is an impossible condition, so
	// it is a defensive check.
	epochsToWatch, err := endEpoch.SafeSub(uint64(currEpoch))
	if err != nil {
		epochsToWatch = 0
	}
	epochDuration := time.Duration(params.BeaconConfig().SlotsPerEpoch.Mul(params.BeaconConfig().SecondsPerSlot))
	totalDuration := epochDuration * time.Duration(epochsToWatch) * time.Second
	cache.SyncSubnetIDs.AddSyncCommitteeSubnets(pubkey, startEpoch, subs, totalDuration)
}

// subnetsFromCommittee retrieves the relevant subnets for the chosen validator.
func subnetsFromCommittee(pubkey []byte, comm *ethpb.SyncCommittee) []uint64 {
	positions := make([]uint64, 0)
	for i, pkey := range comm.Pubkeys {
		if bytes.Equal(pubkey, pkey) {
			positions = append(positions, uint64(i)/(params.BeaconConfig().SyncCommitteeSize/params.BeaconConfig().SyncCommitteeSubnetCount))
		}
	}
	return positions
}

<<<<<<< HEAD
// ValidatorActiveSetChanges retrieves the active set changes for a given epoch.
//
// This data includes any activations, voluntary exits, and involuntary
// ejections.
func (s *Service) ValidatorActiveSetChanges(
	ctx context.Context,
	requestedEpoch primitives.Epoch,
) (
	*ethpb.ActiveSetChanges,
	*RpcError,
) {
	currentEpoch := slots.ToEpoch(s.GenesisTimeFetcher.CurrentSlot())
	if requestedEpoch > currentEpoch {
		return nil, &RpcError{
			Err:    errors.Errorf("cannot retrieve information about an epoch in the future, current epoch %d, requesting %d", currentEpoch, requestedEpoch),
			Reason: BadRequest,
		}
	}

	slot, err := slots.EpochStart(requestedEpoch)
	if err != nil {
		return nil, &RpcError{Err: err, Reason: BadRequest}
	}
	requestedState, err := s.ReplayerBuilder.ReplayerForSlot(slot).ReplayBlocks(ctx)
	if err != nil {
		return nil, &RpcError{
			Err:    errors.Wrapf(err, "error replaying blocks for state at slot %d", slot),
			Reason: Internal,
		}
	}

	activeValidatorCount, err := helpers.ActiveValidatorCount(ctx, requestedState, coreTime.CurrentEpoch(requestedState))
	if err != nil {
		return nil, &RpcError{
			Err:    errors.Wrap(err, "could not get active validator count"),
			Reason: Internal,
		}
	}
	vs := requestedState.Validators()
	activatedIndices := validators.ActivatedValidatorIndices(coreTime.CurrentEpoch(requestedState), vs)
	exitedIndices, err := validators.ExitedValidatorIndices(coreTime.CurrentEpoch(requestedState), vs, activeValidatorCount)
	if err != nil {
		return nil, &RpcError{
			Err:    errors.Wrap(err, "could not determine exited validator indices"),
			Reason: Internal,
		}
	}
	slashedIndices := validators.SlashedValidatorIndices(coreTime.CurrentEpoch(requestedState), vs)
	ejectedIndices, err := validators.EjectedValidatorIndices(coreTime.CurrentEpoch(requestedState), vs, activeValidatorCount)
	if err != nil {
		return nil, &RpcError{
			Err:    errors.Wrap(err, "could not determine ejected validator indices"),
			Reason: Internal,
		}
	}

	// Retrieve public keys for the indices.
	activatedKeys := make([][]byte, len(activatedIndices))
	exitedKeys := make([][]byte, len(exitedIndices))
	slashedKeys := make([][]byte, len(slashedIndices))
	ejectedKeys := make([][]byte, len(ejectedIndices))
	for i, idx := range activatedIndices {
		pubkey := requestedState.PubkeyAtIndex(idx)
		activatedKeys[i] = pubkey[:]
	}
	for i, idx := range exitedIndices {
		pubkey := requestedState.PubkeyAtIndex(idx)
		exitedKeys[i] = pubkey[:]
	}
	for i, idx := range slashedIndices {
		pubkey := requestedState.PubkeyAtIndex(idx)
		slashedKeys[i] = pubkey[:]
	}
	for i, idx := range ejectedIndices {
		pubkey := requestedState.PubkeyAtIndex(idx)
		ejectedKeys[i] = pubkey[:]
	}
	return &ethpb.ActiveSetChanges{
		Epoch:               requestedEpoch,
		ActivatedPublicKeys: activatedKeys,
		ActivatedIndices:    activatedIndices,
		ExitedPublicKeys:    exitedKeys,
		ExitedIndices:       exitedIndices,
		SlashedPublicKeys:   slashedKeys,
		SlashedIndices:      slashedIndices,
		EjectedPublicKeys:   ejectedKeys,
		EjectedIndices:      ejectedIndices,
	}, nil
=======
// ValidatorParticipation retrieves the validator participation information for a given epoch,
// it returns the information about validator's participation rate in voting on the proof of stake
// rules based on their balance compared to the total active validator balance.
func (s *Service) ValidatorParticipation(
	ctx context.Context,
	requestedEpoch primitives.Epoch,
) (
	*ethpb.ValidatorParticipationResponse,
	*RpcError,
) {
	currentSlot := s.GenesisTimeFetcher.CurrentSlot()
	currentEpoch := slots.ToEpoch(currentSlot)

	if requestedEpoch > currentEpoch {
		return nil, &RpcError{
			Err:    fmt.Errorf("cannot retrieve information about an epoch greater than current epoch, current epoch %d, requesting %d", currentEpoch, requestedEpoch),
			Reason: BadRequest,
		}
	}
	// Use the last slot of requested epoch to obtain current and previous epoch attestations.
	// This ensures that we don't miss previous attestations when input requested epochs.
	endSlot, err := slots.EpochEnd(requestedEpoch)
	if err != nil {
		return nil, &RpcError{Reason: Internal, Err: errors.Wrap(err, "could not get slot from requested epoch")}
	}
	// Get as close as we can to the end of the current epoch without going past the current slot.
	// The above check ensures a future *epoch* isn't requested, but the end slot of the requested epoch could still
	// be past the current slot. In that case, use the current slot as the best approximation of the requested epoch.
	// Replayer will make sure the slot ultimately used is canonical.
	if endSlot > currentSlot {
		endSlot = currentSlot
	}

	// ReplayerBuilder ensures that a canonical chain is followed to the slot
	beaconSt, err := s.ReplayerBuilder.ReplayerForSlot(endSlot).ReplayBlocks(ctx)
	if err != nil {
		return nil, &RpcError{Reason: Internal, Err: errors.Wrapf(err, "error replaying blocks for state at slot %d", endSlot)}
	}
	var v []*precompute.Validator
	var b *precompute.Balance

	if beaconSt.Version() == version.Phase0 {
		v, b, err = precompute.New(ctx, beaconSt)
		if err != nil {
			return nil, &RpcError{Reason: Internal, Err: errors.Wrap(err, "could not set up pre compute instance")}
		}
		_, b, err = precompute.ProcessAttestations(ctx, beaconSt, v, b)
		if err != nil {
			return nil, &RpcError{Reason: Internal, Err: errors.Wrap(err, "could not pre compute attestations")}
		}
	} else if beaconSt.Version() >= version.Altair {
		v, b, err = altair.InitializePrecomputeValidators(ctx, beaconSt)
		if err != nil {
			return nil, &RpcError{Reason: Internal, Err: errors.Wrap(err, "could not set up altair pre compute instance")}
		}
		_, b, err = altair.ProcessEpochParticipation(ctx, beaconSt, b, v)
		if err != nil {
			return nil, &RpcError{Reason: Internal, Err: errors.Wrap(err, "could not pre compute attestations: %v")}
		}
	} else {
		return nil, &RpcError{Reason: Internal, Err: fmt.Errorf("invalid state type retrieved with a version of %s", version.String(beaconSt.Version()))}
	}

	cp := s.FinalizedFetcher.FinalizedCheckpt()
	p := &ethpb.ValidatorParticipationResponse{
		Epoch:     requestedEpoch,
		Finalized: requestedEpoch <= cp.Epoch,
		Participation: &ethpb.ValidatorParticipation{
			// TODO(7130): Remove these three deprecated fields.
			GlobalParticipationRate:          float32(b.PrevEpochTargetAttested) / float32(b.ActivePrevEpoch),
			VotedEther:                       b.PrevEpochTargetAttested,
			EligibleEther:                    b.ActivePrevEpoch,
			CurrentEpochActiveGwei:           b.ActiveCurrentEpoch,
			CurrentEpochAttestingGwei:        b.CurrentEpochAttested,
			CurrentEpochTargetAttestingGwei:  b.CurrentEpochTargetAttested,
			PreviousEpochActiveGwei:          b.ActivePrevEpoch,
			PreviousEpochAttestingGwei:       b.PrevEpochAttested,
			PreviousEpochTargetAttestingGwei: b.PrevEpochTargetAttested,
			PreviousEpochHeadAttestingGwei:   b.PrevEpochHeadAttested,
		},
	}
	return p, nil
>>>>>>> fb262036
}<|MERGE_RESOLUTION|>--- conflicted
+++ resolved
@@ -754,96 +754,6 @@
 	return positions
 }
 
-<<<<<<< HEAD
-// ValidatorActiveSetChanges retrieves the active set changes for a given epoch.
-//
-// This data includes any activations, voluntary exits, and involuntary
-// ejections.
-func (s *Service) ValidatorActiveSetChanges(
-	ctx context.Context,
-	requestedEpoch primitives.Epoch,
-) (
-	*ethpb.ActiveSetChanges,
-	*RpcError,
-) {
-	currentEpoch := slots.ToEpoch(s.GenesisTimeFetcher.CurrentSlot())
-	if requestedEpoch > currentEpoch {
-		return nil, &RpcError{
-			Err:    errors.Errorf("cannot retrieve information about an epoch in the future, current epoch %d, requesting %d", currentEpoch, requestedEpoch),
-			Reason: BadRequest,
-		}
-	}
-
-	slot, err := slots.EpochStart(requestedEpoch)
-	if err != nil {
-		return nil, &RpcError{Err: err, Reason: BadRequest}
-	}
-	requestedState, err := s.ReplayerBuilder.ReplayerForSlot(slot).ReplayBlocks(ctx)
-	if err != nil {
-		return nil, &RpcError{
-			Err:    errors.Wrapf(err, "error replaying blocks for state at slot %d", slot),
-			Reason: Internal,
-		}
-	}
-
-	activeValidatorCount, err := helpers.ActiveValidatorCount(ctx, requestedState, coreTime.CurrentEpoch(requestedState))
-	if err != nil {
-		return nil, &RpcError{
-			Err:    errors.Wrap(err, "could not get active validator count"),
-			Reason: Internal,
-		}
-	}
-	vs := requestedState.Validators()
-	activatedIndices := validators.ActivatedValidatorIndices(coreTime.CurrentEpoch(requestedState), vs)
-	exitedIndices, err := validators.ExitedValidatorIndices(coreTime.CurrentEpoch(requestedState), vs, activeValidatorCount)
-	if err != nil {
-		return nil, &RpcError{
-			Err:    errors.Wrap(err, "could not determine exited validator indices"),
-			Reason: Internal,
-		}
-	}
-	slashedIndices := validators.SlashedValidatorIndices(coreTime.CurrentEpoch(requestedState), vs)
-	ejectedIndices, err := validators.EjectedValidatorIndices(coreTime.CurrentEpoch(requestedState), vs, activeValidatorCount)
-	if err != nil {
-		return nil, &RpcError{
-			Err:    errors.Wrap(err, "could not determine ejected validator indices"),
-			Reason: Internal,
-		}
-	}
-
-	// Retrieve public keys for the indices.
-	activatedKeys := make([][]byte, len(activatedIndices))
-	exitedKeys := make([][]byte, len(exitedIndices))
-	slashedKeys := make([][]byte, len(slashedIndices))
-	ejectedKeys := make([][]byte, len(ejectedIndices))
-	for i, idx := range activatedIndices {
-		pubkey := requestedState.PubkeyAtIndex(idx)
-		activatedKeys[i] = pubkey[:]
-	}
-	for i, idx := range exitedIndices {
-		pubkey := requestedState.PubkeyAtIndex(idx)
-		exitedKeys[i] = pubkey[:]
-	}
-	for i, idx := range slashedIndices {
-		pubkey := requestedState.PubkeyAtIndex(idx)
-		slashedKeys[i] = pubkey[:]
-	}
-	for i, idx := range ejectedIndices {
-		pubkey := requestedState.PubkeyAtIndex(idx)
-		ejectedKeys[i] = pubkey[:]
-	}
-	return &ethpb.ActiveSetChanges{
-		Epoch:               requestedEpoch,
-		ActivatedPublicKeys: activatedKeys,
-		ActivatedIndices:    activatedIndices,
-		ExitedPublicKeys:    exitedKeys,
-		ExitedIndices:       exitedIndices,
-		SlashedPublicKeys:   slashedKeys,
-		SlashedIndices:      slashedIndices,
-		EjectedPublicKeys:   ejectedKeys,
-		EjectedIndices:      ejectedIndices,
-	}, nil
-=======
 // ValidatorParticipation retrieves the validator participation information for a given epoch,
 // it returns the information about validator's participation rate in voting on the proof of stake
 // rules based on their balance compared to the total active validator balance.
@@ -926,5 +836,94 @@
 		},
 	}
 	return p, nil
->>>>>>> fb262036
+}
+
+// ValidatorActiveSetChanges retrieves the active set changes for a given epoch.
+//
+// This data includes any activations, voluntary exits, and involuntary
+// ejections.
+func (s *Service) ValidatorActiveSetChanges(
+	ctx context.Context,
+	requestedEpoch primitives.Epoch,
+) (
+	*ethpb.ActiveSetChanges,
+	*RpcError,
+) {
+	currentEpoch := slots.ToEpoch(s.GenesisTimeFetcher.CurrentSlot())
+	if requestedEpoch > currentEpoch {
+		return nil, &RpcError{
+			Err:    errors.Errorf("cannot retrieve information about an epoch in the future, current epoch %d, requesting %d", currentEpoch, requestedEpoch),
+			Reason: BadRequest,
+		}
+	}
+
+	slot, err := slots.EpochStart(requestedEpoch)
+	if err != nil {
+		return nil, &RpcError{Err: err, Reason: BadRequest}
+	}
+	requestedState, err := s.ReplayerBuilder.ReplayerForSlot(slot).ReplayBlocks(ctx)
+	if err != nil {
+		return nil, &RpcError{
+			Err:    errors.Wrapf(err, "error replaying blocks for state at slot %d", slot),
+			Reason: Internal,
+		}
+	}
+
+	activeValidatorCount, err := helpers.ActiveValidatorCount(ctx, requestedState, coreTime.CurrentEpoch(requestedState))
+	if err != nil {
+		return nil, &RpcError{
+			Err:    errors.Wrap(err, "could not get active validator count"),
+			Reason: Internal,
+		}
+	}
+	vs := requestedState.Validators()
+	activatedIndices := validators.ActivatedValidatorIndices(coreTime.CurrentEpoch(requestedState), vs)
+	exitedIndices, err := validators.ExitedValidatorIndices(coreTime.CurrentEpoch(requestedState), vs, activeValidatorCount)
+	if err != nil {
+		return nil, &RpcError{
+			Err:    errors.Wrap(err, "could not determine exited validator indices"),
+			Reason: Internal,
+		}
+	}
+	slashedIndices := validators.SlashedValidatorIndices(coreTime.CurrentEpoch(requestedState), vs)
+	ejectedIndices, err := validators.EjectedValidatorIndices(coreTime.CurrentEpoch(requestedState), vs, activeValidatorCount)
+	if err != nil {
+		return nil, &RpcError{
+			Err:    errors.Wrap(err, "could not determine ejected validator indices"),
+			Reason: Internal,
+		}
+	}
+
+	// Retrieve public keys for the indices.
+	activatedKeys := make([][]byte, len(activatedIndices))
+	exitedKeys := make([][]byte, len(exitedIndices))
+	slashedKeys := make([][]byte, len(slashedIndices))
+	ejectedKeys := make([][]byte, len(ejectedIndices))
+	for i, idx := range activatedIndices {
+		pubkey := requestedState.PubkeyAtIndex(idx)
+		activatedKeys[i] = pubkey[:]
+	}
+	for i, idx := range exitedIndices {
+		pubkey := requestedState.PubkeyAtIndex(idx)
+		exitedKeys[i] = pubkey[:]
+	}
+	for i, idx := range slashedIndices {
+		pubkey := requestedState.PubkeyAtIndex(idx)
+		slashedKeys[i] = pubkey[:]
+	}
+	for i, idx := range ejectedIndices {
+		pubkey := requestedState.PubkeyAtIndex(idx)
+		ejectedKeys[i] = pubkey[:]
+	}
+	return &ethpb.ActiveSetChanges{
+		Epoch:               requestedEpoch,
+		ActivatedPublicKeys: activatedKeys,
+		ActivatedIndices:    activatedIndices,
+		ExitedPublicKeys:    exitedKeys,
+		ExitedIndices:       exitedIndices,
+		SlashedPublicKeys:   slashedKeys,
+		SlashedIndices:      slashedIndices,
+		EjectedPublicKeys:   ejectedKeys,
+		EjectedIndices:      ejectedIndices,
+	}, nil
 }