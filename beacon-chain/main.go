--- conflicted
+++ resolved
@@ -59,10 +59,7 @@
 		cmd.P2PPort,
 		cmd.P2PHost,
 		cmd.P2PMaxPeers,
-<<<<<<< HEAD
-=======
 		cmd.P2PWhitelist,
->>>>>>> 3871be00
 		cmd.DataDirFlag,
 		cmd.VerbosityFlag,
 		cmd.EnableTracingFlag,
