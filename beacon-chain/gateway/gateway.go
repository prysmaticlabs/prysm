--- conflicted
+++ resolved
@@ -46,10 +46,7 @@
 	}
 
 	g.conn = conn
-<<<<<<< HEAD
-=======
 
->>>>>>> 1b1476ba
 	gwmux := gwruntime.NewServeMux(gwruntime.WithMarshalerOption(gwruntime.MIMEWildcard, &gwruntime.JSONPb{OrigName: false}))
 	for _, f := range []func(context.Context, *gwruntime.ServeMux, *grpc.ClientConn) error{
 		ethpb.RegisterNodeHandler,
