--- conflicted
+++ resolved
@@ -16,18 +16,11 @@
 )
 
 var (
-<<<<<<< HEAD
 	beaconRPC               = flag.String("beacon-rpc", "localhost:4000", "Beacon chain gRPC endpoint")
 	port                    = flag.Int("port", 8000, "Port to serve on")
 	debug                   = flag.Bool("debug", false, "Enable debug logging")
-	allowedOrigins          = flag.String("corsdomain", "", "A comma separated list of CORS domains to allow.")
+	allowedOrigins          = flag.String("corsdomain", "", "A comma separated list of CORS domains to allow")
 	enableDebugRPCEndpoints = flag.Bool("enable-debug-rpc-endpoints", false, "Enable debug rpc endpoints such as /eth/v1alpha1/beacon/state")
-=======
-	beaconRPC      = flag.String("beacon-rpc", "localhost:4000", "Beacon chain gRPC endpoint")
-	port           = flag.Int("port", 8000, "Port to serve on")
-	debug          = flag.Bool("debug", false, "Enable debug logging")
-	allowedOrigins = flag.String("corsdomain", "", "A comma separated list of CORS domains to allow")
->>>>>>> 2f88174d
 )
 
 func init() {
