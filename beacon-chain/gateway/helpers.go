package gateway

import (
	gwruntime "github.com/grpc-ecosystem/grpc-gateway/v2/runtime"
	"github.com/prysmaticlabs/prysm/api/gateway"
	"github.com/prysmaticlabs/prysm/cmd/beacon-chain/flags"
	ethpbservice "github.com/prysmaticlabs/prysm/proto/eth/service"
	ethpbalpha "github.com/prysmaticlabs/prysm/proto/prysm/v1alpha1"
	"google.golang.org/protobuf/encoding/protojson"
)

// MuxConfig contains configuration that should be used when registering the beacon node in the gateway.
type MuxConfig struct {
	Handler       gateway.MuxHandler
<<<<<<< HEAD
	V1PbMux       *gateway.PbMux
	V1Alpha1PbMux *gateway.PbMux
}

// DefaultConfig returns a fully configured MuxConfig with standard gateway behavior.
func DefaultConfig(enableDebugRPCEndpoints bool, httpModules string) MuxConfig {
	var v1Alpha1PbHandler, v1PbHandler *gateway.PbMux
	if flags.EnableHTTPPrysmAPI(httpModules) {
		v1Alpha1Registrations := []gateway.PbHandlerRegistration{
			ethpbalpha.RegisterNodeHandler,
			ethpbalpha.RegisterBeaconChainHandler,
			ethpbalpha.RegisterBeaconNodeValidatorHandler,
			ethpbalpha.RegisterHealthHandler,
		}
		if enableDebugRPCEndpoints {
			v1Alpha1Registrations = append(v1Alpha1Registrations, ethpbalpha.RegisterDebugHandler)
		}
		v1Alpha1Mux := gwruntime.NewServeMux(
			gwruntime.WithMarshalerOption(gwruntime.MIMEWildcard, &gwruntime.HTTPBodyMarshaler{
				Marshaler: &gwruntime.JSONPb{
					MarshalOptions: protojson.MarshalOptions{
						EmitUnpopulated: true,
					},
					UnmarshalOptions: protojson.UnmarshalOptions{
						DiscardUnknown: true,
					},
				},
			}),
			gwruntime.WithMarshalerOption(
				"text/event-stream", &gwruntime.EventSourceJSONPb{},
			),
		)
		v1Alpha1PbHandler = &gateway.PbMux{
			Registrations: v1Alpha1Registrations,
			Patterns:      []string{"/eth/v1alpha1/"},
			Mux:           v1Alpha1Mux,
		}
	}
	if flags.EnableHTTPEthAPI(httpModules) {
		v1Registrations := []gateway.PbHandlerRegistration{
			ethpbservice.RegisterBeaconNodeHandler,
			ethpbservice.RegisterBeaconChainHandler,
			ethpbservice.RegisterBeaconValidatorHandler,
			ethpbservice.RegisterEventsHandler,
		}
		if enableDebugRPCEndpoints {
			v1Registrations = append(v1Registrations, ethpbservice.RegisterBeaconDebugHandler)
		}
		v1Mux := gwruntime.NewServeMux(
			gwruntime.WithMarshalerOption(gwruntime.MIMEWildcard, &gwruntime.HTTPBodyMarshaler{
				Marshaler: &gwruntime.JSONPb{
					MarshalOptions: protojson.MarshalOptions{
						UseProtoNames:   true,
						EmitUnpopulated: true,
					},
					UnmarshalOptions: protojson.UnmarshalOptions{
						DiscardUnknown: true,
					},
				},
			}),
		)
		v1PbHandler = &gateway.PbMux{
			Registrations: v1Registrations,
			Patterns:      []string{"/eth/v1/"},
			Mux:           v1Mux,
		}
=======
	EthPbMux      gateway.PbMux
	V1Alpha1PbMux gateway.PbMux
}

// DefaultConfig returns a fully configured MuxConfig with standard gateway behavior.
func DefaultConfig(enableDebugRPCEndpoints bool) MuxConfig {
	v1Alpha1Registrations := []gateway.PbHandlerRegistration{
		ethpbalpha.RegisterNodeHandler,
		ethpbalpha.RegisterBeaconChainHandler,
		ethpbalpha.RegisterBeaconNodeValidatorHandler,
		ethpbalpha.RegisterHealthHandler,
	}
	ethRegistrations := []gateway.PbHandlerRegistration{
		ethpbservice.RegisterBeaconNodeHandler,
		ethpbservice.RegisterBeaconChainHandler,
		ethpbservice.RegisterBeaconValidatorHandler,
		ethpbservice.RegisterEventsHandler,
	}
	if enableDebugRPCEndpoints {
		v1Alpha1Registrations = append(v1Alpha1Registrations, ethpbalpha.RegisterDebugHandler)
		ethRegistrations = append(ethRegistrations, ethpbservice.RegisterBeaconDebugHandler)

	}
	v1Alpha1Mux := gwruntime.NewServeMux(
		gwruntime.WithMarshalerOption(gwruntime.MIMEWildcard, &gwruntime.HTTPBodyMarshaler{
			Marshaler: &gwruntime.JSONPb{
				MarshalOptions: protojson.MarshalOptions{
					EmitUnpopulated: true,
				},
				UnmarshalOptions: protojson.UnmarshalOptions{
					DiscardUnknown: true,
				},
			},
		}),
		gwruntime.WithMarshalerOption(
			"text/event-stream", &gwruntime.EventSourceJSONPb{},
		),
	)
	ethMux := gwruntime.NewServeMux(
		gwruntime.WithMarshalerOption(gwruntime.MIMEWildcard, &gwruntime.HTTPBodyMarshaler{
			Marshaler: &gwruntime.JSONPb{
				MarshalOptions: protojson.MarshalOptions{
					UseProtoNames:   true,
					EmitUnpopulated: true,
				},
				UnmarshalOptions: protojson.UnmarshalOptions{
					DiscardUnknown: true,
				},
			},
		}),
	)
	v1Alpha1PbHandler := gateway.PbMux{
		Registrations: v1Alpha1Registrations,
		Patterns:      []string{"/eth/v1alpha1/"},
		Mux:           v1Alpha1Mux,
	}
	ethPbHandler := gateway.PbMux{
		Registrations: ethRegistrations,
		Patterns:      []string{"/internal/eth/v1/", "/internal/eth/v2/"},
		Mux:           ethMux,
>>>>>>> 2cbe10c7
	}

	return MuxConfig{
		EthPbMux:      ethPbHandler,
		V1Alpha1PbMux: v1Alpha1PbHandler,
	}
}<|MERGE_RESOLUTION|>--- conflicted
+++ resolved
@@ -12,14 +12,13 @@
 // MuxConfig contains configuration that should be used when registering the beacon node in the gateway.
 type MuxConfig struct {
 	Handler       gateway.MuxHandler
-<<<<<<< HEAD
-	V1PbMux       *gateway.PbMux
+	EthPbMux      *gateway.PbMux
 	V1Alpha1PbMux *gateway.PbMux
 }
 
 // DefaultConfig returns a fully configured MuxConfig with standard gateway behavior.
 func DefaultConfig(enableDebugRPCEndpoints bool, httpModules string) MuxConfig {
-	var v1Alpha1PbHandler, v1PbHandler *gateway.PbMux
+	var v1Alpha1PbHandler, ethPbHandler *gateway.PbMux
 	if flags.EnableHTTPPrysmAPI(httpModules) {
 		v1Alpha1Registrations := []gateway.PbHandlerRegistration{
 			ethpbalpha.RegisterNodeHandler,
@@ -29,6 +28,7 @@
 		}
 		if enableDebugRPCEndpoints {
 			v1Alpha1Registrations = append(v1Alpha1Registrations, ethpbalpha.RegisterDebugHandler)
+
 		}
 		v1Alpha1Mux := gwruntime.NewServeMux(
 			gwruntime.WithMarshalerOption(gwruntime.MIMEWildcard, &gwruntime.HTTPBodyMarshaler{
@@ -52,16 +52,17 @@
 		}
 	}
 	if flags.EnableHTTPEthAPI(httpModules) {
-		v1Registrations := []gateway.PbHandlerRegistration{
+		ethRegistrations := []gateway.PbHandlerRegistration{
 			ethpbservice.RegisterBeaconNodeHandler,
 			ethpbservice.RegisterBeaconChainHandler,
 			ethpbservice.RegisterBeaconValidatorHandler,
 			ethpbservice.RegisterEventsHandler,
 		}
 		if enableDebugRPCEndpoints {
-			v1Registrations = append(v1Registrations, ethpbservice.RegisterBeaconDebugHandler)
+			ethRegistrations = append(ethRegistrations, ethpbservice.RegisterBeaconDebugHandler)
+
 		}
-		v1Mux := gwruntime.NewServeMux(
+		ethMux := gwruntime.NewServeMux(
 			gwruntime.WithMarshalerOption(gwruntime.MIMEWildcard, &gwruntime.HTTPBodyMarshaler{
 				Marshaler: &gwruntime.JSONPb{
 					MarshalOptions: protojson.MarshalOptions{
@@ -74,73 +75,11 @@
 				},
 			}),
 		)
-		v1PbHandler = &gateway.PbMux{
-			Registrations: v1Registrations,
-			Patterns:      []string{"/eth/v1/"},
-			Mux:           v1Mux,
+		ethPbHandler = &gateway.PbMux{
+			Registrations: ethRegistrations,
+			Patterns:      []string{"/internal/eth/v1/", "/internal/eth/v2/"},
+			Mux:           ethMux,
 		}
-=======
-	EthPbMux      gateway.PbMux
-	V1Alpha1PbMux gateway.PbMux
-}
-
-// DefaultConfig returns a fully configured MuxConfig with standard gateway behavior.
-func DefaultConfig(enableDebugRPCEndpoints bool) MuxConfig {
-	v1Alpha1Registrations := []gateway.PbHandlerRegistration{
-		ethpbalpha.RegisterNodeHandler,
-		ethpbalpha.RegisterBeaconChainHandler,
-		ethpbalpha.RegisterBeaconNodeValidatorHandler,
-		ethpbalpha.RegisterHealthHandler,
-	}
-	ethRegistrations := []gateway.PbHandlerRegistration{
-		ethpbservice.RegisterBeaconNodeHandler,
-		ethpbservice.RegisterBeaconChainHandler,
-		ethpbservice.RegisterBeaconValidatorHandler,
-		ethpbservice.RegisterEventsHandler,
-	}
-	if enableDebugRPCEndpoints {
-		v1Alpha1Registrations = append(v1Alpha1Registrations, ethpbalpha.RegisterDebugHandler)
-		ethRegistrations = append(ethRegistrations, ethpbservice.RegisterBeaconDebugHandler)
-
-	}
-	v1Alpha1Mux := gwruntime.NewServeMux(
-		gwruntime.WithMarshalerOption(gwruntime.MIMEWildcard, &gwruntime.HTTPBodyMarshaler{
-			Marshaler: &gwruntime.JSONPb{
-				MarshalOptions: protojson.MarshalOptions{
-					EmitUnpopulated: true,
-				},
-				UnmarshalOptions: protojson.UnmarshalOptions{
-					DiscardUnknown: true,
-				},
-			},
-		}),
-		gwruntime.WithMarshalerOption(
-			"text/event-stream", &gwruntime.EventSourceJSONPb{},
-		),
-	)
-	ethMux := gwruntime.NewServeMux(
-		gwruntime.WithMarshalerOption(gwruntime.MIMEWildcard, &gwruntime.HTTPBodyMarshaler{
-			Marshaler: &gwruntime.JSONPb{
-				MarshalOptions: protojson.MarshalOptions{
-					UseProtoNames:   true,
-					EmitUnpopulated: true,
-				},
-				UnmarshalOptions: protojson.UnmarshalOptions{
-					DiscardUnknown: true,
-				},
-			},
-		}),
-	)
-	v1Alpha1PbHandler := gateway.PbMux{
-		Registrations: v1Alpha1Registrations,
-		Patterns:      []string{"/eth/v1alpha1/"},
-		Mux:           v1Alpha1Mux,
-	}
-	ethPbHandler := gateway.PbMux{
-		Registrations: ethRegistrations,
-		Patterns:      []string{"/internal/eth/v1/", "/internal/eth/v2/"},
-		Mux:           ethMux,
->>>>>>> 2cbe10c7
 	}
 
 	return MuxConfig{
