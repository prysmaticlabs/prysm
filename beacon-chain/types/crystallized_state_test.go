--- conflicted
+++ resolved
@@ -196,13 +196,8 @@
 		},
 	}
 
-<<<<<<< HEAD
-	// Process crosslinks happened at slot 50 and dynasty 2.
-	shardAndCommitteesForSlots, err := casper.InitialShardAndCommitteesForSlots(validators)
-=======
 	// Process crosslinks happened at slot 50.
-	shardAndCommitteesForSlots, err := initialShardAndCommitteesForSlots(validators)
->>>>>>> 6d46dda3
+	shardAndCommitteesForSlots, err := casper.initialShardAndCommitteesForSlots(validators)
 	if err != nil {
 		t.Fatalf("failed to initialize indices for slots: %v", err)
 	}
