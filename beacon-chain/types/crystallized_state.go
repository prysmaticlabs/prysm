package types

import (
	"fmt"

	"github.com/ethereum/go-ethereum/common"
	"github.com/gogo/protobuf/proto"
	"github.com/prysmaticlabs/prysm/beacon-chain/casper"
	"github.com/prysmaticlabs/prysm/beacon-chain/params"
	"github.com/prysmaticlabs/prysm/beacon-chain/utils"
	pb "github.com/prysmaticlabs/prysm/proto/beacon/p2p/v1"
	"golang.org/x/crypto/blake2b"
)

// CrystallizedState contains fields of every Slot state,
// it changes every Slot.
type CrystallizedState struct {
	data *pb.CrystallizedState
}

// NewCrystallizedState creates a new crystallized state with a explicitly set data field.
func NewCrystallizedState(data *pb.CrystallizedState) *CrystallizedState {
	return &CrystallizedState{data: data}
}

func initialValidators() []*pb.ValidatorRecord {
	var validators []*pb.ValidatorRecord
	for i := 0; i < params.BootstrappedValidatorsCount; i++ {
		validator := &pb.ValidatorRecord{StartDynasty: 0, EndDynasty: params.DefaultEndDynasty, Balance: params.DefaultBalance, WithdrawalAddress: []byte{}, PublicKey: 0}
		validators = append(validators, validator)
	}
	return validators
}

func initialShardAndCommitteesForSlots(validators []*pb.ValidatorRecord) ([]*pb.ShardAndCommitteeArray, error) {
	seed := make([]byte, 0, 32)
	committees, err := casper.ShuffleValidatorsToCommittees(common.BytesToHash(seed), validators, 1, 0)
	if err != nil {
		return nil, err
	}

	// Starting with 2 cycles (128 slots) with the same committees.
	return append(committees, committees...), nil
}

// NewGenesisCrystallizedState initializes the crystallized state for slot 0.
func NewGenesisCrystallizedState() (*CrystallizedState, error) {
	// We seed the genesis crystallized state with a bunch of validators to
	// bootstrap the system.
	// TODO(#493): Perform this task from some sort of genesis state json config instead.
	validators := initialValidators()

	// Bootstrap attester indices for slots, each slot contains an array of attester indices.
	shardAndCommitteesForSlots, err := initialShardAndCommitteesForSlots(validators)
	if err != nil {
		return nil, err
	}

	// Bootstrap cross link records.
	var crosslinkRecords []*pb.CrosslinkRecord
	for i := 0; i < params.ShardCount; i++ {
		crosslinkRecords = append(crosslinkRecords, &pb.CrosslinkRecord{
			Dynasty:   0,
			Blockhash: make([]byte, 0, 32),
			Slot:      0,
		})
	}

	// Calculate total deposit from boot strapped validators.
	var totalDeposit uint64
	for _, v := range validators {
		totalDeposit += v.Balance
	}

	return &CrystallizedState{
		data: &pb.CrystallizedState{
			LastStateRecalc:            0,
			JustifiedStreak:            0,
			LastJustifiedSlot:          0,
			LastFinalizedSlot:          0,
			CurrentDynasty:             1,
			CrosslinkingStartShard:     0,
			TotalDeposits:              totalDeposit,
			DynastySeed:                []byte{},
			DynastyStart:               0,
			CrosslinkRecords:           crosslinkRecords,
			Validators:                 validators,
			ShardAndCommitteesForSlots: shardAndCommitteesForSlots,
		},
	}, nil
}

// Proto returns the underlying protobuf data within a state primitive.
func (c *CrystallizedState) Proto() *pb.CrystallizedState {
	return c.data
}

// Marshal encodes crystallized state object into the wire format.
func (c *CrystallizedState) Marshal() ([]byte, error) {
	return proto.Marshal(c.data)
}

// Hash serializes the crystallized state object then uses
// blake2b to hash the serialized object.
func (c *CrystallizedState) Hash() ([32]byte, error) {
	data, err := proto.Marshal(c.data)
	if err != nil {
		return [32]byte{}, err
	}
	var hash [32]byte
	h := blake2b.Sum512(data)
	copy(hash[:], h[:32])
	return hash, nil
}

// LastStateRecalc returns when the last time crystallized state recalculated.
func (c *CrystallizedState) LastStateRecalc() uint64 {
	return c.data.LastStateRecalc
}

// JustifiedStreak returns number of consecutive justified slots ending at head.
func (c *CrystallizedState) JustifiedStreak() uint64 {
	return c.data.JustifiedStreak
}

// CrosslinkingStartShard returns next shard that crosslinking assignment will start from.
func (c *CrystallizedState) CrosslinkingStartShard() uint64 {
	return c.data.CrosslinkingStartShard
}

// LastJustifiedSlot return the last justified slot of the beacon chain.
func (c *CrystallizedState) LastJustifiedSlot() uint64 {
	return c.data.LastJustifiedSlot
}

// LastFinalizedSlot returns the last finalized Slot of the beacon chain.
func (c *CrystallizedState) LastFinalizedSlot() uint64 {
	return c.data.LastFinalizedSlot
}

// CurrentDynasty returns the current dynasty of the beacon chain.
func (c *CrystallizedState) CurrentDynasty() uint64 {
	return c.data.CurrentDynasty
}

// TotalDeposits returns total balance of deposits.
func (c *CrystallizedState) TotalDeposits() uint64 {
	return c.data.TotalDeposits
}

// DynastyStart returns the last dynasty start number.
func (c *CrystallizedState) DynastyStart() uint64 {
	return c.data.DynastyStart
}

// ShardAndCommitteesForSlots returns the shard committee object.
func (c *CrystallizedState) ShardAndCommitteesForSlots() []*pb.ShardAndCommitteeArray {
	return c.data.ShardAndCommitteesForSlots
}

// CrosslinkRecords returns the cross link records of the all the shards.
func (c *CrystallizedState) CrosslinkRecords() []*pb.CrosslinkRecord {
	return c.data.CrosslinkRecords
}

// DynastySeed is used to select the committee for each shard.
func (c *CrystallizedState) DynastySeed() [32]byte {
	var h [32]byte
	copy(h[:], c.data.DynastySeed)
	return h
}

// Validators returns list of validators.
func (c *CrystallizedState) Validators() []*pb.ValidatorRecord {
	return c.data.Validators
}

// IsCycleTransition checks if a new cycle has been reached. At that point,
// a new crystallized state and active state transition will occur.
func (c *CrystallizedState) IsCycleTransition(slotNumber uint64) bool {
	return slotNumber >= c.LastStateRecalc()+params.CycleLength
}

// IsDynastyTransition checks if a dynasty transition can be processed. At that point,
// validator shuffle will occur.
func (c *CrystallizedState) IsDynastyTransition(slotNumber uint64) bool {
	if c.LastFinalizedSlot() <= c.DynastyStart() {
		return false
	}
	if slotNumber-c.DynastyStart() < params.MinDynastyLength {
		return false
	}

	shardProcessed := map[uint64]bool{}

	for _, shardAndCommittee := range c.ShardAndCommitteesForSlots() {
		for _, committee := range shardAndCommittee.ArrayShardAndCommittee {
			shardProcessed[committee.ShardId] = true
		}
	}

	crosslinks := c.CrosslinkRecords()
	for shard, _ := range shardProcessed {
		if slotNumber <= crosslinks[shard].Dynasty {
			return false
		}
	}
	return true
}

// getAttesterIndices fetches the attesters for a given attestation record.
func (c *CrystallizedState) getAttesterIndices(attestation *pb.AttestationRecord) ([]uint32, error) {
	slotsStart := int64(c.LastStateRecalc()) - params.CycleLength
	slotIndex := int64(attestation.Slot) - slotsStart
	// TODO(#267): ShardAndCommitteesForSlots will return default value because the spec for dynasty transition is not finalized.
	shardCommitteeArray := c.data.ShardAndCommitteesForSlots
	shardCommittee := shardCommitteeArray[slotIndex].ArrayShardAndCommittee
	for i := 0; i < len(shardCommittee); i++ {
		if attestation.ShardId == shardCommittee[i].ShardId {
			return shardCommittee[i].Committee, nil
		}
	}
	return nil, fmt.Errorf("unable to find attestation based on slot: %v, shardID: %v", attestation.Slot, attestation.ShardId)
}

// NewStateRecalculations computes the new crystallized state, given the previous crystallized state
// and the current active state. This method is called during a cycle transition.
func (c *CrystallizedState) NewStateRecalculations(aState *ActiveState, slotNumber uint64) (*CrystallizedState, error) {
	var blockVoteBalance uint64
	justifiedStreak := c.JustifiedStreak()
	justifiedSlot := c.LastJustifiedSlot()
	finalizedSlot := c.LastFinalizedSlot()
	lastStateRecalc := c.LastStateRecalc()
	blockVoteCache := aState.GetBlockVoteCache()

	// walk through all the slots from LastStateRecalc - cycleLength to LastStateRecalc - 1.
	recentBlockHashes := aState.RecentBlockHashes()
	for i := uint64(0); i < params.CycleLength; i++ {
		slot := lastStateRecalc - params.CycleLength + i
		blockHash := recentBlockHashes[i]
		if _, ok := blockVoteCache[blockHash]; ok {
			blockVoteBalance = blockVoteCache[blockHash].VoteTotalDeposit
		} else {
			blockVoteBalance = 0
		}
		if 3*blockVoteBalance >= 2*c.TotalDeposits() {
			if slot > justifiedSlot {
				justifiedSlot = slot
			}
			justifiedStreak++
		} else {
			justifiedStreak = 0
		}

		if justifiedStreak >= params.CycleLength+1 && slot-params.CycleLength > finalizedSlot {
			finalizedSlot = slot - params.CycleLength
		}
	}

	newShardAndCommitteesForSlots, err := c.calculateNewShardAndCommitteesForSlots()
	if err != nil {
		return nil, fmt.Errorf("Unable to get validators by slot and by shard: %v", err)
	}

	newCrossLinkRecords, err := c.processCrosslinks(aState.PendingAttestations(), slotNumber)
	if err != nil {
		return nil, err
	}

	// TODO(471): Update rewards and penalties scheme to align with latest spec.
	rewardedValidators, _ := casper.CalculateRewards(
		aState.PendingAttestations(),
		c.Validators(),
		c.CurrentDynasty(),
		c.TotalDeposits())

	// Get all active validators and calculate total balance for next cycle.
	var nextCycleBalance uint64
	nextCycleValidators := casper.ActiveValidatorIndices(c.Validators(), c.CurrentDynasty())
	for _, index := range nextCycleValidators {
		nextCycleBalance += c.Validators()[index].Balance
	}

	// Construct new crystallized state for cycle transition.
	newCrystallizedState := NewCrystallizedState(&pb.CrystallizedState{
		Validators:                 rewardedValidators,
		LastStateRecalc:            lastStateRecalc + params.CycleLength,
		ShardAndCommitteesForSlots: newShardAndCommitteesForSlots,
		LastJustifiedSlot:          justifiedSlot,
		JustifiedStreak:            justifiedStreak,
		LastFinalizedSlot:          finalizedSlot,
		CrosslinkingStartShard:     0, // TODO(#494): Stub. Need to see where this epoch left off.
		CrosslinkRecords:           newCrossLinkRecords,
<<<<<<< HEAD
		DynastyStart:               c.data.DynastyStart, // TODO: Stub. Dynasty transition is not finalized according to the spec.
=======
		DynastySeedLastReset:       c.data.DynastySeedLastReset, // TODO(#267): Stub. Need to implement dynasty transition.
>>>>>>> 266b8e3b
		TotalDeposits:              nextCycleBalance,
	})

	return newCrystallizedState, nil
}

func (c *CrystallizedState) calculateNewShardAndCommitteesForSlots() ([]*pb.ShardAndCommitteeArray, error) {
	newCommittees, err := casper.ShuffleValidatorsToCommittees(
		c.DynastySeed(),
		c.Validators(),
		c.CurrentDynasty(),
		c.CrosslinkingStartShard(),
	)
	if err != nil {
		return nil, err
	}

	return append(c.data.ShardAndCommitteesForSlots[:params.CycleLength], newCommittees...), nil
}

type shardAttestation struct {
	shardID        uint64
	shardBlockHash [32]byte
}

func copyCrosslinks(existing []*pb.CrosslinkRecord) []*pb.CrosslinkRecord {
	new := make([]*pb.CrosslinkRecord, len(existing))
	for i := 0; i < len(existing); i++ {
		oldCL := existing[i]
		newBlockhash := make([]byte, len(oldCL.Blockhash))
		copy(newBlockhash, oldCL.Blockhash)
		newCL := &pb.CrosslinkRecord{
			Dynasty:   oldCL.Dynasty,
			Blockhash: newBlockhash,
			Slot:      oldCL.Slot,
		}
		new[i] = newCL
	}

	return new
}

// processCrosslinks checks if the proposed shard block has recevied
// 2/3 of the votes. If yes, we update crosslink record to point to
// the proposed shard block with latest dynasty and slot numbers.
func (c *CrystallizedState) processCrosslinks(pendingAttestations []*pb.AttestationRecord, slot uint64) ([]*pb.CrosslinkRecord, error) {
	validators := c.data.Validators
	dynasty := c.data.CurrentDynasty
	crosslinkRecords := copyCrosslinks(c.data.CrosslinkRecords)

	shardAttestationBalance := map[shardAttestation]uint64{}
	for _, attestation := range pendingAttestations {
		indices, err := c.getAttesterIndices(attestation)
		if err != nil {
			return nil, err
		}

		shardBlockHash := [32]byte{}
		copy(shardBlockHash[:], attestation.ShardBlockHash)
		sa := shardAttestation{
			shardID:        attestation.ShardId,
			shardBlockHash: shardBlockHash,
		}
		if _, ok := shardAttestationBalance[sa]; !ok {
			shardAttestationBalance[sa] = 0
		}

		// find the total balance of the shard committee.
		var totalBalance uint64
		for _, attesterIndex := range indices {
			totalBalance += validators[attesterIndex].Balance
		}

		// find the balance of votes cast in shard attestation.
		var voteBalance uint64
		for i, attesterIndex := range indices {
			if utils.CheckBit(attestation.AttesterBitfield, i) {
				voteBalance += validators[attesterIndex].Balance
			}
		}
		shardAttestationBalance[sa] += voteBalance

		// if 2/3 of committee voted on this crosslink, update the crosslink
		// with latest dynasty number, shard block hash, and slot number.
		if 3*voteBalance >= 2*totalBalance && dynasty > crosslinkRecords[attestation.ShardId].Dynasty {
			crosslinkRecords[attestation.ShardId] = &pb.CrosslinkRecord{
				Dynasty:   dynasty,
				Blockhash: attestation.ShardBlockHash,
				Slot:      slot,
			}
		}
	}
	return crosslinkRecords, nil
}<|MERGE_RESOLUTION|>--- conflicted
+++ resolved
@@ -291,11 +291,7 @@
 		LastFinalizedSlot:          finalizedSlot,
 		CrosslinkingStartShard:     0, // TODO(#494): Stub. Need to see where this epoch left off.
 		CrosslinkRecords:           newCrossLinkRecords,
-<<<<<<< HEAD
-		DynastyStart:               c.data.DynastyStart, // TODO: Stub. Dynasty transition is not finalized according to the spec.
-=======
-		DynastySeedLastReset:       c.data.DynastySeedLastReset, // TODO(#267): Stub. Need to implement dynasty transition.
->>>>>>> 266b8e3b
+		DynastyStart:               c.data.DynastyStart, // TODO(#267): Stub. Need to implement dynasty transition.
 		TotalDeposits:              nextCycleBalance,
 	})
 
