package types

import (
	"github.com/gogo/protobuf/proto"
	"github.com/prysmaticlabs/prysm/beacon-chain/casper"
	"github.com/prysmaticlabs/prysm/beacon-chain/params"
	pb "github.com/prysmaticlabs/prysm/proto/beacon/p2p/v1"
	"golang.org/x/crypto/blake2b"
)

var shardCount = params.GetConfig().ShardCount

// CrystallizedState contains fields of every Slot state,
// it changes every Slot.
type CrystallizedState struct {
	data *pb.CrystallizedState
}

// NewCrystallizedState creates a new crystallized state with a explicitly set data field.
func NewCrystallizedState(data *pb.CrystallizedState) *CrystallizedState {
	return &CrystallizedState{data: data}
}

<<<<<<< HEAD
=======
func initialValidators() []*pb.ValidatorRecord {
	var validators []*pb.ValidatorRecord
	for i := 0; i < params.GetConfig().BootstrappedValidatorsCount; i++ {
		validator := &pb.ValidatorRecord{
			Status:            uint64(params.Active),
			Balance:           uint64(params.GetConfig().DepositSize * params.GetConfig().Gwei),
			WithdrawalAddress: []byte{},
			Pubkey:            []byte{},
		}
		validators = append(validators, validator)
	}
	return validators
}

func initialValidatorsFromJSON(genesisJSONPath string) ([]*pb.ValidatorRecord, error) {
	// #nosec G304
	// genesisJSONPath is a user input for the path of genesis.json.
	// Ex: /path/to/my/genesis.json.
	f, err := os.Open(genesisJSONPath)
	if err != nil {
		return nil, err
	}

	cState := &pb.CrystallizedState{}
	if err := jsonpb.Unmarshal(f, cState); err != nil {
		return nil, fmt.Errorf("error converting JSON to proto: %v", err)
	}

	return cState.Validators, nil
}

func initialShardAndCommitteesForSlots(validators []*pb.ValidatorRecord) ([]*pb.ShardAndCommitteeArray, error) {
	seed := make([]byte, 0, 32)
	committees, err := casper.ShuffleValidatorsToCommittees(common.BytesToHash(seed), validators, 1)
	if err != nil {
		return nil, err
	}

	// Starting with 2 cycles (128 slots) with the same committees.
	return append(committees, committees...), nil
}

>>>>>>> 4c657fef
// NewGenesisCrystallizedState initializes the crystallized state for slot 0.
func NewGenesisCrystallizedState(genesisJSONPath string) (*CrystallizedState, error) {
	// We seed the genesis crystallized state with a bunch of validators to
	// bootstrap the system.
	var genesisValidators []*pb.ValidatorRecord
	var err error
	if genesisJSONPath != "" {
		log.Infof("Initializing crystallized state from %s", genesisJSONPath)
		genesisValidators, err = casper.InitialValidatorsFromJSON(genesisJSONPath)
		if err != nil {
			return nil, err
		}
	} else {
		genesisValidators = casper.InitialValidators()
	}

	// Bootstrap attester indices for slots, each slot contains an array of attester indices.
	shardAndCommitteesForSlots, err := casper.InitialShardAndCommitteesForSlots(genesisValidators)
	if err != nil {
		return nil, err
	}

	// Bootstrap cross link records.
	var crosslinks []*pb.CrosslinkRecord
	for i := 0; i < shardCount; i++ {
		crosslinks = append(crosslinks, &pb.CrosslinkRecord{
			Dynasty:        0,
			ShardBlockHash: make([]byte, 0, 32),
			Slot:           0,
		})
	}

	// Calculate total deposit from boot strapped validators.
	var totalDeposit uint64
	for _, v := range genesisValidators {
		totalDeposit += v.Balance
	}

	return &CrystallizedState{
		data: &pb.CrystallizedState{
			LastStateRecalculationSlot: 0,
			JustifiedStreak:            0,
			LastJustifiedSlot:          0,
			LastFinalizedSlot:          0,
			Dynasty:                    1,
			DynastySeed:                []byte{},
			DynastyStartSlot:           0,
			Crosslinks:                 crosslinks,
			Validators:                 genesisValidators,
			ShardAndCommitteesForSlots: shardAndCommitteesForSlots,
		},
	}, nil
}

// Proto returns the underlying protobuf data within a state primitive.
func (c *CrystallizedState) Proto() *pb.CrystallizedState {
	return c.data
}

// Marshal encodes crystallized state object into the wire format.
func (c *CrystallizedState) Marshal() ([]byte, error) {
	return proto.Marshal(c.data)
}

// Hash serializes the crystallized state object then uses
// blake2b to hash the serialized object.
func (c *CrystallizedState) Hash() ([32]byte, error) {
	data, err := proto.Marshal(c.data)
	if err != nil {
		return [32]byte{}, err
	}
	var hash [32]byte
	h := blake2b.Sum512(data)
	copy(hash[:], h[:32])
	return hash, nil
}

// LastStateRecalculationSlot returns when the last time crystallized state recalculated.
func (c *CrystallizedState) LastStateRecalculationSlot() uint64 {
	return c.data.LastStateRecalculationSlot
}

// JustifiedStreak returns number of consecutive justified slots ending at head.
func (c *CrystallizedState) JustifiedStreak() uint64 {
	return c.data.JustifiedStreak
}

// LastJustifiedSlot return the last justified slot of the beacon chain.
func (c *CrystallizedState) LastJustifiedSlot() uint64 {
	return c.data.LastJustifiedSlot
}

// LastFinalizedSlot returns the last finalized Slot of the beacon chain.
func (c *CrystallizedState) LastFinalizedSlot() uint64 {
	return c.data.LastFinalizedSlot
}

// Dynasty returns the current dynasty of the beacon chain.
func (c *CrystallizedState) Dynasty() uint64 {
	return c.data.Dynasty
}

// TotalDeposits returns total balance of the deposits of the active validators.
func (c *CrystallizedState) TotalDeposits() uint64 {
	validators := c.data.Validators
	totalDeposit := casper.TotalActiveValidatorDeposit(validators)
	return totalDeposit
}

// DynastyStartSlot returns the last dynasty start number.
func (c *CrystallizedState) DynastyStartSlot() uint64 {
	return c.data.DynastyStartSlot
}

// ShardAndCommitteesForSlots returns the shard committee object.
func (c *CrystallizedState) ShardAndCommitteesForSlots() []*pb.ShardAndCommitteeArray {
	return c.data.ShardAndCommitteesForSlots
}

// Crosslinks returns the cross link records of the all the shards.
func (c *CrystallizedState) Crosslinks() []*pb.CrosslinkRecord {
	return c.data.Crosslinks
}

// DynastySeed is used to select the committee for each shard.
func (c *CrystallizedState) DynastySeed() [32]byte {
	var h [32]byte
	copy(h[:], c.data.DynastySeed)
	return h
}

// Validators returns list of validators.
func (c *CrystallizedState) Validators() []*pb.ValidatorRecord {
	return c.data.Validators
}

// DepositsPenalizedInPeriod returns total deposits penalized in the given withdrawal period.
func (c *CrystallizedState) DepositsPenalizedInPeriod() []uint32 {
	return c.data.DepositsPenalizedInPeriod
}

// IsCycleTransition checks if a new cycle has been reached. At that point,
// a new crystallized state and active state transition will occur.
func (c *CrystallizedState) IsCycleTransition(slotNumber uint64) bool {
	if c.LastStateRecalculationSlot() == 0 && slotNumber == params.GetConfig().CycleLength-1 {
		return true
	}
	return slotNumber >= c.LastStateRecalculationSlot()+params.GetConfig().CycleLength-1
}

// isDynastyTransition checks if a dynasty transition can be processed. At that point,
// validator shuffle will occur.
func (c *CrystallizedState) isDynastyTransition(slotNumber uint64) bool {
	if c.LastFinalizedSlot() <= c.DynastyStartSlot() {
		return false
	}
	if slotNumber-c.DynastyStartSlot() < params.GetConfig().MinDynastyLength {
		return false
	}

	shardProcessed := map[uint64]bool{}

	for _, shardAndCommittee := range c.ShardAndCommitteesForSlots() {
		for _, committee := range shardAndCommittee.ArrayShardAndCommittee {
			shardProcessed[committee.Shard] = true
		}
	}

	crosslinks := c.Crosslinks()
	for shard := range shardProcessed {
		if c.DynastyStartSlot() >= crosslinks[shard].Slot {
			return false
		}
	}
	return true
}

// getAttesterIndices fetches the attesters for a given attestation record.
func (c *CrystallizedState) getAttesterIndices(attestation *pb.AggregatedAttestation) ([]uint32, error) {
	slotsStart := c.LastStateRecalculationSlot() - params.GetConfig().CycleLength
	slotIndex := (attestation.Slot - slotsStart) % params.GetConfig().CycleLength
	return casper.CommitteeInShardAndSlot(slotIndex, attestation.GetShard(), c.data.GetShardAndCommitteesForSlots())
}

// NewStateRecalculations computes the new crystallized state, given the previous crystallized state
// and the current active state. This method is called during a cycle transition.
// We also check for dynasty transition and compute for a new dynasty if necessary during this transition.
func (c *CrystallizedState) NewStateRecalculations(aState *ActiveState, block *Block, enableCrossLinks bool, enableRewardChecking bool) (*CrystallizedState, error) {
	var LastStateRecalculationSlotCycleBack uint64
	var newValidators []*pb.ValidatorRecord
	var newCrosslinks []*pb.CrosslinkRecord
	var err error

	justifiedStreak := c.JustifiedStreak()
	justifiedSlot := c.LastJustifiedSlot()
	finalizedSlot := c.LastFinalizedSlot()
	LastStateRecalculationSlot := c.LastStateRecalculationSlot()
	Dynasty := c.Dynasty()
	DynastyStartSlot := c.DynastyStartSlot()
	blockVoteCache := aState.GetBlockVoteCache()
	ShardAndCommitteesForSlots := c.ShardAndCommitteesForSlots()
	timeSinceFinality := block.SlotNumber() - c.LastFinalizedSlot()
	recentBlockHashes := aState.RecentBlockHashes()

	if LastStateRecalculationSlot < params.GetConfig().CycleLength {
		LastStateRecalculationSlotCycleBack = 0
	} else {
		LastStateRecalculationSlotCycleBack = LastStateRecalculationSlot - params.GetConfig().CycleLength
	}

	// If reward checking is disabled, the new set of validators for the cycle
	// will remain the same.
	if !enableRewardChecking {
		newValidators = c.data.Validators
	}

	// walk through all the slots from LastStateRecalculationSlot - cycleLength to LastStateRecalculationSlot - 1.
	for i := uint64(0); i < params.GetConfig().CycleLength; i++ {
		var blockVoteBalance uint64

		slot := LastStateRecalculationSlotCycleBack + i
		blockHash := recentBlockHashes[i]

		blockVoteBalance, newValidators = casper.TallyVoteBalances(blockHash, slot,
			blockVoteCache, c.Validators(), timeSinceFinality, enableRewardChecking)

		justifiedSlot, finalizedSlot, justifiedStreak = casper.FinalizeAndJustifySlots(slot, justifiedSlot, finalizedSlot,
			justifiedStreak, blockVoteBalance, c.TotalDeposits())

		if enableCrossLinks {
			newCrosslinks, err = c.processCrosslinks(aState.PendingAttestations(), slot, block.SlotNumber())
			if err != nil {
				return nil, err
			}
		}
	}

	c.data.LastFinalizedSlot = finalizedSlot
	// Entering new dynasty transition.
	if c.isDynastyTransition(block.SlotNumber()) {
		log.Info("Entering dynasty transition")
		DynastyStartSlot = LastStateRecalculationSlot
		Dynasty, ShardAndCommitteesForSlots, err = c.newDynastyRecalculations(block.ParentHash())
		if err != nil {
			return nil, err
		}

		period := block.SlotNumber() / params.GetConfig().WithdrawalPeriod
		totalPenalties := c.penalizedETH(period)
		casper.ChangeValidators(block.SlotNumber(), totalPenalties, newValidators)
	}

	// Construct new crystallized state after cycle and dynasty transition.
	newCrystallizedState := NewCrystallizedState(&pb.CrystallizedState{
		DynastySeed:                c.data.DynastySeed,
		ShardAndCommitteesForSlots: ShardAndCommitteesForSlots,
		Validators:                 newValidators,
		LastStateRecalculationSlot: LastStateRecalculationSlot + params.GetConfig().CycleLength,
		LastJustifiedSlot:          justifiedSlot,
		JustifiedStreak:            justifiedStreak,
		LastFinalizedSlot:          finalizedSlot,
		Crosslinks:                 newCrosslinks,
		DynastyStartSlot:           DynastyStartSlot,
		Dynasty:                    Dynasty,
	})

	return newCrystallizedState, nil
}

// newDynastyRecalculations recomputes the validator set. This method is called during a dynasty transition.
func (c *CrystallizedState) newDynastyRecalculations(seed [32]byte) (uint64, []*pb.ShardAndCommitteeArray, error) {
	lastSlot := len(c.data.ShardAndCommitteesForSlots) - 1
	lastCommitteeFromLastSlot := len(c.ShardAndCommitteesForSlots()[lastSlot].ArrayShardAndCommittee) - 1
	crosslinkLastShard := c.ShardAndCommitteesForSlots()[lastSlot].ArrayShardAndCommittee[lastCommitteeFromLastSlot].Shard
	crosslinkNextShard := (crosslinkLastShard + 1) % uint64(shardCount)
	nextDynasty := c.Dynasty() + 1

	newShardCommitteeArray, err := casper.ShuffleValidatorsToCommittees(
		seed,
		c.data.Validators,
		crosslinkNextShard,
	)
	if err != nil {
		return 0, nil, err
	}

	return nextDynasty, append(c.data.ShardAndCommitteesForSlots[:params.GetConfig().CycleLength], newShardCommitteeArray...), nil
}

func copyCrosslinks(existing []*pb.CrosslinkRecord) []*pb.CrosslinkRecord {
	new := make([]*pb.CrosslinkRecord, len(existing))
	for i := 0; i < len(existing); i++ {
		oldCL := existing[i]
		newBlockhash := make([]byte, len(oldCL.ShardBlockHash))
		copy(newBlockhash, oldCL.ShardBlockHash)
		newCL := &pb.CrosslinkRecord{
			Dynasty:        oldCL.Dynasty,
			ShardBlockHash: newBlockhash,
			Slot:           oldCL.Slot,
		}
		new[i] = newCL
	}

	return new
}

// processCrosslinks checks if the proposed shard block has recevied
// 2/3 of the votes. If yes, we update crosslink record to point to
// the proposed shard block with latest dynasty and slot numbers.
func (c *CrystallizedState) processCrosslinks(pendingAttestations []*pb.AggregatedAttestation, slot uint64, currentSlot uint64) ([]*pb.CrosslinkRecord, error) {
	validators := c.data.Validators
	dynasty := c.data.Dynasty
	crosslinkRecords := copyCrosslinks(c.data.Crosslinks)

	for _, attestation := range pendingAttestations {
		indices, err := c.getAttesterIndices(attestation)
		if err != nil {
			return nil, err
		}

		totalBalance, voteBalance := casper.VotedBalanceInAttestation(validators, indices, attestation)

		casper.ApplyingCrosslinkRewardsAndPenalties(crosslinkRecords, currentSlot, indices, attestation,
			dynasty, validators, totalBalance, voteBalance)

		crosslinkRecords = casper.ApplyVotesOnCrosslink(slot, voteBalance, totalBalance, dynasty, attestation, crosslinkRecords)

	}
	return crosslinkRecords, nil
}

// penalizedETH calculates penalized total ETH during the last 3 withdrawal periods.
func (c *CrystallizedState) penalizedETH(periodIndex uint64) uint64 {
	var penalties uint64

	depositsPenalizedInPeriod := c.DepositsPenalizedInPeriod()
	penalties += uint64(depositsPenalizedInPeriod[periodIndex])

	if periodIndex >= 1 {
		penalties += uint64(depositsPenalizedInPeriod[periodIndex-1])
	}

	if periodIndex >= 2 {
		penalties += uint64(depositsPenalizedInPeriod[periodIndex-2])
	}

	return penalties
}<|MERGE_RESOLUTION|>--- conflicted
+++ resolved
@@ -21,51 +21,6 @@
 	return &CrystallizedState{data: data}
 }
 
-<<<<<<< HEAD
-=======
-func initialValidators() []*pb.ValidatorRecord {
-	var validators []*pb.ValidatorRecord
-	for i := 0; i < params.GetConfig().BootstrappedValidatorsCount; i++ {
-		validator := &pb.ValidatorRecord{
-			Status:            uint64(params.Active),
-			Balance:           uint64(params.GetConfig().DepositSize * params.GetConfig().Gwei),
-			WithdrawalAddress: []byte{},
-			Pubkey:            []byte{},
-		}
-		validators = append(validators, validator)
-	}
-	return validators
-}
-
-func initialValidatorsFromJSON(genesisJSONPath string) ([]*pb.ValidatorRecord, error) {
-	// #nosec G304
-	// genesisJSONPath is a user input for the path of genesis.json.
-	// Ex: /path/to/my/genesis.json.
-	f, err := os.Open(genesisJSONPath)
-	if err != nil {
-		return nil, err
-	}
-
-	cState := &pb.CrystallizedState{}
-	if err := jsonpb.Unmarshal(f, cState); err != nil {
-		return nil, fmt.Errorf("error converting JSON to proto: %v", err)
-	}
-
-	return cState.Validators, nil
-}
-
-func initialShardAndCommitteesForSlots(validators []*pb.ValidatorRecord) ([]*pb.ShardAndCommitteeArray, error) {
-	seed := make([]byte, 0, 32)
-	committees, err := casper.ShuffleValidatorsToCommittees(common.BytesToHash(seed), validators, 1)
-	if err != nil {
-		return nil, err
-	}
-
-	// Starting with 2 cycles (128 slots) with the same committees.
-	return append(committees, committees...), nil
-}
-
->>>>>>> 4c657fef
 // NewGenesisCrystallizedState initializes the crystallized state for slot 0.
 func NewGenesisCrystallizedState(genesisJSONPath string) (*CrystallizedState, error) {
 	// We seed the genesis crystallized state with a bunch of validators to
