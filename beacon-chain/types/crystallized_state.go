--- conflicted
+++ resolved
@@ -272,16 +272,6 @@
 		lastStateRecalculationSlotCycleBack = c.LastStateRecalculationSlot() - params.GetConfig().CycleLength
 	}
 
-<<<<<<< HEAD
-	newValidators = c.data.Validators
-=======
-	// If reward checking is disabled, the new set of validators for the cycle
-	// will remain the same.
-	if !enableRewardChecking {
-		newState.data.Validators = c.Validators()
-	}
->>>>>>> dd0a15ab
-
 	// walk through all the slots from LastStateRecalculationSlot - cycleLength to LastStateRecalculationSlot - 1.
 	for i := uint64(0); i < params.GetConfig().CycleLength; i++ {
 		var blockVoteBalance uint64
@@ -289,28 +279,15 @@
 		slot := lastStateRecalculationSlotCycleBack + i
 		blockHash := recentBlockHashes[i]
 
-<<<<<<< HEAD
-		blockVoteBalance, newValidators = casper.TallyVoteBalances(blockHash, slot,
-			blockVoteCache, newValidators, timeSinceFinality)
-=======
 		blockVoteBalance, newState.data.Validators = casper.TallyVoteBalances(blockHash, slot,
-			blockVoteCache, newState.Validators(), timeSinceFinality, enableRewardChecking)
->>>>>>> dd0a15ab
+			blockVoteCache, newState.data.Validators, timeSinceFinality)
 
 		justifiedSlot, finalizedSlot, justifiedStreak = casper.FinalizeAndJustifySlots(slot, justifiedSlot, finalizedSlot,
 			justifiedStreak, blockVoteBalance, c.TotalDeposits())
 
-<<<<<<< HEAD
-		newCrosslinks, err = c.processCrosslinks(aState.PendingAttestations(), slot, newValidators, block.SlotNumber())
+		newState.data.Crosslinks, err = newState.processCrosslinks(aState.PendingAttestations(), slot, newState.Validators(), block.SlotNumber())
 		if err != nil {
 			return nil, err
-=======
-		if enableCrossLinks {
-			newState.data.Crosslinks, err = newState.processCrosslinks(aState.PendingAttestations(), slot, newState.Validators(), block.SlotNumber())
-			if err != nil {
-				return nil, err
-			}
->>>>>>> dd0a15ab
 		}
 	}
 
