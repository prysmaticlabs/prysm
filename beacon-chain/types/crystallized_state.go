package types

import (
	"github.com/gogo/protobuf/proto"
	"github.com/prysmaticlabs/prysm/beacon-chain/casper"
	"github.com/prysmaticlabs/prysm/beacon-chain/params"
	"github.com/prysmaticlabs/prysm/beacon-chain/utils"
	pb "github.com/prysmaticlabs/prysm/proto/beacon/p2p/v1"
<<<<<<< HEAD
	"golang.org/x/crypto/blake2b"
=======
	"github.com/prysmaticlabs/prysm/shared/bitutil"
	"github.com/prysmaticlabs/prysm/shared/hashutil"
>>>>>>> 6d46dda3
)

var shardCount = params.GetConfig().ShardCount

// CrystallizedState contains fields of every Slot state,
// it changes every Slot.
type CrystallizedState struct {
	data *pb.CrystallizedState
}

// NewCrystallizedState creates a new crystallized state with a explicitly set data field.
func NewCrystallizedState(data *pb.CrystallizedState) *CrystallizedState {
	return &CrystallizedState{data: data}
}

// NewGenesisCrystallizedState initializes the crystallized state for slot 0.
func NewGenesisCrystallizedState(genesisJSONPath string) (*CrystallizedState, error) {
	// We seed the genesis crystallized state with a bunch of validators to
	// bootstrap the system.
	var genesisValidators []*pb.ValidatorRecord
	var err error
	if genesisJSONPath != "" {
		log.Infof("Initializing crystallized state from %s", genesisJSONPath)
		genesisValidators, err = utils.InitialValidatorsFromJSON(genesisJSONPath)
		if err != nil {
			return nil, err
		}
	} else {
		genesisValidators = casper.InitialValidators()
	}

	// Bootstrap attester indices for slots, each slot contains an array of attester indices.
	shardAndCommitteesForSlots, err := casper.InitialShardAndCommitteesForSlots(genesisValidators)
	if err != nil {
		return nil, err
	}

	// Bootstrap cross link records.
	var crosslinks []*pb.CrosslinkRecord
	for i := 0; i < shardCount; i++ {
		crosslinks = append(crosslinks, &pb.CrosslinkRecord{
			RecentlyChanged: false,
			ShardBlockHash:  make([]byte, 0, 32),
			Slot:            0,
		})
	}

	// Calculate total deposit from boot strapped validators.
	var totalDeposit uint64
	for _, v := range genesisValidators {
		totalDeposit += v.Balance
	}

	return &CrystallizedState{
		data: &pb.CrystallizedState{
			LastStateRecalculationSlot: 0,
			JustifiedStreak:            0,
			LastJustifiedSlot:          0,
			LastFinalizedSlot:          0,
			ValidatorSetChangeSlot:     0,
			Crosslinks:                 crosslinks,
			Validators:                 genesisValidators,
			ShardAndCommitteesForSlots: shardAndCommitteesForSlots,
		},
	}, nil
}

// Proto returns the underlying protobuf data within a state primitive.
func (c *CrystallizedState) Proto() *pb.CrystallizedState {
	return c.data
}

// Marshal encodes crystallized state object into the wire format.
func (c *CrystallizedState) Marshal() ([]byte, error) {
	return proto.Marshal(c.data)
}

// Hash serializes the crystallized state object then uses
// blake2b to hash the serialized object.
func (c *CrystallizedState) Hash() ([32]byte, error) {
	data, err := proto.Marshal(c.data)
	if err != nil {
		return [32]byte{}, err
	}
	return hashutil.Hash(data), nil
}

// LastStateRecalculationSlot returns when the last time crystallized state recalculated.
func (c *CrystallizedState) LastStateRecalculationSlot() uint64 {
	return c.data.LastStateRecalculationSlot
}

// JustifiedStreak returns number of consecutive justified slots ending at head.
func (c *CrystallizedState) JustifiedStreak() uint64 {
	return c.data.JustifiedStreak
}

// LastJustifiedSlot return the last justified slot of the beacon chain.
func (c *CrystallizedState) LastJustifiedSlot() uint64 {
	return c.data.LastJustifiedSlot
}

// LastFinalizedSlot returns the last finalized Slot of the beacon chain.
func (c *CrystallizedState) LastFinalizedSlot() uint64 {
	return c.data.LastFinalizedSlot
}

// TotalDeposits returns total balance of the deposits of the active validators.
func (c *CrystallizedState) TotalDeposits() uint64 {
	validators := c.data.Validators
	totalDeposit := casper.TotalActiveValidatorDeposit(validators)
	return totalDeposit
}

// ValidatorSetChangeSlot returns the slot of last time validator set changes.
func (c *CrystallizedState) ValidatorSetChangeSlot() uint64 {
	return c.data.ValidatorSetChangeSlot
}

// ShardAndCommitteesForSlots returns the shard committee object.
func (c *CrystallizedState) ShardAndCommitteesForSlots() []*pb.ShardAndCommitteeArray {
	return c.data.ShardAndCommitteesForSlots
}

// Crosslinks returns the cross link records of the all the shards.
func (c *CrystallizedState) Crosslinks() []*pb.CrosslinkRecord {
	return c.data.Crosslinks
}

// Validators returns list of validators.
func (c *CrystallizedState) Validators() []*pb.ValidatorRecord {
	return c.data.Validators
}

// DepositsPenalizedInPeriod returns total deposits penalized in the given withdrawal period.
func (c *CrystallizedState) DepositsPenalizedInPeriod() []uint32 {
	return c.data.DepositsPenalizedInPeriod
}

// IsCycleTransition checks if a new cycle has been reached. At that point,
// a new crystallized state and active state transition will occur.
func (c *CrystallizedState) IsCycleTransition(slotNumber uint64) bool {
	if c.LastStateRecalculationSlot() == 0 && slotNumber == params.GetConfig().CycleLength-1 {
		return true
	}
	return slotNumber >= c.LastStateRecalculationSlot()+params.GetConfig().CycleLength-1
}

// isValidatorSetChange checks if a validator set change transition can be processed. At that point,
// validator shuffle will occur.
func (c *CrystallizedState) isValidatorSetChange(slotNumber uint64) bool {
	if c.LastFinalizedSlot() <= c.ValidatorSetChangeSlot() {
		return false
	}
	if slotNumber-c.ValidatorSetChangeSlot() < params.GetConfig().MinValidatorSetChangeInterval {
		return false
	}

	shardProcessed := map[uint64]bool{}

	for _, shardAndCommittee := range c.ShardAndCommitteesForSlots() {
		for _, committee := range shardAndCommittee.ArrayShardAndCommittee {
			shardProcessed[committee.Shard] = true
		}
	}

	crosslinks := c.Crosslinks()
	for shard := range shardProcessed {
		if c.ValidatorSetChangeSlot() >= crosslinks[shard].Slot {
			return false
		}
	}
	return true
}

// getAttesterIndices fetches the attesters for a given attestation record.
func (c *CrystallizedState) getAttesterIndices(attestation *pb.AggregatedAttestation) ([]uint32, error) {
	slotsStart := c.LastStateRecalculationSlot() - params.GetConfig().CycleLength
	slotIndex := (attestation.Slot - slotsStart) % params.GetConfig().CycleLength
	return casper.CommitteeInShardAndSlot(slotIndex, attestation.GetShard(), c.data.GetShardAndCommitteesForSlots())
}

// NewStateRecalculations computes the new crystallized state, given the previous crystallized state
// and the current active state. This method is called during a cycle transition.
<<<<<<< HEAD
// We also check for dynasty transition and compute for a new dynasty if necessary during this transition.
func (c *CrystallizedState) NewStateRecalculations(aState *ActiveState, block *Block, enableCrossLinks bool, enableRewardChecking bool) (*CrystallizedState, error) {
=======
// We also check for validator set change transition and compute for new committees if necessary during this transition.
func (c *CrystallizedState) NewStateRecalculations(aState *ActiveState, block *Block, enableCrossLinks bool, enableRewardChecking bool) (*CrystallizedState, *ActiveState, error) {
	var blockVoteBalance uint64
>>>>>>> 6d46dda3
	var LastStateRecalculationSlotCycleBack uint64
	var newCrosslinks []*pb.CrosslinkRecord
	var err error

	justifiedStreak := c.JustifiedStreak()
	justifiedSlot := c.LastJustifiedSlot()
	finalizedSlot := c.LastFinalizedSlot()
	lastStateRecalculationSlot := c.LastStateRecalculationSlot()
	validatorSetChangeSlot := c.ValidatorSetChangeSlot()
	blockVoteCache := aState.GetBlockVoteCache()
	ShardAndCommitteesForSlots := c.ShardAndCommitteesForSlots()
	timeSinceFinality := block.SlotNumber() - c.LastFinalizedSlot()
	recentBlockHashes := aState.RecentBlockHashes()
	newValidators := casper.DeepCopyValidators(c.Validators())

	if lastStateRecalculationSlot < params.GetConfig().CycleLength {
		LastStateRecalculationSlotCycleBack = 0
	} else {
		LastStateRecalculationSlotCycleBack = lastStateRecalculationSlot - params.GetConfig().CycleLength
	}

	// If reward checking is disabled, the new set of validators for the cycle
	// will remain the same.
	if !enableRewardChecking {
		newValidators = c.data.Validators
	}

	// walk through all the slots from LastStateRecalculationSlot - cycleLength to LastStateRecalculationSlot - 1.
	for i := uint64(0); i < params.GetConfig().CycleLength; i++ {
		var blockVoteBalance uint64

		slot := LastStateRecalculationSlotCycleBack + i
		blockHash := recentBlockHashes[i]

		blockVoteBalance, newValidators = casper.TallyVoteBalances(blockHash, slot,
			blockVoteCache, newValidators, timeSinceFinality, enableRewardChecking)

		justifiedSlot, finalizedSlot, justifiedStreak = casper.FinalizeAndJustifySlots(slot, justifiedSlot, finalizedSlot,
			justifiedStreak, blockVoteBalance, c.TotalDeposits())

		if enableCrossLinks {
			newCrosslinks, err = c.processCrosslinks(aState.PendingAttestations(), slot, newValidators, block.SlotNumber())
			if err != nil {
				return nil, err
			}
		}
	}

<<<<<<< HEAD
=======
	// Clean up old attestations.
	newPendingAttestations := aState.cleanUpAttestations(lastStateRecalculationSlot)

>>>>>>> 6d46dda3
	c.data.LastFinalizedSlot = finalizedSlot
	// Entering new validator set change transition.
	if c.isValidatorSetChange(block.SlotNumber()) {
		log.Info("Entering validator set change transition")
		validatorSetChangeSlot = lastStateRecalculationSlot
		ShardAndCommitteesForSlots, err = c.newValidatorSetRecalculations(block.ParentHash())
		if err != nil {
			return nil, err
		}

		period := block.SlotNumber() / params.GetConfig().WithdrawalPeriod
		totalPenalties := c.penalizedETH(period)
		casper.ChangeValidators(block.SlotNumber(), totalPenalties, newValidators)
	}

	// Construct new crystallized state after cycle and validator set changed.
	newCrystallizedState := NewCrystallizedState(&pb.CrystallizedState{
		ShardAndCommitteesForSlots: ShardAndCommitteesForSlots,
		Validators:                 newValidators,
		LastStateRecalculationSlot: lastStateRecalculationSlot + params.GetConfig().CycleLength,
		LastJustifiedSlot:          justifiedSlot,
		JustifiedStreak:            justifiedStreak,
		LastFinalizedSlot:          finalizedSlot,
		Crosslinks:                 newCrosslinks,
		ValidatorSetChangeSlot:     validatorSetChangeSlot,
	})

	return newCrystallizedState, nil
}

// newValidatorSetRecalculations recomputes the validator set.
func (c *CrystallizedState) newValidatorSetRecalculations(seed [32]byte) ([]*pb.ShardAndCommitteeArray, error) {
	lastSlot := len(c.data.ShardAndCommitteesForSlots) - 1
	lastCommitteeFromLastSlot := len(c.ShardAndCommitteesForSlots()[lastSlot].ArrayShardAndCommittee) - 1
	crosslinkLastShard := c.ShardAndCommitteesForSlots()[lastSlot].ArrayShardAndCommittee[lastCommitteeFromLastSlot].Shard
	crosslinkNextShard := (crosslinkLastShard + 1) % uint64(shardCount)

	newShardCommitteeArray, err := casper.ShuffleValidatorsToCommittees(
		seed,
		c.data.Validators,
		crosslinkNextShard,
	)
	if err != nil {
		return nil, err
	}

	return append(c.data.ShardAndCommitteesForSlots[:params.GetConfig().CycleLength], newShardCommitteeArray...), nil
}

func copyCrosslinks(existing []*pb.CrosslinkRecord) []*pb.CrosslinkRecord {
	new := make([]*pb.CrosslinkRecord, len(existing))
	for i := 0; i < len(existing); i++ {
		oldCL := existing[i]
		newBlockhash := make([]byte, len(oldCL.ShardBlockHash))
		copy(newBlockhash, oldCL.ShardBlockHash)
		newCL := &pb.CrosslinkRecord{
			RecentlyChanged: oldCL.RecentlyChanged,
			ShardBlockHash:  newBlockhash,
			Slot:            oldCL.Slot,
		}
		new[i] = newCL
	}

	return new
}

// processCrosslinks checks if the proposed shard block has recevied
// 2/3 of the votes. If yes, we update crosslink record to point to
<<<<<<< HEAD
// the proposed shard block with latest dynasty and slot numbers.
func (c *CrystallizedState) processCrosslinks(pendingAttestations []*pb.AggregatedAttestation, slot uint64,
	validators []*pb.ValidatorRecord, currentSlot uint64) ([]*pb.CrosslinkRecord, error) {
	dynasty := c.data.Dynasty
=======
// the proposed shard block with latest beacon chain slot numbers.
func (c *CrystallizedState) processCrosslinks(pendingAttestations []*pb.AggregatedAttestation, slot uint64, currentSlot uint64) ([]*pb.CrosslinkRecord, error) {
	validators := c.data.Validators
>>>>>>> 6d46dda3
	crosslinkRecords := copyCrosslinks(c.data.Crosslinks)

	for _, attestation := range pendingAttestations {
		indices, err := c.getAttesterIndices(attestation)
		if err != nil {
			return nil, err
		}

		totalBalance, voteBalance := casper.VotedBalanceInAttestation(validators, indices, attestation)

		casper.ApplyCrosslinkRewardsAndPenalties(crosslinkRecords, currentSlot, indices, attestation,
			dynasty, validators, totalBalance, voteBalance)

<<<<<<< HEAD
		crosslinkRecords = casper.ProcessBalancesInCrosslink(slot, voteBalance, totalBalance, dynasty, attestation, crosslinkRecords)

=======
			if !crosslinkRecords[attestation.Shard].RecentlyChanged {
				if bitutil.CheckBit(attestation.AttesterBitfield, int(attesterIndex)) {
					casper.RewardValidatorCrosslink(totalBalance, voteBalance, rewardQuotient, validators[attesterIndex])
				} else {
					casper.PenaliseValidatorCrosslink(timeSinceLastConfirmation, rewardQuotient, validators[attesterIndex])
				}
			}
		}

		shardAttestationBalance[shardAtt] += voteBalance

		// if 2/3 of committee voted on this crosslink, update the crosslink
		// with latest shard block hash, and slot number.
		if 3*voteBalance >= 2*totalBalance && !crosslinkRecords[attestation.Shard].RecentlyChanged {
			crosslinkRecords[attestation.Shard] = &pb.CrosslinkRecord{
				RecentlyChanged: true,
				ShardBlockHash:  attestation.ShardBlockHash,
				Slot:            slot,
			}
		}
>>>>>>> 6d46dda3
	}
	return crosslinkRecords, nil
}

// penalizedETH calculates penalized total ETH during the last 3 withdrawal periods.
func (c *CrystallizedState) penalizedETH(periodIndex uint64) uint64 {
	var penalties uint64

	depositsPenalizedInPeriod := c.DepositsPenalizedInPeriod()
	penalties += uint64(depositsPenalizedInPeriod[periodIndex])

	if periodIndex >= 1 {
		penalties += uint64(depositsPenalizedInPeriod[periodIndex-1])
	}

	if periodIndex >= 2 {
		penalties += uint64(depositsPenalizedInPeriod[periodIndex-2])
	}

	return penalties
}<|MERGE_RESOLUTION|>--- conflicted
+++ resolved
@@ -6,12 +6,8 @@
 	"github.com/prysmaticlabs/prysm/beacon-chain/params"
 	"github.com/prysmaticlabs/prysm/beacon-chain/utils"
 	pb "github.com/prysmaticlabs/prysm/proto/beacon/p2p/v1"
-<<<<<<< HEAD
+	"github.com/prysmaticlabs/prysm/shared/hashutil"
 	"golang.org/x/crypto/blake2b"
-=======
-	"github.com/prysmaticlabs/prysm/shared/bitutil"
-	"github.com/prysmaticlabs/prysm/shared/hashutil"
->>>>>>> 6d46dda3
 )
 
 var shardCount = params.GetConfig().ShardCount
@@ -196,14 +192,8 @@
 
 // NewStateRecalculations computes the new crystallized state, given the previous crystallized state
 // and the current active state. This method is called during a cycle transition.
-<<<<<<< HEAD
-// We also check for dynasty transition and compute for a new dynasty if necessary during this transition.
+// We also check for validator set change transition and compute for new committees if necessary during this transition.
 func (c *CrystallizedState) NewStateRecalculations(aState *ActiveState, block *Block, enableCrossLinks bool, enableRewardChecking bool) (*CrystallizedState, error) {
-=======
-// We also check for validator set change transition and compute for new committees if necessary during this transition.
-func (c *CrystallizedState) NewStateRecalculations(aState *ActiveState, block *Block, enableCrossLinks bool, enableRewardChecking bool) (*CrystallizedState, *ActiveState, error) {
-	var blockVoteBalance uint64
->>>>>>> 6d46dda3
 	var LastStateRecalculationSlotCycleBack uint64
 	var newCrosslinks []*pb.CrosslinkRecord
 	var err error
@@ -252,12 +242,6 @@
 		}
 	}
 
-<<<<<<< HEAD
-=======
-	// Clean up old attestations.
-	newPendingAttestations := aState.cleanUpAttestations(lastStateRecalculationSlot)
-
->>>>>>> 6d46dda3
 	c.data.LastFinalizedSlot = finalizedSlot
 	// Entering new validator set change transition.
 	if c.isValidatorSetChange(block.SlotNumber()) {
@@ -326,16 +310,9 @@
 
 // processCrosslinks checks if the proposed shard block has recevied
 // 2/3 of the votes. If yes, we update crosslink record to point to
-<<<<<<< HEAD
-// the proposed shard block with latest dynasty and slot numbers.
+// the proposed shard block with latest beacon chain slot numbers.
 func (c *CrystallizedState) processCrosslinks(pendingAttestations []*pb.AggregatedAttestation, slot uint64,
 	validators []*pb.ValidatorRecord, currentSlot uint64) ([]*pb.CrosslinkRecord, error) {
-	dynasty := c.data.Dynasty
-=======
-// the proposed shard block with latest beacon chain slot numbers.
-func (c *CrystallizedState) processCrosslinks(pendingAttestations []*pb.AggregatedAttestation, slot uint64, currentSlot uint64) ([]*pb.CrosslinkRecord, error) {
-	validators := c.data.Validators
->>>>>>> 6d46dda3
 	crosslinkRecords := copyCrosslinks(c.data.Crosslinks)
 
 	for _, attestation := range pendingAttestations {
@@ -347,33 +324,10 @@
 		totalBalance, voteBalance := casper.VotedBalanceInAttestation(validators, indices, attestation)
 
 		casper.ApplyCrosslinkRewardsAndPenalties(crosslinkRecords, currentSlot, indices, attestation,
-			dynasty, validators, totalBalance, voteBalance)
-
-<<<<<<< HEAD
-		crosslinkRecords = casper.ProcessBalancesInCrosslink(slot, voteBalance, totalBalance, dynasty, attestation, crosslinkRecords)
-
-=======
-			if !crosslinkRecords[attestation.Shard].RecentlyChanged {
-				if bitutil.CheckBit(attestation.AttesterBitfield, int(attesterIndex)) {
-					casper.RewardValidatorCrosslink(totalBalance, voteBalance, rewardQuotient, validators[attesterIndex])
-				} else {
-					casper.PenaliseValidatorCrosslink(timeSinceLastConfirmation, rewardQuotient, validators[attesterIndex])
-				}
-			}
-		}
-
-		shardAttestationBalance[shardAtt] += voteBalance
-
-		// if 2/3 of committee voted on this crosslink, update the crosslink
-		// with latest shard block hash, and slot number.
-		if 3*voteBalance >= 2*totalBalance && !crosslinkRecords[attestation.Shard].RecentlyChanged {
-			crosslinkRecords[attestation.Shard] = &pb.CrosslinkRecord{
-				RecentlyChanged: true,
-				ShardBlockHash:  attestation.ShardBlockHash,
-				Slot:            slot,
-			}
-		}
->>>>>>> 6d46dda3
+			validators, totalBalance, voteBalance)
+
+		crosslinkRecords = casper.ProcessBalancesInCrosslink(slot, voteBalance, totalBalance, attestation, crosslinkRecords)
+
 	}
 	return crosslinkRecords, nil
 }
