--- conflicted
+++ resolved
@@ -5,6 +5,7 @@
 	"reflect"
 	"testing"
 
+	"github.com/ethereum/go-ethereum/common"
 	pb "github.com/prysmaticlabs/prysm/proto/beacon/p2p/v1"
 )
 
@@ -37,26 +38,24 @@
 		t.Errorf("inner active state data did not match proto: received %v, wanted %v", active.Proto(), active.data)
 	}
 
+	blockHashes := []*common.Hash{{byte(100)}}
+	active.ReplaceBlockHashes(blockHashes)
+	if len(active.data.RecentBlockHashes) != 1 {
+		t.Errorf("there should be 1 recent block hash, received %v", len(active.data.RecentBlockHashes))
+	}
 	active.ClearRecentBlockHashes()
 	if len(active.data.RecentBlockHashes) > 0 {
 		t.Errorf("there should be no recent block hashes, received %v", len(active.data.RecentBlockHashes))
 	}
 
 	bvc := active.GetBlockVoteCache()
-<<<<<<< HEAD
 	bvc[[32]byte{'A'}] = &VoteCache{
-=======
-	bvc[nil] = &VoteCache{
->>>>>>> f37a59d2
+
 		VoterIndices:     []uint32{0, 1, 2},
 		VoteTotalDeposit: 1000,
 	}
 	active.SetBlockVoteCache(bvc)
-<<<<<<< HEAD
-	if !active.IsVoteCacheThere([32]byte{'A'}) {
-=======
-	if !active.IsVoteCacheEmpty(nil) {
->>>>>>> f37a59d2
+	if !active.IsVoteCacheEmpty([32]byte{'A'}) {
 		t.Errorf("block vote cache should be there but recevied false")
 	}
 
