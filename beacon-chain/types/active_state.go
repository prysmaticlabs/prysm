package types

import (
	"bytes"
	"fmt"

	"github.com/ethereum/go-ethereum/common"
	"github.com/gogo/protobuf/proto"
	"github.com/prysmaticlabs/prysm/beacon-chain/casper"
	"github.com/prysmaticlabs/prysm/beacon-chain/params"
	"github.com/prysmaticlabs/prysm/beacon-chain/utils"
	pb "github.com/prysmaticlabs/prysm/proto/beacon/p2p/v1"
	"github.com/prysmaticlabs/prysm/shared/bitutil"
	"github.com/prysmaticlabs/prysm/shared/hashutil"
)

// ActiveState contains fields of current state of beacon chain,
// it changes every block.
type ActiveState struct {
	data *pb.ActiveState
	// blockVoteCache is not part of protocol state, it is
	// used as a helper cache for cycle init calculations.
	blockVoteCache map[[32]byte]*utils.VoteCache
}

// NewGenesisActiveState initializes the active state for slot 0.
func NewGenesisActiveState() *ActiveState {
	// Bootstrap recent block hashes to all 0s for first 2 cycles.
	var recentBlockHashes [][]byte
	for i := 0; i < 2*int(params.GetConfig().CycleLength); i++ {
		recentBlockHashes = append(recentBlockHashes, make([]byte, 0, 32))
	}

	return &ActiveState{
		data: &pb.ActiveState{
			PendingAttestations: []*pb.AggregatedAttestation{},
			PendingSpecials:     []*pb.SpecialRecord{},
			RecentBlockHashes:   recentBlockHashes,
			RandaoMix:           make([]byte, 0, 32),
		},
		blockVoteCache: make(map[[32]byte]*utils.VoteCache),
	}
}

// NewActiveState creates a new active state with a explicitly set data field.
func NewActiveState(data *pb.ActiveState, blockVoteCache map[[32]byte]*utils.VoteCache) *ActiveState {
	return &ActiveState{data: data, blockVoteCache: blockVoteCache}
}

// Proto returns the underlying protobuf data within a state primitive.
func (a *ActiveState) Proto() *pb.ActiveState {
	return a.data
}

// Marshal encodes active state object into the wire format.
func (a *ActiveState) Marshal() ([]byte, error) {
	return proto.Marshal(a.data)
}

// Hash serializes the active state object then uses
// blake2b to hash the serialized object.
func (a *ActiveState) Hash() ([32]byte, error) {
	data, err := proto.Marshal(a.data)
	if err != nil {
		return [32]byte{}, err
	}
	return hashutil.Hash(data), nil
}

// PendingAttestations returns attestations that have not yet been processed.
func (a *ActiveState) PendingAttestations() []*pb.AggregatedAttestation {
	return a.data.PendingAttestations
}

// PendingSpecials returns special records that have not yet been processed.
func (a *ActiveState) PendingSpecials() []*pb.SpecialRecord {
	return a.data.PendingSpecials
}

// RecentBlockHashes returns the most recent 2*EPOCH_LENGTH block hashes.
func (a *ActiveState) RecentBlockHashes() [][32]byte {
	var blockhashes [][32]byte
	for _, hash := range a.data.RecentBlockHashes {
		blockhashes = append(blockhashes, common.BytesToHash(hash))
	}
	return blockhashes
}

// RandaoMix tracks the current RANDAO state.
func (a *ActiveState) RandaoMix() [32]byte {
	var h [32]byte
	copy(h[:], a.data.RandaoMix)
	return h
}

// IsVoteCacheEmpty returns false if vote cache of an input block hash doesn't exist.
func (a *ActiveState) isVoteCacheEmpty(blockHash [32]byte) bool {
	_, ok := a.blockVoteCache[blockHash]
	return ok
}

// GetBlockVoteCache returns the entire set of block vote cache.
func (a *ActiveState) GetBlockVoteCache() map[[32]byte]*utils.VoteCache {
	return a.blockVoteCache
}

// appendNewAttestations appends new attestations from block in to active state.
// this is called during block processing.
func (a *ActiveState) appendNewAttestations(add []*pb.AggregatedAttestation) []*pb.AggregatedAttestation {
	existing := a.data.PendingAttestations
	return append(existing, add...)
}

// appendNewSpecialObject appends new special record object from block in to active state.
// this is called during block processing.
func (a *ActiveState) appendNewSpecialObject(record *pb.SpecialRecord) []*pb.SpecialRecord {
	existing := a.data.PendingSpecials
	return append(existing, record)
}

// cleanUpAttestations removes attestations older than last state recalc slot.
func (a *ActiveState) cleanUpAttestations(lastStateRecalc uint64) []*pb.AggregatedAttestation {
	existing := a.data.PendingAttestations
	var update []*pb.AggregatedAttestation
	for i := 0; i < len(existing); i++ {
		if existing[i].GetSlot() >= lastStateRecalc {
			update = append(update, existing[i])
		}
	}
	return update
}

// calculateNewBlockHashes builds a new slice of recent block hashes with the
// provided block and the parent slot number.
//
// The algorithm is:
//   1) shift the array by block.SlotNumber - parentSlot (i.e. truncate the
//     first by the number of slots that have occurred between the block and
//     its parent).
//
//   2) fill the array with the parent block hash for all values between the parent
//     slot and the block slot.
//
// Computation of the active state hash depends on this feature that slots with
// missing blocks have the block hash of the next block hash in the chain.
//
// For example, if we have a segment of recent block hashes that look like this
//   [0xF, 0x7, 0x0, 0x0, 0x5]
//
// Where 0x0 is an empty or missing hash where no block was produced in the
// alloted slot. When storing the list (or at least when computing the hash of
// the active state), the list should be backfilled as such:
//
//   [0xF, 0x7, 0x5, 0x5, 0x5]
//
// This method does not mutate the active state.
func (a *ActiveState) calculateNewBlockHashes(block *Block, parentSlot uint64) ([][]byte, error) {
	distance := block.SlotNumber() - parentSlot
	existing := a.data.RecentBlockHashes
	update := existing[distance:]
	for len(update) < 2*int(params.GetConfig().CycleLength) {
		update = append(update, block.data.AncestorHashes[0])
	}

	return update, nil
}

// calculateBlockVoteCache calculates and updates active state's block vote cache.
func (a *ActiveState) calculateNewVoteCache(block *Block, cState *CrystallizedState) (map[[32]byte]*utils.VoteCache, error) {
	update := utils.VoteCacheDeepCopy(a.GetBlockVoteCache())

	for i := 0; i < len(block.Attestations()); i++ {
		attestation := block.Attestations()[i]

		parentHashes, err := a.getSignedParentHashes(block, attestation)
		if err != nil {
			return nil, err
		}

		attesterIndices, err := cState.getAttesterIndices(attestation)
		if err != nil {
			return nil, err
		}

		for _, h := range parentHashes {
			// Skip calculating for this hash if the hash is part of oblique parent hashes.
			var skip bool
			for _, oblique := range attestation.ObliqueParentHashes {
				if bytes.Equal(h[:], oblique) {
					skip = true
					break
				}
			}
			if skip {
				continue
			}

			// Initialize vote cache of a given block hash if it doesn't exist already.
			if !a.isVoteCacheEmpty(h) {
				update[h] = utils.NewVoteCache()
			}

			// Loop through attester indices, if the attester has voted but was not accounted for
			// in the cache, then we add attester's index and balance to the block cache.
			for i, attesterIndex := range attesterIndices {
				var attesterExists bool
				isBitSet, err := bitutil.CheckBit(attestation.AttesterBitfield, i)
				if err != nil {
					log.Errorf("Bitfield check for cache adding failed at index: %d with: %v", i, err)
				}

				if !isBitSet {
					continue
				}
				for _, indexInCache := range update[h].VoterIndices {
					if attesterIndex == indexInCache {
						attesterExists = true
						break
					}
				}
				if !attesterExists {
					update[h].VoterIndices = append(update[h].VoterIndices, attesterIndex)
					update[h].VoteTotalDeposit += cState.Validators()[attesterIndex].Balance
				}
			}
		}
	}

	return update, nil
}

// CleanUpActiveState removes the old attestations going from a cycle length behind
// from the last state recalc and then generates the new active state. This is run after
// a crystallized state transition.
func (a *ActiveState) CleanUpActiveState(lastStateRecalc uint64) *ActiveState {
	slot := lastStateRecalc - params.GetConfig().CycleLength
	newPendingAttestations := a.cleanUpAttestations(slot)

	// Construct new active state after clean up pending attestations.
	return NewActiveState(&pb.ActiveState{
		PendingAttestations: newPendingAttestations,
		RecentBlockHashes:   a.data.RecentBlockHashes,
	}, a.blockVoteCache)
}

// CalculateNewActiveState returns the active state for `block` based on its own state.
// This method should not modify its own state.
func (a *ActiveState) CalculateNewActiveState(
	block *Block,
	cState *CrystallizedState,
	parentSlot uint64,
	enableAttestationValidity bool) (*ActiveState, error) {

	// Cleans up old attestations.
	a.CleanUpActiveState(cState.LastStateRecalculationSlot())

	// Derive the new set of pending attestations.
	newPendingAttestations := a.appendNewAttestations(block.data.Attestations)

	// Derive the new set of recent block hashes.
	newRecentBlockHashes, err := a.calculateNewBlockHashes(block, parentSlot)
	if err != nil {
		return nil, fmt.Errorf("failed to update recent block hashes: %v", err)
	}

	log.Debugf("Calculating new active state. Crystallized state lastStateRecalc is %d", cState.LastStateRecalculationSlot())

	// With a valid beacon block, we can compute its attestations and store its votes/deposits in cache.
	blockVoteCache := a.blockVoteCache

	if enableAttestationValidity {
		blockVoteCache, err = a.calculateNewVoteCache(block, cState)
		if err != nil {
			return nil, fmt.Errorf("failed to update vote cache: %v", err)
		}
	}

	_, proposerIndex, err := casper.ProposerShardAndIndex(
		cState.ShardAndCommitteesForSlots(),
		cState.LastStateRecalculationSlot(),
		parentSlot)
	if err != nil {
		return nil, fmt.Errorf("Can not get proposer index %v", err)
	}

	newRandao := setRandaoMix(block.RandaoReveal(), a.RandaoMix())

	specialRecordData := make([][]byte, 2)
	for i := range specialRecordData {
		specialRecordData[i] = make([]byte, 32)
	}
	blockRandao := block.RandaoReveal()
	specialRecordData[0] = []byte{byte(proposerIndex)}
	specialRecordData[1] = blockRandao[:]

	newPendingSpecials := a.appendNewSpecialObject(&pb.SpecialRecord{
		Kind: uint32(params.RandaoChanges),
		Data: specialRecordData,
	})

	return NewActiveState(&pb.ActiveState{
		PendingAttestations: newPendingAttestations,
		PendingSpecials:     newPendingSpecials,
		RecentBlockHashes:   newRecentBlockHashes,
		RandaoMix:           newRandao[:],
	}, blockVoteCache), nil
}

// getSignedParentHashes returns all the parent hashes stored in active state up to last cycle length.
func (a *ActiveState) getSignedParentHashes(block *Block, attestation *pb.AggregatedAttestation) ([][32]byte, error) {
	recentBlockHashes := a.RecentBlockHashes()
	obliqueParentHashes := attestation.ObliqueParentHashes
	earliestSlot := int(block.SlotNumber()) - len(recentBlockHashes)

	startIdx := int(attestation.Slot) - earliestSlot - int(params.GetConfig().CycleLength) + 1
	endIdx := startIdx - len(attestation.ObliqueParentHashes) + int(params.GetConfig().CycleLength)

	if startIdx < 0 || endIdx > len(recentBlockHashes) || endIdx <= startIdx {
		return nil, fmt.Errorf("attempt to fetch recent blockhashes from %d to %d invalid", startIdx, endIdx)
	}
<<<<<<< HEAD
	return signedParentHashes
}

// setRandaoMix sets the current randao seed into active state.
func setRandaoMix(blockRandao [32]byte, aStateRandao [32]byte) [32]byte {
	for i, b := range blockRandao {
		aStateRandao[i] ^= b
	}
	return aStateRandao
=======

	hashes := make([][32]byte, 0, params.GetConfig().CycleLength)
	for i := startIdx; i < endIdx; i++ {
		hashes = append(hashes, recentBlockHashes[i])
	}

	for i := 0; i < len(obliqueParentHashes); i++ {
		hash := common.BytesToHash(obliqueParentHashes[i])
		hashes = append(hashes, hash)
	}

	return hashes, nil
>>>>>>> 5117e6d1
}<|MERGE_RESOLUTION|>--- conflicted
+++ resolved
@@ -294,7 +294,7 @@
 	specialRecordData[1] = blockRandao[:]
 
 	newPendingSpecials := a.appendNewSpecialObject(&pb.SpecialRecord{
-		Kind: uint32(params.RandaoChanges),
+		Kind: uint32(params.RandaoChange),
 		Data: specialRecordData,
 	})
 
@@ -318,8 +318,18 @@
 	if startIdx < 0 || endIdx > len(recentBlockHashes) || endIdx <= startIdx {
 		return nil, fmt.Errorf("attempt to fetch recent blockhashes from %d to %d invalid", startIdx, endIdx)
 	}
-<<<<<<< HEAD
-	return signedParentHashes
+
+	hashes := make([][32]byte, 0, params.GetConfig().CycleLength)
+	for i := startIdx; i < endIdx; i++ {
+		hashes = append(hashes, recentBlockHashes[i])
+	}
+
+	for i := 0; i < len(obliqueParentHashes); i++ {
+		hash := common.BytesToHash(obliqueParentHashes[i])
+		hashes = append(hashes, hash)
+	}
+
+	return hashes, nil
 }
 
 // setRandaoMix sets the current randao seed into active state.
@@ -328,18 +338,4 @@
 		aStateRandao[i] ^= b
 	}
 	return aStateRandao
-=======
-
-	hashes := make([][32]byte, 0, params.GetConfig().CycleLength)
-	for i := startIdx; i < endIdx; i++ {
-		hashes = append(hashes, recentBlockHashes[i])
-	}
-
-	for i := 0; i < len(obliqueParentHashes); i++ {
-		hash := common.BytesToHash(obliqueParentHashes[i])
-		hashes = append(hashes, hash)
-	}
-
-	return hashes, nil
->>>>>>> 5117e6d1
 }