// Package types defines the essential types used throughout the beacon-chain.
package types

import (
	"fmt"
	"time"

	"github.com/ethereum/go-ethereum/common"
	"github.com/golang/protobuf/proto"
	"github.com/golang/protobuf/ptypes"
	"github.com/prysmaticlabs/prysm/beacon-chain/casper"
	"github.com/prysmaticlabs/prysm/beacon-chain/params"
	"github.com/prysmaticlabs/prysm/beacon-chain/utils"
	pb "github.com/prysmaticlabs/prysm/proto/beacon/p2p/v1"
	"github.com/prysmaticlabs/prysm/shared"
	"github.com/sirupsen/logrus"
	"golang.org/x/crypto/blake2b"
)

var log = logrus.WithField("prefix", "types")

var genesisTime = time.Date(2018, 9, 0, 0, 0, 0, 0, time.UTC) // September 2019
var clock utils.Clock = &utils.RealClock{}

// Block defines a beacon chain core primitive.
type Block struct {
	data *pb.BeaconBlock
}

// NewBlock explicitly sets the data field of a block.
// Return block with default fields if data is nil.
func NewBlock(data *pb.BeaconBlock) *Block {
	if data == nil {
		//It is assumed when data==nil, you're asking for a Genesis Block
		return &Block{
			data: &pb.BeaconBlock{
				ParentHash:            []byte{0},
				RandaoReveal:          []byte{0},
				PowChainRef:           []byte{0},
				ActiveStateHash:       []byte{0},
				CrystallizedStateHash: []byte{0},
			},
		}
	}

	return &Block{data: data}
}

// NewGenesisBlock returns the canonical, genesis block for the beacon chain protocol.
func NewGenesisBlock() (*Block, error) {
	protoGenesis, err := ptypes.TimestampProto(genesisTime)
	if err != nil {
		return nil, err
	}

	gb := NewBlock(nil)
	gb.data.Timestamp = protoGenesis

	return gb, nil
}

// Proto returns the underlying protobuf data within a block primitive.
func (b *Block) Proto() *pb.BeaconBlock {
	return b.data
}

// Marshal encodes block object into the wire format.
func (b *Block) Marshal() ([]byte, error) {
	return proto.Marshal(b.data)
}

// Hash generates the blake2b hash of the block
func (b *Block) Hash() ([32]byte, error) {
	data, err := proto.Marshal(b.data)
	if err != nil {
		return [32]byte{}, fmt.Errorf("could not marshal block proto data: %v", err)
	}
	var hash [32]byte
	h := blake2b.Sum512(data)
	copy(hash[:], h[:32])
	return hash, nil
}

// ParentHash corresponding to parent beacon block.
func (b *Block) ParentHash() [32]byte {
	var h [32]byte
	copy(h[:], b.data.ParentHash)
	return h
}

// SlotNumber of the beacon block.
func (b *Block) SlotNumber() uint64 {
	return b.data.SlotNumber
}

// PowChainRef returns a keccak256 hash corresponding to a PoW chain block.
func (b *Block) PowChainRef() common.Hash {
	return common.BytesToHash(b.data.PowChainRef)
}

// RandaoReveal returns the blake2b randao hash.
func (b *Block) RandaoReveal() [32]byte {
	var h [32]byte
	copy(h[:], b.data.RandaoReveal)
	return h
}

// ActiveStateHash returns the active state hash.
func (b *Block) ActiveStateHash() [32]byte {
	var h [32]byte
	copy(h[:], b.data.ActiveStateHash)
	return h
}

// CrystallizedStateHash returns the crystallized state hash.
func (b *Block) CrystallizedStateHash() [32]byte {
	var h [32]byte
	copy(h[:], b.data.CrystallizedStateHash)
	return h
}

// AttestationCount returns the number of attestations.
func (b *Block) AttestationCount() int {
	return len(b.data.Attestations)
}

// Attestations returns an array of attestations in the block.
func (b *Block) Attestations() []*pb.AggregatedAttestation {
	return b.data.Attestations
}

// Timestamp returns the Go type time.Time from the protobuf type contained in the block.
func (b *Block) Timestamp() (time.Time, error) {
	return ptypes.Timestamp(b.data.Timestamp)
}

// isSlotValid compares the slot to the system clock to determine if the block is valid.
func (b *Block) isSlotValid() bool {
	slotDuration := time.Duration(b.SlotNumber()*params.SlotDuration) * time.Second
	validTimeThreshold := genesisTime.Add(slotDuration)

	return clock.Now().After(validTimeThreshold)
}

// IsValid is called to decide if an incoming p2p block can be processed. It checks for following conditions:
// 1.) Ensure parent processed.
// 2.) Ensure pow_chain_ref processed.
// 3.) Ensure local time is large enough to process this block's slot.
// 4.) Verify that the parent block's proposer's attestation is included.
func (b *Block) IsValid(aState *ActiveState, cState *CrystallizedState, parentSlot uint64) bool {
	_, err := b.Hash()
	if err != nil {
		log.Errorf("Could not hash incoming block: %v", err)
		return false
	}

	if b.SlotNumber() == 0 {
		log.Error("Can not process a genesis block")
		return false
	}

	if !b.isSlotValid() {
		log.Errorf("Slot of block is too high: %d", b.SlotNumber())
		return false
	}

	// verify proposer from last slot is in the first attestation object in AggregatedAttestation.
	_, proposerIndex, err := casper.ProposerShardAndIndex(
		cState.ShardAndCommitteesForSlots(),
		cState.LastStateRecalc(),
		parentSlot)
	if err != nil {
		log.Errorf("Can not get proposer index %v", err)
		return false
	}
	if !(utils.BitSetCount(b.Attestations()[0].AttesterBitfield) == 1 && utils.CheckBit(b.Attestations()[0].AttesterBitfield, int(proposerIndex))) {
		log.Errorf("Can not locate proposer in the first attestation of AttestionRecord %v", err)
	}

	for index, attestation := range b.Attestations() {
		if !b.isAttestationValid(index, aState, cState, parentSlot) {
			log.Errorf("Attestation invalid: %v", attestation)
			return false
		}
<<<<<<< HEAD
=======
		if shared.BitSetCount(attestation.AttesterBitfield) == 1 && shared.CheckBit(attestation.AttesterBitfield, int(proposerIndex)) {
			proposerAttested = true
		}
>>>>>>> 4bc21768
	}

	return true
}

// isAttestationValid validates an attestation in a block.
// Attestations are cross-checked against validators in CrystallizedState.ShardAndCommitteesForSlots.
// In addition, the signature is verified by constructing the list of parent hashes using ActiveState.RecentBlockHashes.
func (b *Block) isAttestationValid(attestationIndex int, aState *ActiveState, cState *CrystallizedState, parentSlot uint64) bool {
	// Validate attestation's slot number has is within range of incoming block number.
	attestation := b.Attestations()[attestationIndex]

	if !isAttestationSlotNumberValid(attestation.Slot, parentSlot) {
		return false
	}

	if attestation.JustifiedSlot > cState.LastJustifiedSlot() {
		log.Debugf("attestation's last justified slot has to match crystallied state's last justified slot. Found: %d. Want: %d",
			attestation.JustifiedSlot,
			cState.LastJustifiedSlot())
		return false
	}

	// TODO(#468): Validate last justified block hash matches in the crystallizedState.

	// Get all the block hashes up to cycle length.
	parentHashes := aState.getSignedParentHashes(b, attestation)
	attesterIndices, err := cState.getAttesterIndices(attestation)
	if err != nil {
		log.Debugf("unable to get validator committee: %v", attesterIndices)
		return false
	}

	// Verify attester bitfields matches crystallized state's prev computed bitfield.
	if !casper.AreAttesterBitfieldsValid(attestation, attesterIndices) {
		return false
	}

	// TODO(#258): Generate validators aggregated pub key.

	attestationMsg := AttestationMsg(
		parentHashes,
		attestation.ShardBlockHash,
		attestation.Slot,
		attestation.ShardId,
		attestation.JustifiedSlot)

	log.Debugf("Attestation message for shard: %v, slot %v, block hash %v is: %v",
		attestation.ShardId, attestation.Slot, attestation.ShardBlockHash, attestationMsg)

	// TODO(#258): Verify msgHash against aggregated pub key and aggregated signature.

	return true
}

func isAttestationSlotNumberValid(attestationSlot uint64, parentSlot uint64) bool {
	if attestationSlot > parentSlot {
		log.Debugf("attestation slot number can't be higher than parent block's slot number. Found: %d, Needed lower than: %d",
			attestationSlot,
			parentSlot)
		return false
	}

	if parentSlot >= params.CycleLength-1 && attestationSlot < parentSlot-params.CycleLength+1 {
		log.Debugf("attestation slot number can't be lower than parent block's slot number by one CycleLength. Found: %d, Needed greater than: %d",
			attestationSlot,
			parentSlot-params.CycleLength+1)
		return false
	}

	return true
}<|MERGE_RESOLUTION|>--- conflicted
+++ resolved
@@ -173,8 +173,9 @@
 		log.Errorf("Can not get proposer index %v", err)
 		return false
 	}
-	if !(utils.BitSetCount(b.Attestations()[0].AttesterBitfield) == 1 && utils.CheckBit(b.Attestations()[0].AttesterBitfield, int(proposerIndex))) {
+	if !(shared.BitSetCount(b.Attestations()[0].AttesterBitfield) == 1 && shared.CheckBit(b.Attestations()[0].AttesterBitfield, int(proposerIndex))) {
 		log.Errorf("Can not locate proposer in the first attestation of AttestionRecord %v", err)
+		return false
 	}
 
 	for index, attestation := range b.Attestations() {
@@ -182,12 +183,6 @@
 			log.Errorf("Attestation invalid: %v", attestation)
 			return false
 		}
-<<<<<<< HEAD
-=======
-		if shared.BitSetCount(attestation.AttesterBitfield) == 1 && shared.CheckBit(attestation.AttesterBitfield, int(proposerIndex)) {
-			proposerAttested = true
-		}
->>>>>>> 4bc21768
 	}
 
 	return true
