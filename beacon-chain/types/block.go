--- conflicted
+++ resolved
@@ -169,30 +169,6 @@
 		log.Debugf("Waiting. Slot of block is too high: %d", b.SlotNumber())
 	}
 
-<<<<<<< HEAD
-	// verify proposer from last slot is in the first attestation object in AggregatedAttestation.
-	_, proposerIndex, err := casper.ProposerShardAndIndex(
-		cState.ShardAndCommitteesForSlots(),
-		cState.LastStateRecalc(),
-		parentSlot)
-	if err != nil {
-		log.Errorf("Can not get proposer index %v", err)
-		return false
-	}
-	log.Infof("Proposer index: %v", proposerIndex)
-	if !shared.CheckBit(b.Attestations()[0].AttesterBitfield, int(proposerIndex)) {
-		log.Errorf("Can not locate proposer in the first attestation of AttestionRecord %v", err)
-		return false
-	}
-
-	// TODO: Skip for demo.
-	//for index, attestation := range b.Attestations() {
-	//	if !b.isAttestationValid(index, chain, aState, cState, parentSlot) {
-	//		log.Debugf("attestation invalid: %v", attestation)
-	//		return false
-	//	}
-	//}
-=======
 	if enableAttestationValidity {
 		// verify proposer from last slot is in the first attestation object in AggregatedAttestation.
 		_, proposerIndex, err := casper.ProposerShardAndIndex(
@@ -218,8 +194,6 @@
 			}
 		}
 	}
->>>>>>> d5bf7339
-
 	return true
 }
 
