--- conflicted
+++ resolved
@@ -165,15 +165,9 @@
 		return false
 	}
 
-<<<<<<< HEAD
-	for !b.isSlotValid() {
-		time.Sleep(time.Second)
-		log.Debugf("Waiting. Slot of block is too high: %d", b.SlotNumber())
-=======
 	if !b.isSlotValid(genesisTimestamp) {
 		log.Errorf("Slot of block is too high: %d", b.SlotNumber())
 		return false
->>>>>>> b29c0074
 	}
 
 	if enableAttestationValidity {
