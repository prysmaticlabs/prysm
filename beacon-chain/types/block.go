--- conflicted
+++ resolved
@@ -147,20 +147,12 @@
 }
 
 // IsValid is called to decide if an incoming p2p block can be processed. It checks for following conditions:
-<<<<<<< HEAD
 // 1.) Ensure local time is large enough to process this block's slot.
 // 2.) Verify that the parent block's proposer's attestation is included.
-func (b *Block) IsValid(aState *ActiveState, cState *CrystallizedState, parentSlot uint64) bool {
-=======
-// 1.) Ensure parent processed.
-// 2.) Ensure pow_chain_ref processed.
-// 3.) Ensure local time is large enough to process this block's slot.
-// 4.) Verify that the parent block's proposer's attestation is included.
 // IsValid is called to decide if an incoming p2p block can be processed.
 // It checks the slot against the system clock, and the validity of the included attestations.
 // Existence of the parent block and the PoW chain block is checked outside of this function because they require additional dependencies.
 func (b *Block) IsValid(chain chainSearchService, aState *ActiveState, cState *CrystallizedState, parentSlot uint64) bool {
->>>>>>> 9d93312e
 	_, err := b.Hash()
 	if err != nil {
 		log.Errorf("Could not hash incoming block: %v", err)
