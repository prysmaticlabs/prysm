--- conflicted
+++ resolved
@@ -2,10 +2,6 @@
 
 import (
 	"fmt"
-<<<<<<< HEAD
-	"hash"
-=======
->>>>>>> 9ab02849
 	"time"
 
 	"github.com/ethereum/go-ethereum/common"
@@ -17,13 +13,7 @@
 
 // Block defines a beacon chain core primitive.
 type Block struct {
-<<<<<<< HEAD
-	data                  *pb.BeaconBlockResponse
-	activeStateHash       hash.Hash
-	crystallizedStateHash hash.Hash
-=======
 	data *pb.BeaconBlockResponse
->>>>>>> 9ab02849
 }
 
 // AggregateVote contains the fields of aggregate vote in individual shard.
@@ -42,27 +32,7 @@
 
 // NewBlockWithData explicitly sets the data field of a block.
 func NewBlockWithData(data *pb.BeaconBlockResponse) (*Block, error) {
-<<<<<<< HEAD
-	activeStateHash, _ := blake2b.New256([]byte{})
-	crystallizedStateHash, _ := blake2b.New256([]byte{})
-	if len(data.ActiveStateHash) > 0 {
-		h, err := blake2b.New256(data.ActiveStateHash)
-		if err != nil {
-			return nil, err
-		}
-		activeStateHash = h
-	}
-	if len(data.CrystallizedStateHash) > 0 {
-		h, err := blake2b.New256(data.CrystallizedStateHash)
-		if err != nil {
-			return nil, err
-		}
-		activeStateHash = h
-	}
-	return &Block{data, activeStateHash, crystallizedStateHash}, nil
-=======
 	return &Block{data}, nil
->>>>>>> 9ab02849
 }
 
 // NewGenesisBlock returns the canonical, genesis block for the beacon chain protocol.
@@ -76,50 +46,12 @@
 	return &Block{data: &pb.BeaconBlockResponse{Timestamp: protoGenesis}}, nil
 }
 
-// Hash generates the blake2b hash of the block
-<<<<<<< HEAD
-func (b *Block) Hash() (hash.Hash, error) {
-	data, err := proto.Marshal(b.data)
-	if err != nil {
-		return nil, fmt.Errorf("could not marshal block proto data: %v", err)
-	}
-	return blake2b.New256(data)
-}
-
-// Data returns the inner proto contents of a block.
-func (b *Block) Data() *pb.BeaconBlockResponse {
+// Proto returns the underlying protobuf data within a block primitive.
+func (b *Block) Proto() *pb.BeaconBlockResponse {
 	return b.data
 }
 
-// ParentHash corresponding to parent beacon block.
-func (b *Block) ParentHash() (hash.Hash, error) {
-	return blake2b.New256(b.data.ParentHash)
-}
-
-// SlotNumber of the beacon block.
-func (b *Block) SlotNumber() uint64 {
-	return b.data.SlotNumber
-}
-
-// MainChainRef returns a keccak256 hash corresponding to a PoW chain block.
-func (b *Block) MainChainRef() common.Hash {
-	return common.BytesToHash(b.data.MainChainRef)
-}
-
-// RandaoReveal returns the blake2b randao hash.
-func (b *Block) RandaoReveal() (hash.Hash, error) {
-	return blake2b.New256(b.data.RandaoReveal)
-}
-
-// ActiveStateHash blake2b value.
-func (b *Block) ActiveStateHash() hash.Hash {
-	return b.activeStateHash
-}
-
-// CrystallizedStateHash blake2b value.
-func (b *Block) CrystallizedStateHash() hash.Hash {
-	return b.crystallizedStateHash
-=======
+// Hash generates the blake2b hash of the block
 func (b *Block) Hash() ([32]byte, error) {
 	data, err := proto.Marshal(b.data)
 	if err != nil {
@@ -164,7 +96,6 @@
 	var h [32]byte
 	copy(h[:], b.data.CrystallizedStateHash[:32])
 	return h
->>>>>>> 9ab02849
 }
 
 // Timestamp returns the Go type time.Time from the protobuf type contained in the block.
@@ -173,15 +104,6 @@
 }
 
 // InsertActiveHash updates the activeStateHash property in the data of a beacon block.
-<<<<<<< HEAD
-func (b *Block) InsertActiveHash(h hash.Hash) {
-	b.activeStateHash = h
-}
-
-// InsertCrystallizedHash updates the crystallizedStateHash property in the data of a beacon block.
-func (b *Block) InsertCrystallizedHash(h hash.Hash) {
-	b.crystallizedStateHash = h
-=======
 func (b *Block) InsertActiveHash(h [32]byte) {
 	b.data.ActiveStateHash = h[:]
 }
@@ -189,5 +111,4 @@
 // InsertCrystallizedHash updates the crystallizedStateHash property in the data of a beacon block.
 func (b *Block) InsertCrystallizedHash(h [32]byte) {
 	b.data.CrystallizedStateHash = h[:]
->>>>>>> 9ab02849
 }