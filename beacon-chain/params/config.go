--- conflicted
+++ resolved
@@ -3,11 +3,8 @@
 const (
 	// AttesterCount is the number of attesters per committee/
 	AttesterCount = 32
-<<<<<<< HEAD
-=======
 	// AttesterReward determines how much ETH attesters get for performing their duty.
 	AttesterReward = 1
->>>>>>> d7a88dff
 	// EpochLength is the beacon chain epoch length in slots.
 	EpochLength = 64
 	// ShardCount is a fixed number.
