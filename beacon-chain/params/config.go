--- conflicted
+++ resolved
@@ -64,13 +64,8 @@
 	DepositSize:                   32,
 	MinDeposit:                    16,
 	SlotDuration:                  uint64(2),
-<<<<<<< HEAD
 	MinCommiteeSize:               uint64(3),
 	MinValidatorSetChangeInterval: uint64(15),
-=======
-	MinCommitteeSize:              uint64(3),
-	MinValidatorSetChangeInterval: uint64(256),
->>>>>>> 37bc1c67
 	BaseRewardQuotient:            uint64(32768),
 	SqrtExpDropTime:               uint64(65536),
 	WithdrawalPeriod:              uint64(128),
