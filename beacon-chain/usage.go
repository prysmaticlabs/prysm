--- conflicted
+++ resolved
@@ -121,11 +121,6 @@
 			cmd.P2PDenyList,
 			cmd.StaticPeers,
 			cmd.EnableUPnPFlag,
-<<<<<<< HEAD
-			cmd.P2PPubsub,
-=======
-			cmd.P2PEncoding,
->>>>>>> 6c7131cb
 			flags.MinSyncPeers,
 		},
 	},
