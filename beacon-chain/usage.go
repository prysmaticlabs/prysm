--- conflicted
+++ resolved
@@ -89,12 +89,9 @@
 			flags.KeyFlag,
 			flags.GRPCGatewayPort,
 			flags.HTTPWeb3ProviderFlag,
-<<<<<<< HEAD
 			flags.SlotsPerArchivePoint,
-=======
 			flags.SetGCPercent,
 			flags.UnsafeSync,
->>>>>>> 6baffd4c
 		},
 	},
 	{
