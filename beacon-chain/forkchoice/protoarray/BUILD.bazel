load("@prysm//tools/go:def.bzl", "go_library", "go_test")

go_library(
    name = "go_default_library",
    srcs = [
        "doc.go",
        "errors.go",
        "helpers.go",
        "metrics.go",
        "node.go",
        "optimistic_sync.go",
        "proposer_boost.go",
        "store.go",
        "types.go",
    ],
    importpath = "github.com/prysmaticlabs/prysm/beacon-chain/forkchoice/protoarray",
    visibility = [
        "//beacon-chain:__subpackages__",
        "//testing/spectest:__subpackages__",
    ],
    deps = [
        "//config/fieldparams:go_default_library",
        "//config/params:go_default_library",
<<<<<<< HEAD
        "//encoding/bytesutil:go_default_library",
        "//math:go_default_library",
=======
        "//proto/prysm/v1alpha1:go_default_library",
>>>>>>> 1964fb81
        "//time/slots:go_default_library",
        "@com_github_pkg_errors//:go_default_library",
        "@com_github_prometheus_client_golang//prometheus:go_default_library",
        "@com_github_prometheus_client_golang//prometheus/promauto:go_default_library",
        "@com_github_prysmaticlabs_eth2_types//:go_default_library",
        "@io_opencensus_go//trace:go_default_library",
    ],
)

go_test(
    name = "go_default_test",
    srcs = [
        "ffg_update_test.go",
        "helpers_test.go",
        "no_vote_test.go",
        "node_test.go",
        "optimistic_sync_test.go",
        "proposer_boost_test.go",
        "store_test.go",
        "vote_test.go",
    ],
    embed = [":go_default_library"],
    deps = [
        "//config/params:go_default_library",
        "//crypto/hash:go_default_library",
        "//encoding/bytesutil:go_default_library",
        "//testing/assert:go_default_library",
        "//testing/require:go_default_library",
        "@com_github_prysmaticlabs_eth2_types//:go_default_library",
    ],
)<|MERGE_RESOLUTION|>--- conflicted
+++ resolved
@@ -21,12 +21,8 @@
     deps = [
         "//config/fieldparams:go_default_library",
         "//config/params:go_default_library",
-<<<<<<< HEAD
-        "//encoding/bytesutil:go_default_library",
         "//math:go_default_library",
-=======
         "//proto/prysm/v1alpha1:go_default_library",
->>>>>>> 1964fb81
         "//time/slots:go_default_library",
         "@com_github_pkg_errors//:go_default_library",
         "@com_github_prometheus_client_golang//prometheus:go_default_library",
