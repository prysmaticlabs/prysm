load("@prysm//tools/go:def.bzl", "go_library", "go_test")

go_library(
    name = "go_default_library",
    srcs = [
        "doc.go",
        "errors.go",
        "helpers.go",
        "metrics.go",
        "node.go",
<<<<<<< HEAD
=======
        "optimistic_sync.go",
>>>>>>> ef906cf7
        "proposer_boost.go",
        "store.go",
        "types.go",
    ],
    importpath = "github.com/prysmaticlabs/prysm/beacon-chain/forkchoice/protoarray",
    visibility = [
        "//beacon-chain:__subpackages__",
        "//testing/fuzz:__pkg__",
        "//testing/spectest:__subpackages__",
    ],
    deps = [
        "//config/fieldparams:go_default_library",
        "//config/params:go_default_library",
<<<<<<< HEAD
=======
        "//encoding/bytesutil:go_default_library",
>>>>>>> ef906cf7
        "//time/slots:go_default_library",
        "@com_github_pkg_errors//:go_default_library",
        "@com_github_prometheus_client_golang//prometheus:go_default_library",
        "@com_github_prometheus_client_golang//prometheus/promauto:go_default_library",
        "@com_github_prysmaticlabs_eth2_types//:go_default_library",
        "@io_opencensus_go//trace:go_default_library",
    ],
)

go_test(
    name = "go_default_test",
    srcs = [
        "ffg_update_test.go",
        "helpers_test.go",
        "no_vote_test.go",
        "node_test.go",
<<<<<<< HEAD
=======
        "optimistic_sync_test.go",
>>>>>>> ef906cf7
        "proposer_boost_test.go",
        "store_test.go",
        "vote_test.go",
    ],
    embed = [":go_default_library"],
    deps = [
        "//config/params:go_default_library",
        "//crypto/hash:go_default_library",
        "//encoding/bytesutil:go_default_library",
        "//testing/assert:go_default_library",
        "//testing/require:go_default_library",
        "@com_github_prysmaticlabs_eth2_types//:go_default_library",
    ],
)<|MERGE_RESOLUTION|>--- conflicted
+++ resolved
@@ -8,10 +8,7 @@
         "helpers.go",
         "metrics.go",
         "node.go",
-<<<<<<< HEAD
-=======
         "optimistic_sync.go",
->>>>>>> ef906cf7
         "proposer_boost.go",
         "store.go",
         "types.go",
@@ -25,10 +22,7 @@
     deps = [
         "//config/fieldparams:go_default_library",
         "//config/params:go_default_library",
-<<<<<<< HEAD
-=======
         "//encoding/bytesutil:go_default_library",
->>>>>>> ef906cf7
         "//time/slots:go_default_library",
         "@com_github_pkg_errors//:go_default_library",
         "@com_github_prometheus_client_golang//prometheus:go_default_library",
@@ -45,10 +39,7 @@
         "helpers_test.go",
         "no_vote_test.go",
         "node_test.go",
-<<<<<<< HEAD
-=======
         "optimistic_sync_test.go",
->>>>>>> ef906cf7
         "proposer_boost_test.go",
         "store_test.go",
         "vote_test.go",
