--- conflicted
+++ resolved
@@ -379,15 +379,6 @@
 		return errInvalidDeltaLength
 	}
 
-<<<<<<< HEAD
-=======
-	// Update the justified / finalized epochs in store if necessary.
-	if s.justifiedEpoch < justifiedEpoch || s.finalizedEpoch < finalizedEpoch {
-		s.justifiedEpoch = justifiedEpoch
-		s.finalizedEpoch = finalizedEpoch
-	}
-
->>>>>>> e7991b9d
 	// Proposer score defaults to 0.
 	proposerScore := uint64(0)
 
