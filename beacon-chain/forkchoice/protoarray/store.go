--- conflicted
+++ resolved
@@ -478,13 +478,7 @@
 			n.weight += uint64(nodeDelta)
 		}
 
-<<<<<<< HEAD
-		s.nodes[i] = n
-
 		// Update parent's best child and descendant if the node has a known parent.
-=======
-		// Update parent's best child and descendent if the node has a known parent.
->>>>>>> 26a2311c
 		if n.parent != NonExistentNode {
 			// Protection against node parent index out of bound. This should not happen.
 			if int(n.parent) >= len(delta) {
