package protoarray

import (
	"sync"

	forkchoicetypes "github.com/prysmaticlabs/prysm/beacon-chain/forkchoice/types"
	fieldparams "github.com/prysmaticlabs/prysm/config/fieldparams"
	types "github.com/prysmaticlabs/prysm/consensus-types/primitives"
)

// ForkChoice defines the overall fork choice store which includes all block nodes, validator's latest votes and balances.
type ForkChoice struct {
	store     *Store
	votes     []Vote // tracks individual validator's last vote.
	votesLock sync.RWMutex
	balances  []uint64 // tracks individual validator's last justified balances.
}

// Store defines the fork choice store which includes block nodes and the last view of checkpoint information.
type Store struct {
	pruneThreshold                uint64                                  // do not prune tree unless threshold is reached.
	justifiedCheckpoint           *forkchoicetypes.Checkpoint             // latest justified checkpoint in store.
	bestJustifiedCheckpoint       *forkchoicetypes.Checkpoint             // best justified checkpoint in store.
	unrealizedJustifiedCheckpoint *forkchoicetypes.Checkpoint             // best justified checkpoint in store.
	unrealizedFinalizedCheckpoint *forkchoicetypes.Checkpoint             // best justified checkpoint in store.
	prevJustifiedCheckpoint       *forkchoicetypes.Checkpoint             // previous justified checkpoint in store.
	finalizedCheckpoint           *forkchoicetypes.Checkpoint             // latest finalized checkpoint in store.
	proposerBoostRoot             [fieldparams.RootLength]byte            // latest block root that was boosted after being received in a timely manner.
	previousProposerBoostRoot     [fieldparams.RootLength]byte            // previous block root that was boosted after being received in a timely manner.
	previousProposerBoostScore    uint64                                  // previous proposer boosted root score.
	nodes                         []*Node                                 // list of block nodes, each node is a representation of one block.
	nodesIndices                  map[[fieldparams.RootLength]byte]uint64 // the root of block node and the nodes index in the list.
	canonicalNodes                map[[fieldparams.RootLength]byte]bool   // the canonical block nodes.
	payloadIndices                map[[fieldparams.RootLength]byte]uint64 // the payload hash of block node and the index in the list
	slashedIndices                map[types.ValidatorIndex]bool           // The list of equivocating validators
	originRoot                    [fieldparams.RootLength]byte            // The genesis block root
	lastHeadRoot                  [fieldparams.RootLength]byte            // The last cached head block root
	nodesLock                     sync.RWMutex
	proposerBoostLock             sync.RWMutex
	checkpointsLock               sync.RWMutex
	genesisTime                   uint64
<<<<<<< HEAD
	highestReceivedSlot           types.Slot     // The highest received slot in the chain.
	receivedBlocksLastEpoch       [32]types.Slot // Using `highestReceivedSlot`. The slot of blocks received in the last epoch.
=======
	allTipsAreInvalid             bool // tracks if all tips are not viable for head
>>>>>>> 19e4cd30
}

// Node defines the individual block which includes its block parent, ancestor and how much weight accounted for it.
// This is used as an array based stateful DAG for efficient fork choice look up.
type Node struct {
	slot                     types.Slot                   // slot of the block converted to the node.
	root                     [fieldparams.RootLength]byte // root of the block converted to the node.
	payloadHash              [fieldparams.RootLength]byte // payloadHash of the block converted to the node.
	parent                   uint64                       // parent index of this node.
	justifiedEpoch           types.Epoch                  // justifiedEpoch of this node.
	unrealizedJustifiedEpoch types.Epoch                  // the epoch that would be justified if the block would be advanced to the next epoch.
	finalizedEpoch           types.Epoch                  // finalizedEpoch of this node.
	unrealizedFinalizedEpoch types.Epoch                  // the epoch that would be finalized if the block would be advanced to the next epoch.
	weight                   uint64                       // weight of this node.
	bestChild                uint64                       // bestChild index of this node.
	bestDescendant           uint64                       // bestDescendant of this node.
	status                   status                       // optimistic status of this node
}

// enum used as optimistic status of a node
type status uint8

const (
	syncing status = iota // the node is optimistic
	valid                 //fully validated node
	invalid               // invalid execution payload
)

// Vote defines an individual validator's vote.
type Vote struct {
	currentRoot [fieldparams.RootLength]byte // current voting root.
	nextRoot    [fieldparams.RootLength]byte // next voting root.
	nextEpoch   types.Epoch                  // epoch of next voting period.
}

// NonExistentNode defines an unknown node which is used for the array based stateful DAG.
const NonExistentNode = ^uint64(0)<|MERGE_RESOLUTION|>--- conflicted
+++ resolved
@@ -39,12 +39,9 @@
 	proposerBoostLock             sync.RWMutex
 	checkpointsLock               sync.RWMutex
 	genesisTime                   uint64
-<<<<<<< HEAD
 	highestReceivedSlot           types.Slot     // The highest received slot in the chain.
 	receivedBlocksLastEpoch       [32]types.Slot // Using `highestReceivedSlot`. The slot of blocks received in the last epoch.
-=======
-	allTipsAreInvalid             bool // tracks if all tips are not viable for head
->>>>>>> 19e4cd30
+	allTipsAreInvalid             bool           // tracks if all tips are not viable for head
 }
 
 // Node defines the individual block which includes its block parent, ancestor and how much weight accounted for it.
