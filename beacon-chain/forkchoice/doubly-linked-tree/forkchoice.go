--- conflicted
+++ resolved
@@ -186,21 +186,13 @@
 		}
 	}
 	// Update finalization
-<<<<<<< HEAD
-	if fc.Epoch > f.store.finalizedCheckpoint.Epoch {
-		f.store.finalizedCheckpoint = &forkchoicetypes.Checkpoint{Epoch: fc.Epoch,
-			Root: bytesutil.ToBytes32(fc.Root)}
-		f.store.prevJustifiedCheckpoint = f.store.justifiedCheckpoint
-		f.store.justifiedCheckpoint = &forkchoicetypes.Checkpoint{Epoch: jc.Epoch,
-			Root: bytesutil.ToBytes32(jc.Root)}
-=======
 	if fc.Epoch <= f.store.finalizedCheckpoint.Epoch {
 		f.store.checkpointsLock.Unlock()
 		return nil
->>>>>>> 2d0fdf8b
 	}
 	f.store.finalizedCheckpoint = &forkchoicetypes.Checkpoint{Epoch: fc.Epoch,
 		Root: bytesutil.ToBytes32(fc.Root)}
+	f.store.prevJustifiedCheckpoint = f.store.justifiedCheckpoint
 	f.store.justifiedCheckpoint = &forkchoicetypes.Checkpoint{Epoch: jc.Epoch,
 		Root: bytesutil.ToBytes32(jc.Root)}
 	f.store.checkpointsLock.Unlock()
