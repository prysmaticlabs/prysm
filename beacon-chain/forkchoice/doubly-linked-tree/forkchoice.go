package doublylinkedtree

import (
	"context"
	"fmt"

	"github.com/pkg/errors"
	fieldparams "github.com/prysmaticlabs/prysm/config/fieldparams"
	"github.com/prysmaticlabs/prysm/config/params"
	types "github.com/prysmaticlabs/prysm/consensus-types/primitives"
	"github.com/prysmaticlabs/prysm/encoding/bytesutil"
	pbrpc "github.com/prysmaticlabs/prysm/proto/prysm/v1alpha1"
	"github.com/sirupsen/logrus"
	"go.opencensus.io/trace"
)

// New initializes a new fork choice store.
func New(justifiedEpoch, finalizedEpoch types.Epoch) *ForkChoice {
	s := &Store{
		justifiedEpoch:    justifiedEpoch,
		finalizedEpoch:    finalizedEpoch,
		proposerBoostRoot: [32]byte{},
		nodeByRoot:        make(map[[fieldparams.RootLength]byte]*Node),
		nodeByPayload:     make(map[[fieldparams.RootLength]byte]*Node),
		slashedIndices:    make(map[types.ValidatorIndex]bool),
		pruneThreshold:    defaultPruneThreshold,
	}

	b := make([]uint64, 0)
	v := make([]Vote, 0)
	return &ForkChoice{store: s, balances: b, votes: v}
}

// NodeCount returns the current number of nodes in the Store.
func (f *ForkChoice) NodeCount() int {
	f.store.nodesLock.RLock()
	defer f.store.nodesLock.RUnlock()
	return len(f.store.nodeByRoot)
}

// Head returns the head root from fork choice store.
// It firsts computes validator's balance changes then recalculates block tree from leaves to root.
func (f *ForkChoice) Head(
	ctx context.Context,
	justifiedEpoch types.Epoch,
	justifiedRoot [32]byte,
	justifiedStateBalances []uint64,
	finalizedEpoch types.Epoch,
) ([32]byte, error) {
	ctx, span := trace.StartSpan(ctx, "doublyLinkedForkchoice.Head")
	defer span.End()
	f.votesLock.Lock()
	defer f.votesLock.Unlock()

	calledHeadCount.Inc()

	// Using the write lock here because `applyWeightChanges` that gets called subsequently requires a write operation.
	f.store.nodesLock.Lock()
	defer f.store.nodesLock.Unlock()

	f.store.updateCheckpoints(justifiedEpoch, finalizedEpoch)

	if err := f.updateBalances(justifiedStateBalances); err != nil {
		return [32]byte{}, errors.Wrap(err, "could not update balances")
	}

	if err := f.store.applyProposerBoostScore(justifiedStateBalances); err != nil {
		return [32]byte{}, errors.Wrap(err, "could not apply proposer boost score")
	}

	if err := f.store.treeRootNode.applyWeightChanges(ctx); err != nil {
		return [32]byte{}, errors.Wrap(err, "could not apply weight changes")
	}

	if err := f.store.treeRootNode.updateBestDescendant(ctx, justifiedEpoch, finalizedEpoch); err != nil {
		return [32]byte{}, errors.Wrap(err, "could not update best descendant")
	}

	return f.store.head(ctx, justifiedRoot)
}

// ProcessAttestation processes attestation for vote accounting, it iterates around validator indices
// and update their votes accordingly.
func (f *ForkChoice) ProcessAttestation(ctx context.Context, validatorIndices []uint64, blockRoot [32]byte, targetEpoch types.Epoch) {
	_, span := trace.StartSpan(ctx, "doublyLinkedForkchoice.ProcessAttestation")
	defer span.End()
	f.votesLock.Lock()
	defer f.votesLock.Unlock()

	for _, index := range validatorIndices {
		// Validator indices will grow the vote cache.
		for index >= uint64(len(f.votes)) {
			f.votes = append(f.votes, Vote{currentRoot: params.BeaconConfig().ZeroHash, nextRoot: params.BeaconConfig().ZeroHash})
		}

		// Newly allocated vote if the root fields are untouched.
		newVote := f.votes[index].nextRoot == params.BeaconConfig().ZeroHash &&
			f.votes[index].currentRoot == params.BeaconConfig().ZeroHash

		// Vote gets updated if it's newly allocated or high target epoch.
		if newVote || targetEpoch > f.votes[index].nextEpoch {
			f.votes[index].nextEpoch = targetEpoch
			f.votes[index].nextRoot = blockRoot
		}
	}

	processedAttestationCount.Inc()
}

// InsertOptimisticBlock processes a new block by inserting it to the fork choice store.
func (f *ForkChoice) InsertOptimisticBlock(
	ctx context.Context,
	slot types.Slot,
	blockRoot, parentRoot, payloadHash [fieldparams.RootLength]byte,
	justifiedEpoch, finalizedEpoch types.Epoch,
) error {
	ctx, span := trace.StartSpan(ctx, "doublyLinkedForkchoice.InsertOptimisticBlock")
	defer span.End()

	return f.store.insert(ctx, slot, blockRoot, parentRoot, payloadHash, justifiedEpoch, finalizedEpoch)
}

// Prune prunes the fork choice store with the new finalized root. The store is only pruned if the input
// root is different than the current store finalized root, and the number of the store has met prune threshold.
func (f *ForkChoice) Prune(ctx context.Context, finalizedRoot [32]byte) error {
	return f.store.prune(ctx, finalizedRoot)
}

// HasNode returns true if the node exists in fork choice store,
// false else wise.
func (f *ForkChoice) HasNode(root [32]byte) bool {
	f.store.nodesLock.RLock()
	defer f.store.nodesLock.RUnlock()

	_, ok := f.store.nodeByRoot[root]
	return ok
}

// HasParent returns true if the node parent exists in fork choice store,
// false else wise.
func (f *ForkChoice) HasParent(root [32]byte) bool {
	f.store.nodesLock.RLock()
	defer f.store.nodesLock.RUnlock()

	node, ok := f.store.nodeByRoot[root]
	if !ok || node == nil {
		return false
	}

	return node.parent != nil
}

// IsCanonical returns true if the given root is part of the canonical chain.
func (f *ForkChoice) IsCanonical(root [32]byte) bool {
	f.store.nodesLock.RLock()
	defer f.store.nodesLock.RUnlock()

	node, ok := f.store.nodeByRoot[root]
	if !ok || node == nil {
		return false
	}

	if node.bestDescendant == nil {
		if f.store.headNode.bestDescendant == nil {
			return node == f.store.headNode
		}
		return node == f.store.headNode.bestDescendant
	}
	if f.store.headNode.bestDescendant == nil {
		return node.bestDescendant == f.store.headNode
	}
	return node.bestDescendant == f.store.headNode.bestDescendant
}

// IsOptimistic returns true if the given root has been optimistically synced.
func (f *ForkChoice) IsOptimistic(root [32]byte) (bool, error) {
	f.store.nodesLock.RLock()
	defer f.store.nodesLock.RUnlock()

	node, ok := f.store.nodeByRoot[root]
	if !ok || node == nil {
		return false, ErrNilNode
	}

	return node.optimistic, nil
}

// AncestorRoot returns the ancestor root of input block root at a given slot.
func (f *ForkChoice) AncestorRoot(ctx context.Context, root [32]byte, slot types.Slot) ([]byte, error) {
	ctx, span := trace.StartSpan(ctx, "protoArray.AncestorRoot")
	defer span.End()

	f.store.nodesLock.RLock()
	defer f.store.nodesLock.RUnlock()

	node, ok := f.store.nodeByRoot[root]
	if !ok || node == nil {
		return nil, ErrNilNode
	}

	n := node
	for n != nil && n.slot > slot {
		if ctx.Err() != nil {
			return nil, ctx.Err()
		}
		n = n.parent
	}

	if n == nil {
		return nil, ErrNilNode
	}

	return n.root[:], nil
}

// updateBalances updates the balances that directly voted for each block taking into account the
// validators' latest votes.
func (f *ForkChoice) updateBalances(newBalances []uint64) error {
	for index, vote := range f.votes {
		// Skip if validator has been slashed
		if f.store.slashedIndices[types.ValidatorIndex(index)] {
			continue
		}
		// Skip if validator has never voted for current root and next root (i.e. if the
		// votes are zero hash aka genesis block), there's nothing to compute.
		if vote.currentRoot == params.BeaconConfig().ZeroHash && vote.nextRoot == params.BeaconConfig().ZeroHash {
			continue
		}

		oldBalance := uint64(0)
		newBalance := uint64(0)
		// If the validator index did not exist in `f.balances` or
		// `newBalances` list above, the balance is just 0.
		if index < len(f.balances) {
			oldBalance = f.balances[index]
		}
		if index < len(newBalances) {
			newBalance = newBalances[index]
		}

		// Update only if the validator's balance or vote has changed.
		if vote.currentRoot != vote.nextRoot || oldBalance != newBalance {
			// Ignore the vote if the root is not in fork choice
			// store, that means we have not seen the block before.
			nextNode, ok := f.store.nodeByRoot[vote.nextRoot]
			if ok && vote.nextRoot != params.BeaconConfig().ZeroHash {
				// Protection against nil node
				if nextNode == nil {
					return ErrNilNode
				}
				nextNode.balance += newBalance
			}

			currentNode, ok := f.store.nodeByRoot[vote.currentRoot]
			if ok && vote.currentRoot != params.BeaconConfig().ZeroHash {
				// Protection against nil node
				if currentNode == nil {
					return ErrNilNode
				}
				if currentNode.balance < oldBalance {
					f.store.proposerBoostLock.RLock()
					log.WithFields(logrus.Fields{
						"nodeRoot":                   fmt.Sprintf("%#x", bytesutil.Trunc(vote.currentRoot[:])),
						"oldBalance":                 oldBalance,
						"nodeBalance":                currentNode.balance,
						"nodeWeight":                 currentNode.weight,
						"proposerBoostRoot":          fmt.Sprintf("%#x", bytesutil.Trunc(f.store.proposerBoostRoot[:])),
						"previousProposerBoostRoot":  fmt.Sprintf("%#x", bytesutil.Trunc(f.store.previousProposerBoostRoot[:])),
						"previousProposerBoostScore": f.store.previousProposerBoostScore,
					}).Warning("node with invalid balance, setting it to zero")
					f.store.proposerBoostLock.RUnlock()
					currentNode.balance = 0
				} else {
					currentNode.balance -= oldBalance
				}
			}
		}

		// Rotate the validator vote.
		f.votes[index].currentRoot = vote.nextRoot
	}
	f.balances = newBalances
	return nil
}

// Tips returns a list of possible heads from fork choice store, it returns the
// roots and the slots of the leaf nodes.
func (f *ForkChoice) Tips() ([][32]byte, []types.Slot) {
	return f.store.tips()
}

// ProposerBoost returns the proposerBoost of the store
func (f *ForkChoice) ProposerBoost() [fieldparams.RootLength]byte {
	return f.store.proposerBoost()
}

// SetOptimisticToValid sets the node with the given root as a fully validated node
func (f *ForkChoice) SetOptimisticToValid(ctx context.Context, root [fieldparams.RootLength]byte) error {
	f.store.nodesLock.Lock()
	defer f.store.nodesLock.Unlock()
	node, ok := f.store.nodeByRoot[root]
	if !ok || node == nil {
		return ErrNilNode
	}
	return node.setNodeAndParentValidated(ctx)
}

// JustifiedEpoch of fork choice store.
func (f *ForkChoice) JustifiedEpoch() types.Epoch {
	return f.store.justifiedEpoch
}

// FinalizedEpoch of fork choice store.
func (f *ForkChoice) FinalizedEpoch() types.Epoch {
	return f.store.finalizedEpoch
}

func (f *ForkChoice) ForkChoiceNodes() []*pbrpc.ForkChoiceNode {
	f.store.nodesLock.RLock()
	defer f.store.nodesLock.RUnlock()
	ret := make([]*pbrpc.ForkChoiceNode, len(f.store.nodeByRoot))
	return f.store.treeRootNode.rpcNodes(ret)
}

// SetOptimisticToInvalid removes a block with an invalid execution payload from fork choice store
<<<<<<< HEAD
func (f *ForkChoice) SetOptimisticToInvalid(ctx context.Context, root, payloadHash [fieldparams.RootLength]byte) ([][32]byte, error) {
	return f.store.setOptimisticToInvalid(ctx, root, payloadHash)
}

// InsertSlashedIndex adds the given slashed validator index to the
// store-tracked list. Votes from these validators are not accounted for
// in forkchoice.
func (f *ForkChoice) InsertSlashedIndex(_ context.Context, index types.ValidatorIndex) {
	f.store.nodesLock.Lock()
	defer f.store.nodesLock.Unlock()
	f.store.slashedIndices[index] = true

	// Subtract last vote from this equivocating validator
	f.votesLock.RLock()
	defer f.votesLock.RUnlock()

	if index > types.ValidatorIndex(len(f.balances)) {
		return
	}

	if index > types.ValidatorIndex(len(f.votes)) {
		return
	}

	node, ok := f.store.nodeByRoot[f.votes[index].currentRoot]
	if !ok || node == nil {
		return
	}

	if node.balance < f.balances[index] {
		node.balance = 0
	} else {
		node.balance -= f.balances[index]
	}
=======
func (f *ForkChoice) SetOptimisticToInvalid(ctx context.Context, root, parentRoot, payloadHash [fieldparams.RootLength]byte) ([][32]byte, error) {
	return f.store.setOptimisticToInvalid(ctx, root, parentRoot, payloadHash)
>>>>>>> 16bbf560
}<|MERGE_RESOLUTION|>--- conflicted
+++ resolved
@@ -323,9 +323,8 @@
 }
 
 // SetOptimisticToInvalid removes a block with an invalid execution payload from fork choice store
-<<<<<<< HEAD
-func (f *ForkChoice) SetOptimisticToInvalid(ctx context.Context, root, payloadHash [fieldparams.RootLength]byte) ([][32]byte, error) {
-	return f.store.setOptimisticToInvalid(ctx, root, payloadHash)
+func (f *ForkChoice) SetOptimisticToInvalid(ctx context.Context, root, parentRoot, payloadHash [fieldparams.RootLength]byte) ([][32]byte, error) {
+	return f.store.setOptimisticToInvalid(ctx, root, parentRoot, payloadHash)
 }
 
 // InsertSlashedIndex adds the given slashed validator index to the
@@ -358,8 +357,4 @@
 	} else {
 		node.balance -= f.balances[index]
 	}
-=======
-func (f *ForkChoice) SetOptimisticToInvalid(ctx context.Context, root, parentRoot, payloadHash [fieldparams.RootLength]byte) ([][32]byte, error) {
-	return f.store.setOptimisticToInvalid(ctx, root, parentRoot, payloadHash)
->>>>>>> 16bbf560
 }