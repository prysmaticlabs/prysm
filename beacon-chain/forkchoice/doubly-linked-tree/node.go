package doublylinkedtree

import (
	"bytes"
	"context"

	"github.com/pkg/errors"
<<<<<<< HEAD
	"github.com/prysmaticlabs/prysm/beacon-chain/forkchoice"
	"github.com/prysmaticlabs/prysm/config/params"
	types "github.com/prysmaticlabs/prysm/consensus-types/primitives"
	pbrpc "github.com/prysmaticlabs/prysm/proto/prysm/v1alpha1"
=======
	"github.com/prysmaticlabs/prysm/v3/config/features"
	"github.com/prysmaticlabs/prysm/v3/config/params"
	types "github.com/prysmaticlabs/prysm/v3/consensus-types/primitives"
	v1 "github.com/prysmaticlabs/prysm/v3/proto/eth/v1"
>>>>>>> 7a8d7808
)

// applyWeightChanges recomputes the weight of the node passed as an argument and all of its descendants,
// using the current balance stored in each node. This function requires a lock
// in Store.nodesLock
func (n *Node) applyWeightChanges(ctx context.Context) error {
	// Recursively calling the children to sum their weights.
	childrenWeight := uint64(0)
	for _, child := range n.children {
		if ctx.Err() != nil {
			return ctx.Err()
		}
		if err := child.applyWeightChanges(ctx); err != nil {
			return err
		}
		childrenWeight += child.weight
	}
	if n.root == params.BeaconConfig().ZeroHash {
		return nil
	}
	n.weight = n.balance + childrenWeight
	return nil
}

<<<<<<< HEAD
// updateBestDescendant updates the best descendant of this node and its children.
func (n *Node) updateBestDescendant(ctx context.Context, justifiedEpoch, finalizedEpoch types.Epoch, dataAvailability forkchoice.DataAvailability) error {
=======
// updateBestDescendant updates the best descendant of this node and its
// children. This function assumes the caller has a lock on Store.nodesLock
func (n *Node) updateBestDescendant(ctx context.Context, justifiedEpoch, finalizedEpoch, currentEpoch types.Epoch) error {
>>>>>>> 7a8d7808
	if ctx.Err() != nil {
		return ctx.Err()
	}
	if len(n.children) == 0 {
		n.bestDescendant = nil
		return nil
	}

	var bestChild *Node
	bestWeight := uint64(0)
	hasViableDescendant := false
	for _, child := range n.children {
		if child == nil {
			return errors.Wrap(ErrNilNode, "could not update best descendant")
		}
<<<<<<< HEAD
		if err := child.updateBestDescendant(ctx, justifiedEpoch, finalizedEpoch, dataAvailability); err != nil {
			return err
		}
		childLeadsToViableHead := child.leadsToViableHead(justifiedEpoch, finalizedEpoch)
		// optimization: only run DA checks if viable
		if childLeadsToViableHead && dataAvailability.IsDataAvailable(ctx, child.root) != nil {
			childLeadsToViableHead = false
		}
=======
		if err := child.updateBestDescendant(ctx, justifiedEpoch, finalizedEpoch, currentEpoch); err != nil {
			return err
		}
		childLeadsToViableHead := child.leadsToViableHead(justifiedEpoch, finalizedEpoch, currentEpoch)
>>>>>>> 7a8d7808
		if childLeadsToViableHead && !hasViableDescendant {
			// The child leads to a viable head, but the current
			// parent's best child doesn't.
			bestWeight = child.weight
			bestChild = child
			hasViableDescendant = true
		} else if childLeadsToViableHead {
			// If both are viable, compare their weights.
			if child.weight == bestWeight {
				// Tie-breaker of equal weights by root.
				if bytes.Compare(child.root[:], bestChild.root[:]) > 0 {
					bestChild = child
				}
			} else if child.weight > bestWeight {
				bestChild = child
				bestWeight = child.weight
			}
		}
	}
	if hasViableDescendant {
		if bestChild.bestDescendant == nil {
			n.bestDescendant = bestChild
		} else {
			n.bestDescendant = bestChild.bestDescendant
		}
	} else {
		n.bestDescendant = nil
	}
	return nil
}

// viableForHead returns true if the node is viable to head.
// Any node with different finalized or justified epoch than
// the ones in fork choice store should not be viable to head.
func (n *Node) viableForHead(justifiedEpoch, finalizedEpoch, currentEpoch types.Epoch) bool {
	justified := justifiedEpoch == n.justifiedEpoch || justifiedEpoch == 0
	finalized := finalizedEpoch == n.finalizedEpoch || finalizedEpoch == 0
	if features.Get().EnableDefensivePull && !justified && justifiedEpoch+1 == currentEpoch {
		if n.unrealizedJustifiedEpoch+1 >= currentEpoch {
			justified = true
		}
		if n.unrealizedFinalizedEpoch >= finalizedEpoch {
			finalized = true
		}
	}
	return justified && finalized
}

func (n *Node) leadsToViableHead(justifiedEpoch, finalizedEpoch, currentEpoch types.Epoch) bool {
	if n.bestDescendant == nil {
		return n.viableForHead(justifiedEpoch, finalizedEpoch, currentEpoch)
	}
	return n.bestDescendant.viableForHead(justifiedEpoch, finalizedEpoch, currentEpoch)
}

// setNodeAndParentValidated sets the current node and all the ancestors as validated (i.e. non-optimistic).
func (n *Node) setNodeAndParentValidated(ctx context.Context) error {
	if ctx.Err() != nil {
		return ctx.Err()
	}

	if !n.optimistic {
		return nil
	}
	n.optimistic = false

	if n.parent == nil {
		return nil
	}
	return n.parent.setNodeAndParentValidated(ctx)
}

// nodeTreeDump appends to the given list all the nodes descending from this one
func (n *Node) nodeTreeDump(ctx context.Context, nodes []*v1.ForkChoiceNode) ([]*v1.ForkChoiceNode, error) {
	if ctx.Err() != nil {
		return nil, ctx.Err()
	}
	var parentRoot [32]byte
	if n.parent != nil {
		parentRoot = n.parent.root
	}
	thisNode := &v1.ForkChoiceNode{
		Slot:                     n.slot,
		Root:                     n.root[:],
		ParentRoot:               parentRoot[:],
		JustifiedEpoch:           n.justifiedEpoch,
		FinalizedEpoch:           n.finalizedEpoch,
		UnrealizedJustifiedEpoch: n.unrealizedJustifiedEpoch,
		UnrealizedFinalizedEpoch: n.unrealizedFinalizedEpoch,
		Balance:                  n.balance,
		Weight:                   n.weight,
		ExecutionOptimistic:      n.optimistic,
		ExecutionPayload:         n.payloadHash[:],
		Timestamp:                n.timestamp,
	}

	nodes = append(nodes, thisNode)
	var err error
	for _, child := range n.children {
		nodes, err = child.nodeTreeDump(ctx, nodes)
		if err != nil {
			return nil, err
		}
	}
	return nodes, nil
}

// VotedFraction returns the fraction of the committee that voted directly for
// this node.
func (f *ForkChoice) VotedFraction(root [32]byte) (uint64, error) {
	f.store.nodesLock.RLock()
	defer f.store.nodesLock.RUnlock()

	// Avoid division by zero before a block is inserted.
	if f.store.committeeBalance == 0 {
		return 0, nil
	}

	node, ok := f.store.nodeByRoot[root]
	if !ok || node == nil {
		return 0, ErrNilNode
	}
	return node.balance * 100 / f.store.committeeBalance, nil
}<|MERGE_RESOLUTION|>--- conflicted
+++ resolved
@@ -5,17 +5,11 @@
 	"context"
 
 	"github.com/pkg/errors"
-<<<<<<< HEAD
-	"github.com/prysmaticlabs/prysm/beacon-chain/forkchoice"
-	"github.com/prysmaticlabs/prysm/config/params"
-	types "github.com/prysmaticlabs/prysm/consensus-types/primitives"
-	pbrpc "github.com/prysmaticlabs/prysm/proto/prysm/v1alpha1"
-=======
+	"github.com/prysmaticlabs/prysm/v3/beacon-chain/forkchoice"
 	"github.com/prysmaticlabs/prysm/v3/config/features"
 	"github.com/prysmaticlabs/prysm/v3/config/params"
 	types "github.com/prysmaticlabs/prysm/v3/consensus-types/primitives"
 	v1 "github.com/prysmaticlabs/prysm/v3/proto/eth/v1"
->>>>>>> 7a8d7808
 )
 
 // applyWeightChanges recomputes the weight of the node passed as an argument and all of its descendants,
@@ -40,14 +34,8 @@
 	return nil
 }
 
-<<<<<<< HEAD
 // updateBestDescendant updates the best descendant of this node and its children.
-func (n *Node) updateBestDescendant(ctx context.Context, justifiedEpoch, finalizedEpoch types.Epoch, dataAvailability forkchoice.DataAvailability) error {
-=======
-// updateBestDescendant updates the best descendant of this node and its
-// children. This function assumes the caller has a lock on Store.nodesLock
-func (n *Node) updateBestDescendant(ctx context.Context, justifiedEpoch, finalizedEpoch, currentEpoch types.Epoch) error {
->>>>>>> 7a8d7808
+func (n *Node) updateBestDescendant(ctx context.Context, justifiedEpoch, finalizedEpoch, currentEpoch types.Epoch, dataAvailability forkchoice.DataAvailability) error {
 	if ctx.Err() != nil {
 		return ctx.Err()
 	}
@@ -63,21 +51,14 @@
 		if child == nil {
 			return errors.Wrap(ErrNilNode, "could not update best descendant")
 		}
-<<<<<<< HEAD
-		if err := child.updateBestDescendant(ctx, justifiedEpoch, finalizedEpoch, dataAvailability); err != nil {
+		if err := child.updateBestDescendant(ctx, justifiedEpoch, finalizedEpoch, currentEpoch, dataAvailability); err != nil {
 			return err
 		}
-		childLeadsToViableHead := child.leadsToViableHead(justifiedEpoch, finalizedEpoch)
+		childLeadsToViableHead := child.leadsToViableHead(justifiedEpoch, finalizedEpoch, currentEpoch)
 		// optimization: only run DA checks if viable
 		if childLeadsToViableHead && dataAvailability.IsDataAvailable(ctx, child.root) != nil {
 			childLeadsToViableHead = false
 		}
-=======
-		if err := child.updateBestDescendant(ctx, justifiedEpoch, finalizedEpoch, currentEpoch); err != nil {
-			return err
-		}
-		childLeadsToViableHead := child.leadsToViableHead(justifiedEpoch, finalizedEpoch, currentEpoch)
->>>>>>> 7a8d7808
 		if childLeadsToViableHead && !hasViableDescendant {
 			// The child leads to a viable head, but the current
 			// parent's best child doesn't.
