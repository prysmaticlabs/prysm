package doublylinkedtree

import (
	"context"
	"testing"
	"time"

	forkchoicetypes "github.com/prysmaticlabs/prysm/beacon-chain/forkchoice/types"
	"github.com/prysmaticlabs/prysm/config/params"
	types "github.com/prysmaticlabs/prysm/consensus-types/primitives"
	"github.com/prysmaticlabs/prysm/testing/assert"
	"github.com/prysmaticlabs/prysm/testing/require"
)

// Simple, ex-ante attack mitigation using proposer boost.
// In a nutshell, an adversarial block proposer in slot n+1 keeps its proposal hidden.
// The honest block proposer in slot n+2 will then propose an honest block. The
// adversary can now use its committee members’ votes from both slots n+1 and n+2.
// and release their withheld block of slot n+2 in an attempt to win fork choice.
// If the honest proposal is boosted at slot n+2, it will win against this attacker.
func TestForkChoice_BoostProposerRoot_PreventsExAnteAttack(t *testing.T) {
	ctx := context.Background()
	zeroHash := params.BeaconConfig().ZeroHash
	balances := make([]uint64, 64) // 64 active validators.
	for i := 0; i < len(balances); i++ {
		balances[i] = 10
	}
	jEpoch, fEpoch := types.Epoch(0), types.Epoch(0)
	t.Run("nil args check", func(t *testing.T) {
		f := setup(jEpoch, fEpoch)
		err := f.BoostProposerRoot(ctx, nil)
		require.ErrorContains(t, "nil function args", err)
	})
	t.Run("back-propagates boost score to ancestors after proposer boosting", func(t *testing.T) {
		f := setup(jEpoch, fEpoch)

		// The head should always start at the finalized block.
		headRoot, err := f.Head(ctx, zeroHash, balances)
		require.NoError(t, err)
		assert.Equal(t, zeroHash, headRoot, "Incorrect head with genesis")

		// Insert block at slot 1 into the tree and verify head is at that block:
		//         0
		//         |
		//         1 <- HEAD
		slot := types.Slot(1)
		newRoot := indexToHash(1)
		require.NoError(t,
			f.InsertOptimisticBlock(
				ctx,
				slot,
				newRoot,
				headRoot,
				zeroHash,
				jEpoch,
				fEpoch,
			),
		)
		f.ProcessAttestation(ctx, []uint64{0}, newRoot, fEpoch)
		headRoot, err = f.Head(ctx, zeroHash, balances)
		require.NoError(t, err)
		assert.Equal(t, newRoot, headRoot, "Incorrect head for justified epoch at slot 1")

		// Insert block at slot 2 into the tree and verify head is at that block:
		//         0
		//         |
		//         1
		//         |
		//         2 <- HEAD
		slot = types.Slot(2)
		newRoot = indexToHash(2)
		require.NoError(t,
			f.InsertOptimisticBlock(
				ctx,
				slot,
				newRoot,
				headRoot,
				zeroHash,
				jEpoch,
				fEpoch,
			),
		)
		f.ProcessAttestation(ctx, []uint64{1}, newRoot, fEpoch)
		headRoot, err = f.Head(ctx, zeroHash, balances)
		require.NoError(t, err)
		assert.Equal(t, newRoot, headRoot, "Incorrect head for justified epoch at slot 2")

		// Insert block at slot 3 into the tree and verify head is at that block:
		//         0
		//         |
		//         1
		//         |
		//         2
		//         |
		//         3 <- HEAD
		slot = types.Slot(3)
		newRoot = indexToHash(3)
		require.NoError(t,
			f.InsertOptimisticBlock(
				ctx,
				slot,
				newRoot,
				headRoot,
				zeroHash,
				jEpoch,
				fEpoch,
			),
		)
		f.ProcessAttestation(ctx, []uint64{2}, newRoot, fEpoch)
		headRoot, err = f.Head(ctx, zeroHash, balances)
		require.NoError(t, err)
		assert.Equal(t, newRoot, headRoot, "Incorrect head for justified epoch at slot 3")

		// Insert a second block at slot 4 into the tree and boost its score.
		//         0
		//         |
		//         1
		//         |
		//         2
		//        / \
		//       3   |
		//           4  <- HEAD
		slot = types.Slot(4)
		newRoot = indexToHash(4)
		require.NoError(t,
			f.InsertOptimisticBlock(
				ctx,
				slot,
				newRoot,
				indexToHash(2),
				zeroHash,
				jEpoch,
				fEpoch,
			),
		)
		f.ProcessAttestation(ctx, []uint64{3}, newRoot, fEpoch)
		clockSlot := types.Slot(4)
		args := &forkchoicetypes.ProposerBoostRootArgs{
			BlockRoot:       newRoot,
			BlockSlot:       slot,
			CurrentSlot:     clockSlot,
			SecondsIntoSlot: 0,
		}

		require.NoError(t, f.BoostProposerRoot(ctx, args))
		headRoot, err = f.Head(ctx, zeroHash, balances)
		require.NoError(t, err)
		assert.Equal(t, newRoot, headRoot, "Incorrect head for justified epoch at slot 3")

		// Check the ancestor scores from the store.
		require.Equal(t, 5, len(f.store.nodeByRoot))

		// Expect nodes to have a boosted, back-propagated score.
		// Ancestors have the added weights of their children. Genesis is a special exception at 0 weight,
		require.Equal(t, f.store.treeRootNode.weight, uint64(0))

		// Otherwise, assuming a block, A, that is not-genesis:
		//
		// A -> B -> C
		//
		//Where each one has a weight of 10 individually, the final weights will look like
		//
		// (A: 30) -> (B: 20) -> (C: 10)
		//
		// The boost adds 8 to the weight, so if C is boosted, we would have
		//
		// (A: 38) -> (B: 28) -> (C: 18)
		//
		// In this case, we have a small fork:
		//
		// (A: 48) -> (B: 38) -> (C: 10)
		//                   \_->(D: 18)
		//
		// So B has its own weight, 10, and the sum of both C and D. That's why we see weight 54 in the
		// middle instead of the normal progression of (54 -> 44 -> 24).
		node1 := f.store.nodeByRoot[indexToHash(1)]
		require.Equal(t, node1.weight, uint64(48))
		node2 := f.store.nodeByRoot[indexToHash(2)]
		require.Equal(t, node2.weight, uint64(38))
		node3 := f.store.nodeByRoot[indexToHash(3)]
		require.Equal(t, node3.weight, uint64(10))
		node4 := f.store.nodeByRoot[indexToHash(4)]
		require.Equal(t, node4.weight, uint64(18))

		// Regression: process attestations for C, check that it
		// becomes head, we need two attestations to have C.weight = 30 > 24 = D.weight
		f.ProcessAttestation(ctx, []uint64{4, 5}, indexToHash(3), fEpoch)
		headRoot, err = f.Head(ctx, zeroHash, balances)
		require.NoError(t, err)
		assert.Equal(t, indexToHash(3), headRoot, "Incorrect head for justified epoch at slot 4")

	})
	t.Run("vanilla ex ante attack", func(t *testing.T) {
		f := setup(jEpoch, fEpoch)

		// The head should always start at the finalized block.
		r, err := f.Head(ctx, zeroHash, balances)
		require.NoError(t, err)
		assert.Equal(t, zeroHash, r, "Incorrect head with genesis")

		// Proposer from slot 1 does not reveal their block, B, at slot 1.
		// Proposer at slot 2 does reveal their block, C, and it becomes the head.
		// C builds on A, as proposer at slot 1 did not reveal B.
		//         A
		//        / \
		//      (B?) \
		//            \
		//             C <- Slot 2 HEAD
		honestBlockSlot := types.Slot(2)
		honestBlock := indexToHash(2)
		require.NoError(t,
			f.InsertOptimisticBlock(
				ctx,
				honestBlockSlot,
				honestBlock,
				zeroHash,
				zeroHash,
				jEpoch,
				fEpoch,
			),
		)
		r, err = f.Head(ctx, zeroHash, balances)
		require.NoError(t, err)
		assert.Equal(t, honestBlock, r, "Incorrect head for justified epoch at slot 2")

		maliciouslyWithheldBlockSlot := types.Slot(1)
		maliciouslyWithheldBlock := indexToHash(1)
		require.NoError(t,
			f.InsertOptimisticBlock(
				ctx,
				maliciouslyWithheldBlockSlot,
				maliciouslyWithheldBlock,
				zeroHash,
				zeroHash,
				jEpoch,
				fEpoch,
			),
		)

		// Ensure the head is C, the honest block.
		r, err = f.Head(ctx, zeroHash, balances)
		require.NoError(t, err)
		assert.Equal(t, honestBlock, r, "Incorrect head for justified epoch at slot 2")

		// We boost the honest proposal at slot 2.
		args := &forkchoicetypes.ProposerBoostRootArgs{
			BlockRoot:       honestBlock,
			BlockSlot:       honestBlockSlot,
			CurrentSlot:     types.Slot(2),
			SecondsIntoSlot: 0,
		}
		require.NoError(t, f.BoostProposerRoot(ctx, args))

		// The maliciously withheld block has one vote.
		votes := []uint64{1}
		f.ProcessAttestation(ctx, votes, maliciouslyWithheldBlock, fEpoch)
		// The honest block has one vote.
		votes = []uint64{2}
		f.ProcessAttestation(ctx, votes, honestBlock, fEpoch)

		// Ensure the head is STILL C, the honest block, as the honest block had proposer boost.
		r, err = f.Head(ctx, zeroHash, balances)
		require.NoError(t, err)
		assert.Equal(t, honestBlock, r, "Incorrect head for justified epoch at slot 2")
	})
	t.Run("adversarial attestations > proposer boosting", func(t *testing.T) {
		f := setup(jEpoch, fEpoch)

		// The head should always start at the finalized block.
		r, err := f.Head(ctx, zeroHash, balances)
		require.NoError(t, err)
		assert.Equal(t, zeroHash, r, "Incorrect head with genesis")

		// Proposer from slot 1 does not reveal their block, B, at slot 1.
		// Proposer at slot 2 does reveal their block, C, and it becomes the head.
		// C builds on A, as proposer at slot 1 did not reveal B.
		//         A
		//        / \
		//	    (B?) \
		//            \
		//             C <- Slot 2 HEAD
		honestBlockSlot := types.Slot(2)
		honestBlock := indexToHash(2)
		require.NoError(t,
			f.InsertOptimisticBlock(
				ctx,
				honestBlockSlot,
				honestBlock,
				zeroHash,
				zeroHash,
				jEpoch,
				fEpoch,
			),
		)

		// Ensure C is the head.
		r, err = f.Head(ctx, zeroHash, balances)
		require.NoError(t, err)
		assert.Equal(t, honestBlock, r, "Incorrect head for justified epoch at slot 2")

		maliciouslyWithheldBlockSlot := types.Slot(1)
		maliciouslyWithheldBlock := indexToHash(1)
		require.NoError(t,
			f.InsertOptimisticBlock(
				ctx,
				maliciouslyWithheldBlockSlot,
				maliciouslyWithheldBlock,
				zeroHash,
				zeroHash,
				jEpoch,
				fEpoch,
			),
		)

		// Ensure C is still the head after the malicious proposer reveals their block.
		r, err = f.Head(ctx, zeroHash, balances)
		require.NoError(t, err)
		assert.Equal(t, honestBlock, r, "Incorrect head for justified epoch at slot 2")

		// We boost the honest proposal at slot 2.
		args := &forkchoicetypes.ProposerBoostRootArgs{
			BlockRoot:       honestBlock,
			BlockSlot:       honestBlockSlot,
			CurrentSlot:     types.Slot(2),
			SecondsIntoSlot: 0,
		}
		require.NoError(t, f.BoostProposerRoot(ctx, args))

		// An attestation is received for B that has more voting power than C with the proposer boost,
		// allowing B to then become the head if their attestation has enough adversarial votes.
		votes := []uint64{1, 2}
		f.ProcessAttestation(ctx, votes, maliciouslyWithheldBlock, fEpoch)

		// Expect the head to have switched to B.
		r, err = f.Head(ctx, zeroHash, balances)
		require.NoError(t, err)
		assert.Equal(t, maliciouslyWithheldBlock, r, "Expected B to become the head")
	})
	t.Run("boosting necessary to sandwich attack", func(t *testing.T) {
		// Boosting necessary to sandwich attack.
		// Objects:
		//	Block A - slot N
		//	Block B (parent A) - slot N+1
		//	Block C (parent A) - slot N+2
		//	Block D (parent B) - slot N+3
		//	Attestation_1 (Block C); size 1 - slot N+2 (honest)
		// Steps:
		//	Block A received at N — A is head
		//	Block C received at N+2 — C is head
		//	Block B received at N+2 — C is head
		//	Attestation_1 received at N+3 — C is head
		//	Block D received at N+3 — D is head
		f := setup(jEpoch, fEpoch)
		a := zeroHash

		// The head should always start at the finalized block.
		r, err := f.Head(ctx, zeroHash, balances)
		require.NoError(t, err)
		assert.Equal(t, zeroHash, r, "Incorrect head with genesis")

		cSlot := types.Slot(2)
		c := indexToHash(2)
		require.NoError(t,
			f.InsertOptimisticBlock(
				ctx,
				cSlot,
				c,
				a, // parent
				zeroHash,
				jEpoch,
				fEpoch,
			),
		)

		// Ensure C is the head.
		r, err = f.Head(ctx, zeroHash, balances)
		require.NoError(t, err)
		assert.Equal(t, c, r, "Incorrect head for justified epoch at slot 2")

		// We boost C.
		args := &forkchoicetypes.ProposerBoostRootArgs{
			BlockRoot:       c,
			BlockSlot:       cSlot,
			CurrentSlot:     types.Slot(2),
			SecondsIntoSlot: 0,
		}
		require.NoError(t, f.BoostProposerRoot(ctx, args))

		bSlot := types.Slot(1)
		b := indexToHash(1)
		require.NoError(t,
			f.InsertOptimisticBlock(
				ctx,
				bSlot,
				b,
				a, // parent
				zeroHash,
				jEpoch,
				fEpoch,
			),
		)

		// Ensure C is still the head.
		r, err = f.Head(ctx, zeroHash, balances)
		require.NoError(t, err)
		assert.Equal(t, c, r, "Incorrect head for justified epoch at slot 2")

		// An attestation for C is received at slot N+3.
		votes := []uint64{1}
		f.ProcessAttestation(ctx, votes, c, fEpoch)

		// A block D, building on B, is received at slot N+3. It should not be able to win without boosting.
		dSlot := types.Slot(3)
		d := indexToHash(3)
		require.NoError(t,
			f.InsertOptimisticBlock(
				ctx,
				dSlot,
				d,
				b, // parent
				zeroHash,
				jEpoch,
				fEpoch,
			),
		)

<<<<<<< HEAD
		// D cannot win without a boost and some votes
		r, err = f.Head(ctx, jEpoch, zeroHash, balances, fEpoch)
=======
		// D cannot win without a boost.
		r, err = f.Head(ctx, zeroHash, balances)
>>>>>>> 7068684e
		require.NoError(t, err)
		assert.Equal(t, c, r, "Expected C to remain the head")

		// Block D receives the boost.
		votes = []uint64{2}
		f.ProcessAttestation(ctx, votes, d, fEpoch)
		args = &forkchoicetypes.ProposerBoostRootArgs{
			BlockRoot:       d,
			BlockSlot:       dSlot,
			CurrentSlot:     types.Slot(3),
			SecondsIntoSlot: 0,
		}
		require.NoError(t, f.BoostProposerRoot(ctx, args))

		// Ensure D becomes the head thanks to boosting.
		r, err = f.Head(ctx, zeroHash, balances)
		require.NoError(t, err)
		assert.Equal(t, d, r, "Expected D to become the head")
	})
}

func TestForkChoice_BoostProposerRoot(t *testing.T) {
	params.SetupTestConfigCleanup(t)
	cfg := params.BeaconConfig()
	cfg.SecondsPerSlot = 6
	cfg.IntervalsPerSlot = 3
	params.OverrideBeaconConfig(cfg)
	ctx := context.Background()

	t.Run("does not boost block from different slot", func(t *testing.T) {
		f := &ForkChoice{
			store: &Store{},
		}
		blockRoot := [32]byte{'A'}
		// Trying to boost a block from slot 0 should not work.
		args := &forkchoicetypes.ProposerBoostRootArgs{
			BlockRoot:       blockRoot,
			BlockSlot:       types.Slot(0),
			CurrentSlot:     types.Slot(1),
			SecondsIntoSlot: 0,
		}
		err := f.BoostProposerRoot(ctx, args)
		require.NoError(t, err)
		require.DeepEqual(t, [32]byte{}, f.store.proposerBoostRoot)
	})
	t.Run("does not boost untimely block from same slot", func(t *testing.T) {
		f := &ForkChoice{
			store: &Store{},
		}
		// Genesis set to 1 slot ago + X where X > attesting interval.
		attestingInterval := time.Duration(cfg.SecondsPerSlot/cfg.IntervalsPerSlot) * time.Second
		greaterThanAttestingInterval := attestingInterval + time.Second

		// Trying to boost a block from slot 1 that is untimely should not work.
		blockRoot := [32]byte{'A'}
		args := &forkchoicetypes.ProposerBoostRootArgs{
			BlockRoot:       blockRoot,
			BlockSlot:       types.Slot(1),
			CurrentSlot:     1,
			SecondsIntoSlot: uint64(greaterThanAttestingInterval.Seconds()),
		}
		err := f.BoostProposerRoot(ctx, args)
		require.NoError(t, err)
		require.DeepEqual(t, [32]byte{}, f.store.proposerBoostRoot)
	})
	t.Run("boosts perfectly timely block from same slot", func(t *testing.T) {
		f := &ForkChoice{
			store: &Store{},
		}
		// Genesis set to 1 slot ago + 0 seconds into the attesting interval.
		blockRoot := [32]byte{'A'}
		args := &forkchoicetypes.ProposerBoostRootArgs{
			BlockRoot:       blockRoot,
			BlockSlot:       types.Slot(1),
			CurrentSlot:     types.Slot(1),
			SecondsIntoSlot: 0,
		}

		err := f.BoostProposerRoot(ctx, args)
		require.NoError(t, err)
		require.DeepEqual(t, [32]byte{'A'}, f.store.proposerBoostRoot)
	})
	t.Run("boosts timely block from same slot", func(t *testing.T) {
		f := &ForkChoice{
			store: &Store{},
		}
		blockRoot := [32]byte{'A'}
		halfAttestingInterval := time.Second
		args := &forkchoicetypes.ProposerBoostRootArgs{
			BlockRoot:       blockRoot,
			BlockSlot:       types.Slot(1),
			CurrentSlot:     types.Slot(1),
			SecondsIntoSlot: uint64(halfAttestingInterval.Seconds()),
		}

		err := f.BoostProposerRoot(ctx, args)
		require.NoError(t, err)
		require.DeepEqual(t, [32]byte{'A'}, f.store.proposerBoostRoot)
	})
}

func TestForkChoice_computeProposerBoostScore(t *testing.T) {
	t.Run("nil justified balances throws error", func(t *testing.T) {
		_, err := computeProposerBoostScore(nil)
		require.ErrorContains(t, "no active validators", err)
	})
	t.Run("normal active balances computes score", func(t *testing.T) {
		validatorBalances := make([]uint64, 64) // Num validators
		for i := 0; i < len(validatorBalances); i++ {
			validatorBalances[i] = 10
		}
		// Avg balance is 10, and the number of validators is 64.
		// With a committee size of num validators (64) / slots per epoch (32) == 2.
		// we then have a committee weight of avg balance * committee size = 10 * 2 = 20.
		// The score then becomes 10 * PROPOSER_SCORE_BOOST // 100, which is
		// 20 * 40 / 100 = 8.
		score, err := computeProposerBoostScore(validatorBalances)
		require.NoError(t, err)
		require.Equal(t, uint64(8), score)
	})
}<|MERGE_RESOLUTION|>--- conflicted
+++ resolved
@@ -424,13 +424,8 @@
 			),
 		)
 
-<<<<<<< HEAD
-		// D cannot win without a boost and some votes
-		r, err = f.Head(ctx, jEpoch, zeroHash, balances, fEpoch)
-=======
 		// D cannot win without a boost.
 		r, err = f.Head(ctx, zeroHash, balances)
->>>>>>> 7068684e
 		require.NoError(t, err)
 		assert.Equal(t, c, r, "Expected C to remain the head")
 
