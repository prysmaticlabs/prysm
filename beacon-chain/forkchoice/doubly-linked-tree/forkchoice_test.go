--- conflicted
+++ resolved
@@ -853,19 +853,11 @@
 	st, root, err := prepareForkchoiceState(ctx, 3, [32]byte{'a'}, params.BeaconConfig().ZeroHash, [32]byte{'A'}, 0, 0)
 	require.NoError(t, err)
 	// No Node
-<<<<<<< HEAD
-	slot, err := f.Slot(root)
-	require.ErrorIs(t, ErrNilNode, err)
-
-	require.NoError(t, f.InsertNode(ctx, st, root))
-	slot, err = f.Slot(root)
-=======
 	_, err = f.Slot(root)
 	require.ErrorIs(t, ErrNilNode, err)
 
 	require.NoError(t, f.InsertNode(ctx, st, root))
 	slot, err := f.Slot(root)
->>>>>>> 0242a4f7
 	require.NoError(t, err)
 	require.Equal(t, primitives.Slot(3), slot)
 }