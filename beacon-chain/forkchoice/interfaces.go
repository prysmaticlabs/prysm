--- conflicted
+++ resolved
@@ -40,11 +40,7 @@
 
 // ProposerBooster is able to boost the proposer's root score during fork choice.
 type ProposerBooster interface {
-<<<<<<< HEAD
-	BoostProposerRoot(ctx context.Context, blockSlot types.Slot, blockRoot [32]byte, storeTime uint64, genesisTime time.Time) error
-=======
 	BoostProposerRoot(ctx context.Context, blockSlot types.Slot, blockRoot [32]byte, genesisTime time.Time) error
->>>>>>> ef906cf7
 	ResetBoostedProposerRoot(ctx context.Context) error
 }
 
