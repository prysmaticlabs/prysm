package simulator

import (
	"context"
	"fmt"
	"io/ioutil"
	"testing"
	"time"

	"github.com/ethereum/go-ethereum/common"
	"github.com/ethereum/go-ethereum/event"
	"github.com/golang/protobuf/proto"
	"github.com/prysmaticlabs/prysm/beacon-chain/db"
	"github.com/prysmaticlabs/prysm/beacon-chain/types"
	pb "github.com/prysmaticlabs/prysm/proto/beacon/p2p/v1"
	"github.com/prysmaticlabs/prysm/shared/p2p"
	"github.com/prysmaticlabs/prysm/shared/testutil"
	"github.com/sirupsen/logrus"
	logTest "github.com/sirupsen/logrus/hooks/test"
)

func init() {
	logrus.SetLevel(logrus.DebugLevel)
	logrus.SetOutput(ioutil.Discard)
}

type mockP2P struct{}

func (mp *mockP2P) Subscribe(msg proto.Message, channel chan p2p.Message) event.Subscription {
	return new(event.Feed).Subscribe(channel)
}

func (mp *mockP2P) Broadcast(msg proto.Message) {}

func (mp *mockP2P) Send(msg proto.Message, peer p2p.Peer) {}

type mockPOWChainService struct{}

func (mpow *mockPOWChainService) LatestBlockHash() common.Hash {
	return common.BytesToHash([]byte{})
}

type mockChainService struct{}

func (mc *mockChainService) CurrentActiveState() *types.ActiveState {
	return types.NewActiveState(&pb.ActiveState{}, make(map[[32]byte]*types.VoteCache))
}

func (mc *mockChainService) CurrentCrystallizedState() *types.CrystallizedState {
	return types.NewCrystallizedState(&pb.CrystallizedState{})
}

func setupSimulator(t *testing.T) *Simulator {
	ctx := context.Background()

	config := db.Config{Path: "", Name: "", InMemory: true}
	db, err := db.NewDB(config)
	if err != nil {
		t.Fatalf("could not setup beaconDB: %v", err)
	}

	cfg := &Config{
		Delay:           time.Second,
		BlockRequestBuf: 0,
		P2P:             &mockP2P{},
		Web3Service:     &mockPOWChainService{},
		ChainService:    &mockChainService{},
		BeaconDB:        db,
		EnablePOWChain:  true,
	}

	return NewSimulator(ctx, cfg)
}

func TestLifecycle(t *testing.T) {
	hook := logTest.NewGlobal()
	sim := setupSimulator(t)

	sim.Start()
	testutil.AssertLogsContain(t, hook, "Starting service")
	sim.Stop()
	testutil.AssertLogsContain(t, hook, "Stopping service")

	// The context should have been canceled.
	if sim.ctx.Err() == nil {
		t.Error("context was not canceled")
	}
}

func TestBroadcastBlockHash(t *testing.T) {
	hook := logTest.NewGlobal()
<<<<<<< HEAD
	sim := setupSimulator(t)
=======
	db := database.NewKVStore()
	cfg := &Config{
		Delay:           time.Second,
		BlockRequestBuf: 0,
		P2P:             &mockP2P{},
		Web3Service:     &mockPOWChainService{},
		ChainService:    &mockChainService{},
		BeaconDB:        db,
		EnablePOWChain:  false,
	}
	sim := NewSimulator(context.Background(), cfg)
>>>>>>> 1abed55b

	delayChan := make(chan time.Time)
	exitRoutine := make(chan bool)

	go func() {
		sim.run(delayChan)
		<-exitRoutine
	}()

	delayChan <- time.Time{}
	sim.cancel()
	exitRoutine <- true

	testutil.AssertLogsContain(t, hook, "Announcing block hash")

	if len(sim.broadcastedBlockHashes) != 1 {
		t.Error("Did not store the broadcasted block hash")
	}
	hook.Reset()
}

func TestBlockRequest(t *testing.T) {
	hook := logTest.NewGlobal()
<<<<<<< HEAD
	sim := setupSimulator(t)
=======
	db := database.NewKVStore()
	cfg := &Config{
		Delay:           time.Second,
		BlockRequestBuf: 0,
		P2P:             &mockP2P{},
		Web3Service:     &mockPOWChainService{},
		ChainService:    &mockChainService{},
		BeaconDB:        db,
		EnablePOWChain:  false,
	}
	sim := NewSimulator(context.Background(), cfg)
>>>>>>> 1abed55b

	delayChan := make(chan time.Time)
	exitRoutine := make(chan bool)

	go func() {
		sim.run(delayChan)
		<-exitRoutine
	}()

	block := types.NewBlock(&pb.BeaconBlock{ParentHash: make([]byte, 32)})
	h, err := block.Hash()
	if err != nil {
		t.Fatal(err)
	}

	data := &pb.BeaconBlockRequest{
		Hash: h[:],
	}

	msg := p2p.Message{
		Peer: p2p.Peer{},
		Data: data,
	}

	sim.broadcastedBlocks[h] = block

	sim.blockRequestChan <- msg
	sim.cancel()
	exitRoutine <- true

	testutil.AssertLogsContain(t, hook, fmt.Sprintf("Responding to full block request for hash: 0x%x", h))
<<<<<<< HEAD
=======
}

func TestLastSimulatedSession(t *testing.T) {
	db := database.NewKVStore()
	cfg := &Config{
		Delay:           time.Second,
		BlockRequestBuf: 0,
		P2P:             &mockP2P{},
		Web3Service:     &mockPOWChainService{},
		ChainService:    &mockChainService{},
		BeaconDB:        db,
		EnablePOWChain:  false,
	}
	sim := NewSimulator(context.Background(), cfg)
	if err := db.Put([]byte("last-simulated-block"), []byte{}); err != nil {
		t.Fatalf("Could not store last simulated block: %v", err)
	}
	if _, err := sim.lastSimulatedSessionBlock(); err != nil {
		t.Errorf("could not fetch last simulated session block: %v", err)
	}
}

func TestDefaultConfig(t *testing.T) {
	if DefaultConfig().BlockRequestBuf != 100 {
		t.Errorf("incorrect default config for block request buffer")
	}
	if DefaultConfig().Delay != time.Second*5 {
		t.Errorf("incorrect default config for delay")
	}
>>>>>>> 1abed55b
}<|MERGE_RESOLUTION|>--- conflicted
+++ resolved
@@ -89,21 +89,7 @@
 
 func TestBroadcastBlockHash(t *testing.T) {
 	hook := logTest.NewGlobal()
-<<<<<<< HEAD
 	sim := setupSimulator(t)
-=======
-	db := database.NewKVStore()
-	cfg := &Config{
-		Delay:           time.Second,
-		BlockRequestBuf: 0,
-		P2P:             &mockP2P{},
-		Web3Service:     &mockPOWChainService{},
-		ChainService:    &mockChainService{},
-		BeaconDB:        db,
-		EnablePOWChain:  false,
-	}
-	sim := NewSimulator(context.Background(), cfg)
->>>>>>> 1abed55b
 
 	delayChan := make(chan time.Time)
 	exitRoutine := make(chan bool)
@@ -127,21 +113,7 @@
 
 func TestBlockRequest(t *testing.T) {
 	hook := logTest.NewGlobal()
-<<<<<<< HEAD
 	sim := setupSimulator(t)
-=======
-	db := database.NewKVStore()
-	cfg := &Config{
-		Delay:           time.Second,
-		BlockRequestBuf: 0,
-		P2P:             &mockP2P{},
-		Web3Service:     &mockPOWChainService{},
-		ChainService:    &mockChainService{},
-		BeaconDB:        db,
-		EnablePOWChain:  false,
-	}
-	sim := NewSimulator(context.Background(), cfg)
->>>>>>> 1abed55b
 
 	delayChan := make(chan time.Time)
 	exitRoutine := make(chan bool)
@@ -173,36 +145,4 @@
 	exitRoutine <- true
 
 	testutil.AssertLogsContain(t, hook, fmt.Sprintf("Responding to full block request for hash: 0x%x", h))
-<<<<<<< HEAD
-=======
-}
-
-func TestLastSimulatedSession(t *testing.T) {
-	db := database.NewKVStore()
-	cfg := &Config{
-		Delay:           time.Second,
-		BlockRequestBuf: 0,
-		P2P:             &mockP2P{},
-		Web3Service:     &mockPOWChainService{},
-		ChainService:    &mockChainService{},
-		BeaconDB:        db,
-		EnablePOWChain:  false,
-	}
-	sim := NewSimulator(context.Background(), cfg)
-	if err := db.Put([]byte("last-simulated-block"), []byte{}); err != nil {
-		t.Fatalf("Could not store last simulated block: %v", err)
-	}
-	if _, err := sim.lastSimulatedSessionBlock(); err != nil {
-		t.Errorf("could not fetch last simulated session block: %v", err)
-	}
-}
-
-func TestDefaultConfig(t *testing.T) {
-	if DefaultConfig().BlockRequestBuf != 100 {
-		t.Errorf("incorrect default config for block request buffer")
-	}
-	if DefaultConfig().Delay != time.Second*5 {
-		t.Errorf("incorrect default config for delay")
-	}
->>>>>>> 1abed55b
 }