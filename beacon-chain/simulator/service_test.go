package simulator

import (
	"context"
	"fmt"
	"io/ioutil"
	"testing"
	"time"

	"github.com/ethereum/go-ethereum/common"
	"github.com/ethereum/go-ethereum/event"
	"github.com/golang/protobuf/proto"
	"github.com/prysmaticlabs/prysm/beacon-chain/db"
	"github.com/prysmaticlabs/prysm/beacon-chain/types"
	pb "github.com/prysmaticlabs/prysm/proto/beacon/p2p/v1"
	"github.com/prysmaticlabs/prysm/shared/p2p"
	"github.com/prysmaticlabs/prysm/shared/testutil"
	"github.com/sirupsen/logrus"
	logTest "github.com/sirupsen/logrus/hooks/test"
)

func init() {
	logrus.SetLevel(logrus.DebugLevel)
	logrus.SetOutput(ioutil.Discard)
}

type mockP2P struct{}

func (mp *mockP2P) Subscribe(msg proto.Message, channel chan p2p.Message) event.Subscription {
	return new(event.Feed).Subscribe(channel)
}

func (mp *mockP2P) Broadcast(msg proto.Message) {}

func (mp *mockP2P) Send(msg proto.Message, peer p2p.Peer) {}

type mockPOWChainService struct{}

func (mpow *mockPOWChainService) LatestBlockHash() common.Hash {
	return common.BytesToHash([]byte{})
}

type mockChainService struct{}

func (mc *mockChainService) CurrentActiveState() *types.ActiveState {
	return types.NewActiveState(&pb.ActiveState{}, make(map[[32]byte]*types.VoteCache))
}

func (mc *mockChainService) CurrentCrystallizedState() *types.CrystallizedState {
	return types.NewCrystallizedState(&pb.CrystallizedState{})
}

func setupSimulator(t *testing.T) *Simulator {
	ctx := context.Background()

	config := db.Config{Path: "", Name: "", InMemory: true}
	db, err := db.NewDB(config)
	if err != nil {
		t.Fatalf("could not setup beaconDB: %v", err)
	}

<<<<<<< HEAD
=======
func (mc *mockChainService) CurrentBeaconSlot() uint64 {
	return 0
}

func TestLifecycle(t *testing.T) {
	hook := logTest.NewGlobal()
	db := database.NewKVStore()
>>>>>>> aec2ea3b
	cfg := &Config{
		Delay:           time.Second,
		BlockRequestBuf: 0,
		P2P:             &mockP2P{},
		Web3Service:     &mockPOWChainService{},
		BeaconDB:        db,
		EnablePOWChain:  true,
	}

	return NewSimulator(ctx, cfg)
}

func TestLifecycle(t *testing.T) {
	hook := logTest.NewGlobal()
	sim := setupSimulator(t)

	sim.Start()
	testutil.AssertLogsContain(t, hook, "Starting service")
	sim.Stop()
	testutil.AssertLogsContain(t, hook, "Stopping service")

	// The context should have been canceled.
	if sim.ctx.Err() == nil {
		t.Error("context was not canceled")
	}
}

func TestBroadcastBlockHash(t *testing.T) {
	hook := logTest.NewGlobal()
	sim := setupSimulator(t)

	delayChan := make(chan time.Time)
	exitRoutine := make(chan bool)

	go func() {
		sim.run(delayChan)
		<-exitRoutine
	}()

	delayChan <- time.Time{}
	sim.cancel()
	exitRoutine <- true

	testutil.AssertLogsContain(t, hook, "Announcing block hash")

	if len(sim.broadcastedBlockHashes) != 1 {
		t.Error("Did not store the broadcasted block hash")
	}
	hook.Reset()
}

func TestBlockRequest(t *testing.T) {
	hook := logTest.NewGlobal()
	sim := setupSimulator(t)

	delayChan := make(chan time.Time)
	exitRoutine := make(chan bool)

	go func() {
		sim.run(delayChan)
		<-exitRoutine
	}()

	block := types.NewBlock(&pb.BeaconBlock{ParentHash: make([]byte, 32)})
	h, err := block.Hash()
	if err != nil {
		t.Fatal(err)
	}

	data := &pb.BeaconBlockRequest{
		Hash: h[:],
	}

	msg := p2p.Message{
		Peer: p2p.Peer{},
		Data: data,
	}

	sim.broadcastedBlocks[h] = block

	sim.blockRequestChan <- msg
	sim.cancel()
	exitRoutine <- true

	testutil.AssertLogsContain(t, hook, fmt.Sprintf("Responding to full block request for hash: 0x%x", h))
}<|MERGE_RESOLUTION|>--- conflicted
+++ resolved
@@ -40,16 +40,6 @@
 	return common.BytesToHash([]byte{})
 }
 
-type mockChainService struct{}
-
-func (mc *mockChainService) CurrentActiveState() *types.ActiveState {
-	return types.NewActiveState(&pb.ActiveState{}, make(map[[32]byte]*types.VoteCache))
-}
-
-func (mc *mockChainService) CurrentCrystallizedState() *types.CrystallizedState {
-	return types.NewCrystallizedState(&pb.CrystallizedState{})
-}
-
 func setupSimulator(t *testing.T) *Simulator {
 	ctx := context.Background()
 
@@ -59,16 +49,6 @@
 		t.Fatalf("could not setup beaconDB: %v", err)
 	}
 
-<<<<<<< HEAD
-=======
-func (mc *mockChainService) CurrentBeaconSlot() uint64 {
-	return 0
-}
-
-func TestLifecycle(t *testing.T) {
-	hook := logTest.NewGlobal()
-	db := database.NewKVStore()
->>>>>>> aec2ea3b
 	cfg := &Config{
 		Delay:           time.Second,
 		BlockRequestBuf: 0,
