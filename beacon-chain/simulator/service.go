--- conflicted
+++ resolved
@@ -34,17 +34,6 @@
 
 // Simulator struct.
 type Simulator struct {
-<<<<<<< HEAD
-	ctx              context.Context
-	cancel           context.CancelFunc
-	p2p              p2pAPI
-	web3Service      powChainService
-	beaconDB         beaconDB
-	enablePOWChain   bool
-	blockRequestChan chan p2p.Message
-	blockBySlotChan  chan p2p.Message
-	cStateReqChan    chan p2p.Message
-=======
 	ctx                  context.Context
 	cancel               context.CancelFunc
 	p2p                  p2pAPI
@@ -52,28 +41,21 @@
 	beaconDB             beaconDB
 	enablePOWChain       bool
 	blockRequestChan     chan p2p.Message
+	blockBySlotChan      chan p2p.Message
+	cStateReqChan        chan p2p.Message
 	chainHeadRequestChan chan p2p.Message
->>>>>>> f46ee335
 }
 
 // Config options for the simulator service.
 type Config struct {
-<<<<<<< HEAD
-	BlockRequestBuf int
-	BlockSlotBuf    int
-	CStateReqBuf    int
-	P2P             p2pAPI
-	Web3Service     powChainService
-	BeaconDB        beaconDB
-	EnablePOWChain  bool
-=======
 	BlockRequestBuf     int
+	BlockSlotBuf        int
 	ChainHeadRequestBuf int
+	CStateReqBuf        int
 	P2P                 p2pAPI
 	Web3Service         powChainService
 	BeaconDB            beaconDB
 	EnablePOWChain      bool
->>>>>>> f46ee335
 }
 
 type beaconDB interface {
@@ -87,14 +69,10 @@
 // DefaultConfig options for the simulator.
 func DefaultConfig() *Config {
 	return &Config{
-<<<<<<< HEAD
-		BlockRequestBuf: 100,
-		BlockSlotBuf:    100,
-		CStateReqBuf:    100,
-=======
 		BlockRequestBuf:     100,
+		BlockSlotBuf:        100,
+		CStateReqBuf:        100,
 		ChainHeadRequestBuf: 100,
->>>>>>> f46ee335
 	}
 }
 
@@ -102,17 +80,6 @@
 func NewSimulator(ctx context.Context, cfg *Config) *Simulator {
 	ctx, cancel := context.WithCancel(ctx)
 	return &Simulator{
-<<<<<<< HEAD
-		ctx:              ctx,
-		cancel:           cancel,
-		p2p:              cfg.P2P,
-		web3Service:      cfg.Web3Service,
-		beaconDB:         cfg.BeaconDB,
-		enablePOWChain:   cfg.EnablePOWChain,
-		blockRequestChan: make(chan p2p.Message, cfg.BlockRequestBuf),
-		blockBySlotChan:  make(chan p2p.Message, cfg.BlockSlotBuf),
-		cStateReqChan:    make(chan p2p.Message, cfg.CStateReqBuf),
-=======
 		ctx:                  ctx,
 		cancel:               cancel,
 		p2p:                  cfg.P2P,
@@ -120,8 +87,9 @@
 		beaconDB:             cfg.BeaconDB,
 		enablePOWChain:       cfg.EnablePOWChain,
 		blockRequestChan:     make(chan p2p.Message, cfg.BlockRequestBuf),
+		blockBySlotChan:      make(chan p2p.Message, cfg.BlockSlotBuf),
+		cStateReqChan:        make(chan p2p.Message, cfg.CStateReqBuf),
 		chainHeadRequestChan: make(chan p2p.Message, cfg.ChainHeadRequestBuf),
->>>>>>> f46ee335
 	}
 }
 
@@ -150,22 +118,15 @@
 	return nil
 }
 
-<<<<<<< HEAD
 func (sim *Simulator) run(slotInterval <-chan uint64) {
-=======
-func (sim *Simulator) run(slotInterval <-chan uint64, requestChan <-chan p2p.Message) {
 	chainHdReqSub := sim.p2p.Subscribe(&pb.ChainHeadRequest{}, sim.chainHeadRequestChan)
->>>>>>> f46ee335
 	blockReqSub := sim.p2p.Subscribe(&pb.BeaconBlockRequest{}, sim.blockRequestChan)
 	blockBySlotSub := sim.p2p.Subscribe(&pb.BeaconBlockRequestBySlotNumber{}, sim.blockBySlotChan)
 	cStateReqSub := sim.p2p.Subscribe(&pb.CrystallizedStateRequest{}, sim.cStateReqChan)
 	defer blockReqSub.Unsubscribe()
-<<<<<<< HEAD
 	defer blockBySlotSub.Unsubscribe()
 	defer cStateReqSub.Unsubscribe()
-=======
 	defer chainHdReqSub.Unsubscribe()
->>>>>>> f46ee335
 
 	lastBlock, err := sim.beaconDB.GetChainHead()
 	if err != nil {
@@ -200,39 +161,6 @@
 				continue
 			}
 
-<<<<<<< HEAD
-=======
-			parentHash := make([]byte, 32)
-			copy(parentHash, lastHash[:])
-
-			shardCommittees := committees.ArrayShardAndCommittee
-			attestations := make([]*pb.AggregatedAttestation, len(shardCommittees))
-
-			// Create attestations for all committees of the previous block.
-			// Ensure that all attesters have voted by calling FillBitfield.
-			for i, shardCommittee := range shardCommittees {
-				shardID := shardCommittee.Shard
-				numAttesters := len(shardCommittee.Committee)
-				attestations[i] = &pb.AggregatedAttestation{
-					Slot:               parentSlot,
-					AttesterBitfield:   bitutil.FillBitfield(numAttesters),
-					JustifiedBlockHash: parentHash,
-					Shard:              shardID,
-				}
-			}
-
-			block := types.NewBlock(&pb.BeaconBlock{
-				Slot:                  slot,
-				Timestamp:             ptypes.TimestampNow(),
-				PowChainRef:           powChainRef,
-				ActiveStateRoot:       aStateHash[:],
-				CrystallizedStateRoot: cStateHash[:],
-				AncestorHashes:        [][]byte{parentHash},
-				RandaoReveal:          params.BeaconConfig().SimulatedBlockRandao[:],
-				Attestations:          attestations,
-			})
-
->>>>>>> f46ee335
 			hash, err := block.Hash()
 			if err != nil {
 				log.Errorf("Could not hash simulated block: %v", err)
@@ -391,7 +319,6 @@
 			Shard:              shardID,
 		}
 	}
-<<<<<<< HEAD
 
 	block := types.NewBlock(&pb.BeaconBlock{
 		Slot:                  slot,
@@ -417,7 +344,6 @@
 	cState.Proto().LastStateRecalculationSlot++
 
 	return sim.beaconDB.SaveCrystallizedState(cState)
-=======
 }
 
 // SendChainHead sends the latest head of the local chain
@@ -447,5 +373,4 @@
 	}).Debug("Responding to chain head request")
 
 	return nil
->>>>>>> f46ee335
 }