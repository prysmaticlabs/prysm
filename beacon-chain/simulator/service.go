--- conflicted
+++ resolved
@@ -150,11 +150,6 @@
 	if err != nil {
 		log.Errorf("Could not get hash of the latest block: %v", err)
 	}
-<<<<<<< HEAD
-=======
-	broadcastedBlocksByHash := map[[32]byte]*pb.BeaconBlock{}
-	broadcastedBlocksBySlot := map[uint64]*pb.BeaconBlock{}
->>>>>>> 1910480b
 
 	for {
 		select {
@@ -204,41 +199,17 @@
 		case msg := <-sim.stateReqChan:
 			sim.processStateRequest(msg)
 
-<<<<<<< HEAD
 		case msg := <-sim.batchBlockReqChan:
 			sim.processBatchRequest(msg)
 		}
 	}
 }
-=======
-			// Sends the full block body to the requester.
-			res := &pb.BeaconBlockResponse{Block: block, Attestation: &pb.AggregatedAttestation{
-				Slot:             block.GetSlot(),
-				AttesterBitfield: []byte{byte(255)},
-			}}
-			sim.p2p.Send(res, msg.Peer)
->>>>>>> 1910480b
 
 func (sim *Simulator) processBlockReqByHash(msg p2p.Message) {
 
-<<<<<<< HEAD
 	data := msg.Data.(*pb.BeaconBlockRequest)
 	var hash [32]byte
 	copy(hash[:], data.Hash)
-=======
-			log.WithFields(logrus.Fields{
-				"hash": fmt.Sprintf("%#x", hash),
-			}).Debug("Responding to full block request")
-
-			// Sends the full block body to the requester.
-			res := &pb.BeaconBlockResponse{Block: block, Attestation: &pb.AggregatedAttestation{
-				Slot:             block.GetSlot(),
-				AttesterBitfield: []byte{byte(255)},
-			}}
-			sim.p2p.Send(res, msg.Peer)
-		case msg := <-sim.stateReqChan:
-			data := msg.Data.(*pb.BeaconStateRequest)
->>>>>>> 1910480b
 
 	block := sim.broadcastedBlocksByHash[hash]
 	if block == nil {
