title: Sample Ethereum Serenity State Transition Tests
summary: Testing full state transition block processing
test_suite: prysm
fork: sapphire
version: 1.0
test_cases:
#  - config:
#      epoch_length: 64
#      deposits_for_chain_start: 5000
#      num_slots: 32 # Testing advancing state to slot < EpochLength
#    results:
#      slot: 9223372036854775840
#      num_validators: 5000
  - config:
      epoch_length: 64
      deposits_for_chain_start: 16384
      num_slots: 64 # Testing advancing state to exactly slot == EpochLength
      deposits:
        - slot: 9223372036854775809
          amount: 32
          merkle_index: 0
          pubkey: !!binary |
            SlAAbShSkUg7PLiPHZI/rTS1uAvKiieOrifPN6Moso0=
        - slot: 9223372036854775823
          amount: 32
          merkle_index: 1
          pubkey: !!binary |
            Oklajsjdkaklsdlkajsdjlajslkdjlkasjlkdjlajdsd
        - slot: 9223372036854775863
          amount: 32
          merkle_index: 2
          pubkey: !!binary |
            LkmqmqoodLKAslkjdkajsdljasdkajlksjdasldjasdd
      proposer_slashings:
        - slot: 9223372036854775824 # At slot 9223372036854775824, we trigger a proposal slashing occurring
          proposer_index: 16385 # We penalize the proposer that was just added from slot 15
          proposal_1_shard: 0
          proposal_1_slot: 15
          proposal_1_root: !!binary |
            LkmqmqoodLKAslkjdkajsdljasdkajlksjdasldjasdd
          proposal_2_shard: 0
          proposal_2_slot: 15
          proposal_2_root: !!binary |
            LkmqmqoodLKAslkjdkajsdljasdkajlksjdasldjasdd
      attester_slashings:
<<<<<<< HEAD
        - slot: 9223372036854775867 # At slot 9223372036854775867, we trigger a attester slashing
          slashable_vote_1_slot: 9223372036854775863
          slashable_vote_2_slot: 9223372036854775863
          slashable_vote_1_justified_slot: 9223372036854775808
          slashable_vote_2_justified_slot: 9223372036854775809
          slashable_vote_1_custody_bitfield: !binary "F"
          slashable_vote_1_validator_indices: [16386]
          slashable_vote_2_custody_bitfield: !binary "F"
          slashable_vote_2_validator_indices: [16386]
      validator_exits:
        - slot: 9223372036854775868
=======
        - slot: 59 # At slot 59, we trigger a attester slashing
          slashable_attestation_1_slot: 55
          slashable_attestation_2_slot: 55
          slashable_attestation_1_justified_epoch: 0
          slashable_attestation_2_justified_epoch: 1
          slashable_attestation_1_custody_bitfield: !binary "F"
          slashable_attestation_1_validator_indices: [16386]
          slashable_attestation_2_custody_bitfield: !binary "F"
          slashable_attestation_2_validator_indices: [16386]
      validator_exits:
        - epoch: 0
>>>>>>> 3dc6d3a2
          validator_index: 100 # At slot 60, validator at index 100 triggers a voluntary exit
    results:
      slot: 9223372036854775872
      num_validators: 16387
      penalized_validators: [16385, 16386] # We test that the validators at indices 16385, 16386 were indeed penalized
      exited_validators: [100] # We confirm the indices of validators that willingly exited the registry
# TODO(1387): Waiting for spec to stable to proceed with this test case
#  - config:
#      skip_slots: [10, 20]
#      epoch_length: 64
#      deposits_for_chain_start: 1000
#      num_slots: 128 # Testing advancing state's slot == 2*EpochLength
#      deposits:
#        - slot: 10
#          amount: 32
#          merkle_index: 0
#          pubkey: !!binary |
#            SlAAbShSkUg7PLiPHZI/rTS1uAvKiieOrifPN6Moso0=
#        - slot: 20
#          amount: 32
#          merkle_index: 1
#          pubkey: !!binary |
#            Oklajsjdkaklsdlkajsdjlajslkdjlkasjlkdjlajdsd
#    results:
#      slot: 128
#      num_validators: 1000 # Validator registry should not have grown if slots 10 and 20 were skipped<|MERGE_RESOLUTION|>--- conflicted
+++ resolved
@@ -4,76 +4,62 @@
 fork: sapphire
 version: 1.0
 test_cases:
-#  - config:
-#      epoch_length: 64
-#      deposits_for_chain_start: 5000
-#      num_slots: 32 # Testing advancing state to slot < EpochLength
-#    results:
-#      slot: 9223372036854775840
-#      num_validators: 5000
+  - config:
+      epoch_length: 64
+      deposits_for_chain_start: 5000
+      num_slots: 32 # Testing advancing state to slot < EpochLength
+    results:
+      slot: 9223372036854775840
+      num_validators: 5000
   - config:
       epoch_length: 64
       deposits_for_chain_start: 16384
       num_slots: 64 # Testing advancing state to exactly slot == EpochLength
-      deposits:
-        - slot: 9223372036854775809
-          amount: 32
-          merkle_index: 0
-          pubkey: !!binary |
-            SlAAbShSkUg7PLiPHZI/rTS1uAvKiieOrifPN6Moso0=
-        - slot: 9223372036854775823
-          amount: 32
-          merkle_index: 1
-          pubkey: !!binary |
-            Oklajsjdkaklsdlkajsdjlajslkdjlkasjlkdjlajdsd
-        - slot: 9223372036854775863
-          amount: 32
-          merkle_index: 2
-          pubkey: !!binary |
-            LkmqmqoodLKAslkjdkajsdljasdkajlksjdasldjasdd
-      proposer_slashings:
-        - slot: 9223372036854775824 # At slot 9223372036854775824, we trigger a proposal slashing occurring
-          proposer_index: 16385 # We penalize the proposer that was just added from slot 15
-          proposal_1_shard: 0
-          proposal_1_slot: 15
-          proposal_1_root: !!binary |
-            LkmqmqoodLKAslkjdkajsdljasdkajlksjdasldjasdd
-          proposal_2_shard: 0
-          proposal_2_slot: 15
-          proposal_2_root: !!binary |
-            LkmqmqoodLKAslkjdkajsdljasdkajlksjdasldjasdd
-      attester_slashings:
-<<<<<<< HEAD
-        - slot: 9223372036854775867 # At slot 9223372036854775867, we trigger a attester slashing
-          slashable_vote_1_slot: 9223372036854775863
-          slashable_vote_2_slot: 9223372036854775863
-          slashable_vote_1_justified_slot: 9223372036854775808
-          slashable_vote_2_justified_slot: 9223372036854775809
-          slashable_vote_1_custody_bitfield: !binary "F"
-          slashable_vote_1_validator_indices: [16386]
-          slashable_vote_2_custody_bitfield: !binary "F"
-          slashable_vote_2_validator_indices: [16386]
-      validator_exits:
-        - slot: 9223372036854775868
-=======
-        - slot: 59 # At slot 59, we trigger a attester slashing
-          slashable_attestation_1_slot: 55
-          slashable_attestation_2_slot: 55
-          slashable_attestation_1_justified_epoch: 0
-          slashable_attestation_2_justified_epoch: 1
-          slashable_attestation_1_custody_bitfield: !binary "F"
-          slashable_attestation_1_validator_indices: [16386]
-          slashable_attestation_2_custody_bitfield: !binary "F"
-          slashable_attestation_2_validator_indices: [16386]
-      validator_exits:
-        - epoch: 0
->>>>>>> 3dc6d3a2
-          validator_index: 100 # At slot 60, validator at index 100 triggers a voluntary exit
+#      deposits:
+#        - slot: 9223372036854775809
+#          amount: 32
+#          merkle_index: 0
+#          pubkey: !!binary |
+#            SlAAbShSkUg7PLiPHZI/rTS1uAvKiieOrifPN6Moso0=
+#        - slot: 9223372036854775823
+#          amount: 32
+#          merkle_index: 1
+#          pubkey: !!binary |
+#            Oklajsjdkaklsdlkajsdjlajslkdjlkasjlkdjlajdsd
+#        - slot: 9223372036854775863
+#          amount: 32
+#          merkle_index: 2
+#          pubkey: !!binary |
+#            LkmqmqoodLKAslkjdkajsdljasdkajlksjdasldjasdd
+#      proposer_slashings:
+#        - slot: 9223372036854775824 # At slot 9223372036854775824, we trigger a proposal slashing occurring
+#          proposer_index: 16385 # We penalize the proposer that was just added from slot 15
+#          proposal_1_shard: 0
+#          proposal_1_slot: 15
+#          proposal_1_root: !!binary |
+#            LkmqmqoodLKAslkjdkajsdljasdkajlksjdasldjasdd
+#          proposal_2_shard: 0
+#          proposal_2_slot: 15
+#          proposal_2_root: !!binary |
+#            LkmqmqoodLKAslkjdkajsdljasdkajlksjdasldjasdd
+#      attester_slashings:
+#        - slot: 9223372036854775868 # At slot 59, we trigger a attester slashing
+#          slashable_attestation_1_slot: 9223372036854775864
+#          slashable_attestation_2_slot: 9223372036854775864
+#          slashable_attestation_1_justified_epoch: 0
+#          slashable_attestation_2_justified_epoch: 1
+#          slashable_attestation_1_custody_bitfield: !binary "F"
+#          slashable_attestation_1_validator_indices: [16386]
+#          slashable_attestation_2_custody_bitfield: !binary "F"
+#          slashable_attestation_2_validator_indices: [16386]
+#      validator_exits:
+#        - epoch: 0
+#          validator_index: 100 # At slot 60, validator at index 100 triggers a voluntary exit
     results:
-      slot: 9223372036854775872
-      num_validators: 16387
-      penalized_validators: [16385, 16386] # We test that the validators at indices 16385, 16386 were indeed penalized
-      exited_validators: [100] # We confirm the indices of validators that willingly exited the registry
+#      slot: 9223372036854775872
+#      num_validators: 16387
+#      penalized_validators: [16385, 16386] # We test that the validators at indices 16385, 16386 were indeed penalized
+#      exited_validators: [100] # We confirm the indices of validators that willingly exited the registry
 # TODO(1387): Waiting for spec to stable to proceed with this test case
 #  - config:
 #      skip_slots: [10, 20]
