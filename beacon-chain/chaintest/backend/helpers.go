--- conflicted
+++ resolved
@@ -1,18 +1,11 @@
 package backend
 
 import (
-	"bytes"
-	"encoding/binary"
 	"fmt"
 	"strconv"
 	"time"
 
 	"github.com/prysmaticlabs/prysm/shared/trie"
-<<<<<<< HEAD
-
-	"github.com/prysmaticlabs/prysm/shared/ssz"
-=======
->>>>>>> 4b775e76
 
 	"github.com/gogo/protobuf/proto"
 	b "github.com/prysmaticlabs/prysm/beacon-chain/core/blocks"
@@ -31,10 +24,7 @@
 	depositRandaoCommit [32]byte,
 	simulatedDeposit *StateTestDeposit,
 	depositsTrie *trie.DepositTrie,
-<<<<<<< HEAD
 	simulatedProposerSlashing *StateTestProposerSlashing,
-=======
->>>>>>> 4b775e76
 ) (*pb.BeaconBlock, [32]byte, error) {
 	encodedState, err := proto.Marshal(beaconState)
 	if err != nil {
@@ -62,38 +52,11 @@
 			RandaoCommitmentHash32:      depositRandaoCommit[:],
 			CustodyCommitmentHash32:     []byte{},
 		}
-<<<<<<< HEAD
-		wBuf := new(bytes.Buffer)
-		if err := ssz.Encode(wBuf, depositInput); err != nil {
-			return nil, [32]byte{}, fmt.Errorf("failed to encode deposit input: %v", err)
-		}
-		encodedInput := wBuf.Bytes()
-		data := []byte{}
-
-		// We set a deposit value of 1000.
-		value := make([]byte, 8)
-		binary.BigEndian.PutUint64(value, simulatedDeposit.Amount)
-
-		// We then serialize a unix time into the timestamp []byte slice
-		// and ensure it has size of 8 bytes.
-		timestamp := make([]byte, 8)
-
-		// Set deposit time to 1000 seconds since unix time 0.
-		depositTime := time.Now().Unix()
-		binary.BigEndian.PutUint64(timestamp, uint64(depositTime))
-
-		// We then create a serialized deposit data slice of type []byte
-		// by appending all 3 items above together.
-		data = append(data, encodedInput...)
-		data = append(data, value...)
-		data = append(data, timestamp...)
-=======
 
 		data, err := b.EncodeDepositData(depositInput, simulatedDeposit.Amount, time.Now().Unix())
 		if err != nil {
 			return nil, [32]byte{}, fmt.Errorf("could not encode deposit data: %v", err)
 		}
->>>>>>> 4b775e76
 
 		// We then update the deposits Merkle trie with the deposit data and return
 		// its Merkle branch leading up to the root of the trie.
@@ -106,7 +69,6 @@
 			MerkleTreeIndex:     simulatedDeposit.MerkleIndex,
 		})
 	}
-<<<<<<< HEAD
 	if simulatedProposerSlashing != nil {
 		block.Body.ProposerSlashings = append(block.Body.ProposerSlashings, &pb.ProposerSlashing{
 			ProposerIndex: simulatedProposerSlashing.ProposerIndex,
@@ -122,8 +84,6 @@
 			},
 		})
 	}
-=======
->>>>>>> 4b775e76
 	encodedBlock, err := proto.Marshal(block)
 	if err != nil {
 		return nil, [32]byte{}, fmt.Errorf("could not marshal new block: %v", err)
