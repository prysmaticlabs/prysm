--- conflicted
+++ resolved
@@ -2,13 +2,8 @@
 
 import (
 	"testing"
-<<<<<<< HEAD
 
 	"github.com/prysmaticlabs/prysm/shared/params"
-)
-=======
->>>>>>> 3dc6d3a2
-
 	"github.com/prysmaticlabs/prysm/shared/trieutil"
 )
 
@@ -83,4 +78,4 @@
 		t.Errorf("Unequal state slot and expected slot %d %d", backend.state.Slot, slotLimit)
 	}
 
-}+}
