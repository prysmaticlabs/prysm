// Package backend contains utilities for simulating an entire
// ETH 2.0 beacon chain for e2e tests and benchmarking
// purposes.
package backend

import (
	"context"
	"fmt"
	"reflect"
	"strconv"
	"time"

	"github.com/ethereum/go-ethereum/common"
	"github.com/gogo/protobuf/proto"
	"github.com/prysmaticlabs/prysm/beacon-chain/blockchain"
	b "github.com/prysmaticlabs/prysm/beacon-chain/core/blocks"
	"github.com/prysmaticlabs/prysm/beacon-chain/core/state"
	"github.com/prysmaticlabs/prysm/beacon-chain/db"
	"github.com/prysmaticlabs/prysm/beacon-chain/utils"
	pb "github.com/prysmaticlabs/prysm/proto/beacon/p2p/v1"
	"github.com/prysmaticlabs/prysm/shared/hashutil"
	"github.com/prysmaticlabs/prysm/shared/params"
	log "github.com/sirupsen/logrus"
)

// SimulatedBackend allowing for a programmatic advancement
// of an in-memory beacon chain for client test runs
// and other e2e use cases.
type SimulatedBackend struct {
	chainService *blockchain.ChainService
	db           *db.BeaconDB
}

// NewSimulatedBackend creates an instance by initializing a chain service
// utilizing a mockDB which will act according to test run parameters specified
// in the common ETH 2.0 client test YAML format.
func NewSimulatedBackend() (*SimulatedBackend, error) {
	db, err := setupDB()
	if err != nil {
		return nil, fmt.Errorf("could not setup simulated backend db: %v", err)
	}
	cs, err := blockchain.NewChainService(context.Background(), &blockchain.Config{
		BeaconDB:         db,
		IncomingBlockBuf: 0,
		EnablePOWChain:   false,
	})
	if err != nil {
		return nil, err
	}
	return &SimulatedBackend{
		chainService: cs,
		db:           db,
	}, nil
}

// RunChainTest uses a parsed set of chaintests from a YAML file
// according to the ETH 2.0 client chain test specification and runs them
// against the simulated backend.
func (sb *SimulatedBackend) RunChainTest(testCase *ChainTestCase) error {
	defer teardownDB(sb.db)
	// Utilize the config parameters in the test case to setup
	// the DB and set global config parameters accordingly.
	// Config parameters include: ValidatorCount, ShardCount,
	// CycleLength, MinCommitteeSize, and more based on the YAML
	// test language specification.
	c := params.BeaconConfig()
	c.ShardCount = testCase.Config.ShardCount
	c.EpochLength = testCase.Config.CycleLength
	c.TargetCommitteeSize = testCase.Config.MinCommitteeSize
	params.OverrideBeaconConfig(c)

	// Then, we create the validators based on the custom test config.
	randaoPreCommit := [32]byte{}
	randaoReveal := hashutil.Hash(randaoPreCommit[:])
	validators := make([]*pb.ValidatorRecord, testCase.Config.ValidatorCount)
	for i := uint64(0); i < testCase.Config.ValidatorCount; i++ {
		validators[i] = &pb.ValidatorRecord{
			ExitSlot:               params.BeaconConfig().EntryExitDelay,
			Balance:                c.MaxDeposit * c.Gwei,
			Pubkey:                 []byte{},
			RandaoCommitmentHash32: randaoReveal[:],
		}
	}
	// TODO(#718): Next step is to update and save the blocks specified
	// in the case case into the DB.
	//
	// Then, we call the updateHead routine and confirm the
	// chain's head is the expected result from the test case.
	return nil
}

// RunShuffleTest uses validator set specified from a YAML file, runs the validator shuffle
// algorithm, then compare the output with the expected output from the YAML file.
func (sb *SimulatedBackend) RunShuffleTest(testCase *ShuffleTestCase) error {
	defer teardownDB(sb.db)

	seed := common.BytesToHash([]byte(testCase.Seed))
	output, err := utils.ShuffleIndices(seed, testCase.Input)
	if err != nil {
		return err
	}
	if !reflect.DeepEqual(output, testCase.Output) {
		return fmt.Errorf("shuffle result error: expected %v, actual %v", testCase.Output, output)
	}
	return nil
}

// RunStateTransitionTest advances a beacon chain state transition an N amount of
// slots from a genesis state, with a block being processed at every iteration
// of the state transition function.
func (sb *SimulatedBackend) RunStateTransitionTest(testCase *StateTestCase) error {
	// We setup the initial configuration for running state
	// transition tests below.
	c := params.BeaconConfig()
	c.EpochLength = testCase.Config.EpochLength
	c.DepositsForChainStart = testCase.Config.DepositsForChainStart
	params.OverrideBeaconConfig(c)

<<<<<<< HEAD
	// We create a list of randao hash onions for the given number of epochs
	// we run the state transition.
	numEpochs := testCase.Config.NumSlots%params.BeaconConfig().EpochLength
	hashOnions := [][32]byte{params.BeaconConfig().SimulatedBlockRandao}

	// We make the length of the hash onions list equal to the number of epochs + 50 to be safe.
	for i := uint64(0); i < numEpochs+10; i++ {
		prevHash := hashOnions[i]
		hashOnions = append(hashOnions, hashutil.Hash(prevHash[:]))
	}

=======
>>>>>>> c86bd54a
	genesisTime := params.BeaconConfig().GenesisTime.Unix()
	deposits := make([]*pb.Deposit, params.BeaconConfig().DepositsForChainStart)
	for i := 0; i < len(deposits); i++ {
		depositInput := &pb.DepositInput{
			Pubkey:                 []byte(strconv.Itoa(i)),
<<<<<<< HEAD
			RandaoCommitmentHash32: hashOnions[len(hashOnions)-1][:],
		}
		depositData, err := b.EncodeBlockDepositData(
=======
			RandaoCommitmentHash32: []byte("simulated"),
		}
		depositData, err := b.EncodeDepositData(
>>>>>>> c86bd54a
			depositInput,
			params.BeaconConfig().MaxDepositInGwei,
			genesisTime,
		)
		if err != nil {
			return fmt.Errorf("could not encode initial block deposits: %v", err)
		}
		deposits[i] = &pb.Deposit{DepositData: depositData}
	}

	beaconState, err := state.InitialBeaconState(deposits, uint64(genesisTime), nil)
	if err != nil {
		return err
	}

<<<<<<< HEAD
	// We keep track of the peeled randao layers in a map of proposer indices.
	proposerLayersPeeled := make(map[uint32]int, len(beaconState.ValidatorRegistry))
	for idx, _ := range beaconState.ValidatorRegistry {
		proposerLayersPeeled[uint32(idx)] = 0
	}

=======
>>>>>>> c86bd54a
	// We do not expect hashing initial beacon state and genesis block to
	// fail, so we can safely ignore the error below.
	// #nosec G104
	encodedState, _ := proto.Marshal(beaconState)
	stateRoot := hashutil.Hash(encodedState)
	genesisBlock := b.NewGenesisBlock(stateRoot[:])
<<<<<<< HEAD
	encodedGenesisBlock, _ := proto.Marshal(genesisBlock)
	genesisBlockRoot := hashutil.Hash(encodedGenesisBlock)

	// We now keep track of generated blocks for each state transition in
	// a slice.
	prevBlockRoots := [][32]byte{genesisBlockRoot}
	prevBlocks := []*pb.BeaconBlock{genesisBlock}

	startTime := time.Now()
	for i := uint64(0); i < testCase.Config.NumSlots; i++ {
		prevBlockRoot := prevBlockRoots[i]
		prevBlock := prevBlocks[i]

		// Assuming there are no skipped slots, given a list of randao hash onions
		// such as [pre-image, 0x01, 0x02, 0x03], for the 0th epoch, the block
		// randao reveal will be 0x02 and the proposer commitment 0x03. The next epoch, the block randao
		// reveal will be 0x01 and the commitment 0x02, so on and so forth until all randao
		// layers are peeled off.
		proposerIndex, err := findNextSlotProposerIndex(beaconState, beaconState.Slot+1, beaconState.Slot+1)
		if err != nil {
			return fmt.Errorf("could not fetch beacon proposer index: %v")
		}

		var blockRandaoReveal [32]byte
		layersPeeled, _ := proposerLayersPeeled[proposerIndex]
		if layersPeeled == 0 {
			blockRandaoReveal = hashOnions[len(hashOnions)-2]
		} else {
			blockRandaoReveal = hashOnions[len(hashOnions)-layersPeeled-2]
		}
		// We generate a new block to pass into the state transition.
		newBlock, newBlockRoot, err := generateSimulatedBlock(
			beaconState,
			prevBlock,
			prevBlockRoot,
			blockRandaoReveal,
		)
		if err != nil {
			return fmt.Errorf("could not generate simulated beacon block %v", err)
		}
		newState, err := state.ExecuteStateTransition(beaconState, newBlock, prevBlockRoot)
=======
	// #nosec G104
	encodedGenesisBlock, _ := proto.Marshal(genesisBlock)
	prevBlockRoot := hashutil.Hash(encodedGenesisBlock)

	startTime := time.Now()
	for i := uint64(0); i < testCase.Config.NumSlots; i++ {
		newState, err := state.ExecuteStateTransition(beaconState, nil, prevBlockRoot)
>>>>>>> c86bd54a
		if err != nil {
			return fmt.Errorf("could not execute state transition: %v", err)
		}
		beaconState = newState
<<<<<<< HEAD
		prevBlockRoots = append(prevBlockRoots, newBlockRoot)
		prevBlocks = append(prevBlocks, newBlock)
		proposerLayersPeeled[proposerIndex]++
=======
>>>>>>> c86bd54a
	}
	endTime := time.Now()
	log.Infof(
		"%d state transitions with %d deposits finished in %v",
		testCase.Config.NumSlots,
		testCase.Config.DepositsForChainStart,
		endTime.Sub(startTime),
	)

	if beaconState.GetSlot() != testCase.Results.Slot {
		return fmt.Errorf(
			"incorrect state slot after %d state transitions without blocks, wanted %d, received %d",
			testCase.Config.NumSlots,
			testCase.Config.NumSlots,
			testCase.Results.Slot,
		)
	}
	return nil
<<<<<<< HEAD
}

// generates a simulated beacon block to use
// in the next state transition given the current state,
// the previous beacon block, and previous beacon block root.
func generateSimulatedBlock(
	beaconState *pb.BeaconState,
	prevBlock *pb.BeaconBlock,
	prevBlockRoot [32]byte,
	randaoReveal [32]byte,
) (*pb.BeaconBlock, [32]byte, error) {
	encodedState, err := proto.Marshal(beaconState)
	if err != nil {
		return nil, [32]byte{}, fmt.Errorf("could not marshal beacon state: %v", err)
	}
	stateRoot := hashutil.Hash(encodedState)
	block := &pb.BeaconBlock{
		Slot:               beaconState.Slot + 1,
		RandaoRevealHash32: randaoReveal[:],
		ParentRootHash32:   prevBlockRoot[:],
		StateRootHash32:    stateRoot[:],
		Body: &pb.BeaconBlockBody{
			ProposerSlashings: []*pb.ProposerSlashing{},
			CasperSlashings:   []*pb.CasperSlashing{},
			Attestations:      []*pb.Attestation{},
			Deposits:          []*pb.Deposit{},
			Exits:             []*pb.Exit{},
		},
	}
	encodedBlock, err := proto.Marshal(block)
	if err != nil {
		return nil, [32]byte{}, fmt.Errorf("could not marshal new block: %v", err)
	}
	return block, hashutil.Hash(encodedBlock), nil
}

func findNextSlotProposerIndex(beaconState *pb.BeaconState, newBeaconSlot uint64, slot uint64) (uint32, error) {
	epochLength := params.BeaconConfig().EpochLength
	var earliestSlot uint64

	// If the state slot is less than epochLength, then the earliestSlot would
	// result in a negative number. Therefore we should default to
	// earliestSlot = 0 in this case.
	if newBeaconSlot > epochLength {
		earliestSlot = newBeaconSlot - (newBeaconSlot % epochLength) - epochLength
	}

	if slot < earliestSlot || slot >= earliestSlot+(epochLength*2) {
		return 0, fmt.Errorf("slot %d out of bounds: %d <= slot < %d",
			slot,
			earliestSlot,
			earliestSlot+(epochLength*2),
		)
	}
	committeeArray := beaconState.ShardAndCommitteesAtSlots[slot-earliestSlot]
	firstCommittee := committeeArray.GetArrayShardAndCommittee()[0].Committee
	return firstCommittee[slot%uint64(len(firstCommittee))], nil
=======
>>>>>>> c86bd54a
}<|MERGE_RESOLUTION|>--- conflicted
+++ resolved
@@ -116,10 +116,9 @@
 	c.DepositsForChainStart = testCase.Config.DepositsForChainStart
 	params.OverrideBeaconConfig(c)
 
-<<<<<<< HEAD
 	// We create a list of randao hash onions for the given number of epochs
 	// we run the state transition.
-	numEpochs := testCase.Config.NumSlots%params.BeaconConfig().EpochLength
+	numEpochs := testCase.Config.NumSlots % params.BeaconConfig().EpochLength
 	hashOnions := [][32]byte{params.BeaconConfig().SimulatedBlockRandao}
 
 	// We make the length of the hash onions list equal to the number of epochs + 50 to be safe.
@@ -128,22 +127,14 @@
 		hashOnions = append(hashOnions, hashutil.Hash(prevHash[:]))
 	}
 
-=======
->>>>>>> c86bd54a
 	genesisTime := params.BeaconConfig().GenesisTime.Unix()
 	deposits := make([]*pb.Deposit, params.BeaconConfig().DepositsForChainStart)
 	for i := 0; i < len(deposits); i++ {
 		depositInput := &pb.DepositInput{
 			Pubkey:                 []byte(strconv.Itoa(i)),
-<<<<<<< HEAD
 			RandaoCommitmentHash32: hashOnions[len(hashOnions)-1][:],
 		}
-		depositData, err := b.EncodeBlockDepositData(
-=======
-			RandaoCommitmentHash32: []byte("simulated"),
-		}
 		depositData, err := b.EncodeDepositData(
->>>>>>> c86bd54a
 			depositInput,
 			params.BeaconConfig().MaxDepositInGwei,
 			genesisTime,
@@ -159,22 +150,19 @@
 		return err
 	}
 
-<<<<<<< HEAD
 	// We keep track of the peeled randao layers in a map of proposer indices.
 	proposerLayersPeeled := make(map[uint32]int, len(beaconState.ValidatorRegistry))
-	for idx, _ := range beaconState.ValidatorRegistry {
+	for idx := range beaconState.ValidatorRegistry {
 		proposerLayersPeeled[uint32(idx)] = 0
 	}
 
-=======
->>>>>>> c86bd54a
 	// We do not expect hashing initial beacon state and genesis block to
 	// fail, so we can safely ignore the error below.
 	// #nosec G104
 	encodedState, _ := proto.Marshal(beaconState)
 	stateRoot := hashutil.Hash(encodedState)
 	genesisBlock := b.NewGenesisBlock(stateRoot[:])
-<<<<<<< HEAD
+	// #nosec G104
 	encodedGenesisBlock, _ := proto.Marshal(genesisBlock)
 	genesisBlockRoot := hashutil.Hash(encodedGenesisBlock)
 
@@ -216,25 +204,13 @@
 			return fmt.Errorf("could not generate simulated beacon block %v", err)
 		}
 		newState, err := state.ExecuteStateTransition(beaconState, newBlock, prevBlockRoot)
-=======
-	// #nosec G104
-	encodedGenesisBlock, _ := proto.Marshal(genesisBlock)
-	prevBlockRoot := hashutil.Hash(encodedGenesisBlock)
-
-	startTime := time.Now()
-	for i := uint64(0); i < testCase.Config.NumSlots; i++ {
-		newState, err := state.ExecuteStateTransition(beaconState, nil, prevBlockRoot)
->>>>>>> c86bd54a
 		if err != nil {
 			return fmt.Errorf("could not execute state transition: %v", err)
 		}
 		beaconState = newState
-<<<<<<< HEAD
 		prevBlockRoots = append(prevBlockRoots, newBlockRoot)
 		prevBlocks = append(prevBlocks, newBlock)
 		proposerLayersPeeled[proposerIndex]++
-=======
->>>>>>> c86bd54a
 	}
 	endTime := time.Now()
 	log.Infof(
@@ -253,7 +229,6 @@
 		)
 	}
 	return nil
-<<<<<<< HEAD
 }
 
 // generates a simulated beacon block to use
@@ -311,6 +286,4 @@
 	committeeArray := beaconState.ShardAndCommitteesAtSlots[slot-earliestSlot]
 	firstCommittee := committeeArray.GetArrayShardAndCommittee()[0].Committee
 	return firstCommittee[slot%uint64(len(firstCommittee))], nil
-=======
->>>>>>> c86bd54a
 }