load("@io_bazel_rules_go//go:def.bzl", "go_library", "go_test")

go_library(
    name = "go_default_library",
    srcs = [
        "fork_choice_test_format.go",
        "helpers.go",
        "setup_db.go",
        "shuffle_test_format.go",
        "simulated_backend.go",
        "state_test_format.go",
    ],
    importpath = "github.com/prysmaticlabs/prysm/beacon-chain/chaintest/backend",
    visibility = ["//beacon-chain/chaintest:__subpackages__"],
    deps = [
        "//beacon-chain/blockchain:go_default_library",
        "//beacon-chain/core/blocks:go_default_library",
        "//beacon-chain/core/state:go_default_library",
        "//beacon-chain/db:go_default_library",
        "//beacon-chain/utils:go_default_library",
        "//proto/beacon/p2p/v1:go_default_library",
        "//shared/hashutil:go_default_library",
        "//shared/params:go_default_library",
        "//shared/sliceutil:go_default_library",
        "//shared/trieutil:go_default_library",
        "@com_github_ethereum_go_ethereum//common:go_default_library",
        "@com_github_gogo_protobuf//proto:go_default_library",
        "@com_github_sirupsen_logrus//:go_default_library",
    ],
)

go_test(
    name = "go_default_test",
    srcs = ["simulated_backend_test.go"],
    embed = [":go_default_library"],
<<<<<<< HEAD
    deps = ["//shared/params:go_default_library"],
=======
    deps = ["//shared/trieutil:go_default_library"],
>>>>>>> 3dc6d3a2
)<|MERGE_RESOLUTION|>--- conflicted
+++ resolved
@@ -33,9 +33,6 @@
     name = "go_default_test",
     srcs = ["simulated_backend_test.go"],
     embed = [":go_default_library"],
-<<<<<<< HEAD
     deps = ["//shared/params:go_default_library"],
-=======
     deps = ["//shared/trieutil:go_default_library"],
->>>>>>> 3dc6d3a2
 )