package execution

import (
	"bytes"
	"context"
	"fmt"
	"math/big"
	"strings"
	"time"

	"github.com/ethereum/go-ethereum"
	"github.com/ethereum/go-ethereum/common"
	"github.com/ethereum/go-ethereum/common/hexutil"
	gethRPC "github.com/ethereum/go-ethereum/rpc"
	"github.com/holiman/uint256"
	"github.com/pkg/errors"
	"github.com/prysmaticlabs/prysm/v5/beacon-chain/execution/types"
	fieldparams "github.com/prysmaticlabs/prysm/v5/config/fieldparams"
	"github.com/prysmaticlabs/prysm/v5/config/params"
	"github.com/prysmaticlabs/prysm/v5/consensus-types/blocks"
	"github.com/prysmaticlabs/prysm/v5/consensus-types/interfaces"
	payloadattribute "github.com/prysmaticlabs/prysm/v5/consensus-types/payload-attribute"
	"github.com/prysmaticlabs/prysm/v5/consensus-types/primitives"
	"github.com/prysmaticlabs/prysm/v5/encoding/bytesutil"
	pb "github.com/prysmaticlabs/prysm/v5/proto/engine/v1"
	"github.com/prysmaticlabs/prysm/v5/runtime/version"
	"github.com/prysmaticlabs/prysm/v5/time/slots"
	"github.com/sirupsen/logrus"
	"go.opencensus.io/trace"
	"google.golang.org/protobuf/proto"
)

var (
	supportedEngineEndpoints = []string{
		NewPayloadMethod,
		NewPayloadMethodV2,
		ForkchoiceUpdatedMethod,
		ForkchoiceUpdatedMethodV2,
		GetPayloadMethod,
		GetPayloadMethodV2,
		GetPayloadBodiesByHashV1,
		GetPayloadBodiesByRangeV1,
	}
)

const (
	// NewPayloadMethod v1 request string for JSON-RPC.
	NewPayloadMethod = "engine_newPayloadV1"
	// NewPayloadMethodV2 v2 request string for JSON-RPC.
	NewPayloadMethodV2 = "engine_newPayloadV2"
	NewPayloadMethodV3 = "engine_newPayloadV3"
	// ForkchoiceUpdatedMethod v1 request string for JSON-RPC.
	ForkchoiceUpdatedMethod = "engine_forkchoiceUpdatedV1"
	// ForkchoiceUpdatedMethodV2 v2 request string for JSON-RPC.
	ForkchoiceUpdatedMethodV2 = "engine_forkchoiceUpdatedV2"
	// ForkchoiceUpdatedMethodV3 v3 request string for JSON-RPC.
	ForkchoiceUpdatedMethodV3 = "engine_forkchoiceUpdatedV3"
	// GetPayloadMethod v1 request string for JSON-RPC.
	GetPayloadMethod = "engine_getPayloadV1"
	// GetPayloadMethodV2 v2 request string for JSON-RPC.
	GetPayloadMethodV2 = "engine_getPayloadV2"
	GetPayloadMethodV3 = "engine_getPayloadV3"
	// BlockByHashMethod request string for JSON-RPC.
	BlockByHashMethod = "eth_getBlockByHash"
	// BlockByNumberMethod request string for JSON-RPC.
	BlockByNumberMethod = "eth_getBlockByNumber"
	// GetPayloadBodiesByHashV1 v1 request string for JSON-RPC.
	GetPayloadBodiesByHashV1 = "engine_getPayloadBodiesByHashV1"
	// GetPayloadBodiesByRangeV1 v1 request string for JSON-RPC.
	GetPayloadBodiesByRangeV1 = "engine_getPayloadBodiesByRangeV1"
	// ExchangeCapabilities request string for JSON-RPC.
	ExchangeCapabilities = "engine_exchangeCapabilities"
	// Defines the seconds before timing out engine endpoints with non-block execution semantics.
	defaultEngineTimeout = time.Second
)

// ForkchoiceUpdatedResponse is the response kind received by the
// engine_forkchoiceUpdatedV1 endpoint.
type ForkchoiceUpdatedResponse struct {
	Status          *pb.PayloadStatus  `json:"payloadStatus"`
	PayloadId       *pb.PayloadIDBytes `json:"payloadId"`
	ValidationError string             `json:"validationError"`
}

// ExecutionPayloadReconstructor defines a service that can reconstruct a full beacon
// block with an execution payload from a signed beacon block and a connection
// to an execution client's engine API.
type PayloadReconstructor interface {
	ReconstructFullBlock(
		ctx context.Context, blindedBlock interfaces.ReadOnlySignedBeaconBlock,
	) (interfaces.SignedBeaconBlock, error)
	ReconstructFullBellatrixBlockBatch(
		ctx context.Context, blindedBlocks []interfaces.ReadOnlySignedBeaconBlock,
	) ([]interfaces.SignedBeaconBlock, error)
}

// EngineCaller defines a client that can interact with an Ethereum
// execution node's engine service via JSON-RPC.
type EngineCaller interface {
	NewPayload(ctx context.Context, payload interfaces.ExecutionData, versionedHashes []common.Hash, parentBlockRoot *common.Hash) ([]byte, error)
	ForkchoiceUpdated(
		ctx context.Context, state *pb.ForkchoiceState, attrs payloadattribute.Attributer,
	) (*pb.PayloadIDBytes, []byte, error)
	GetPayload(ctx context.Context, payloadId [8]byte, slot primitives.Slot) (interfaces.ExecutionData, *pb.BlobsBundle, bool, error)
	ExecutionBlockByHash(ctx context.Context, hash common.Hash, withTxs bool) (*pb.ExecutionBlock, error)
	GetTerminalBlockHash(ctx context.Context, transitionTime uint64) ([]byte, bool, error)
}

var ErrEmptyBlockHash = errors.New("Block hash is empty 0x0000...")

// NewPayload calls the engine_newPayloadVX method via JSON-RPC.
func (s *Service) NewPayload(ctx context.Context, payload interfaces.ExecutionData, versionedHashes []common.Hash, parentBlockRoot *common.Hash) ([]byte, error) {
	ctx, span := trace.StartSpan(ctx, "powchain.engine-api-client.NewPayload")
	defer span.End()
	start := time.Now()
	defer func() {
		newPayloadLatency.Observe(float64(time.Since(start).Milliseconds()))
	}()

	d := time.Now().Add(time.Duration(params.BeaconConfig().ExecutionEngineTimeoutValue) * time.Second)
	ctx, cancel := context.WithDeadline(ctx, d)
	defer cancel()
	result := &pb.PayloadStatus{}

	switch payload.Proto().(type) {
	case *pb.ExecutionPayload:
		payloadPb, ok := payload.Proto().(*pb.ExecutionPayload)
		if !ok {
			return nil, errors.New("execution data must be a Bellatrix or Capella execution payload")
		}
		err := s.rpcClient.CallContext(ctx, result, NewPayloadMethod, payloadPb)
		if err != nil {
			return nil, handleRPCError(err)
		}
	case *pb.ExecutionPayloadCapella:
		payloadPb, ok := payload.Proto().(*pb.ExecutionPayloadCapella)
		if !ok {
			return nil, errors.New("execution data must be a Capella execution payload")
		}
		err := s.rpcClient.CallContext(ctx, result, NewPayloadMethodV2, payloadPb)
		if err != nil {
			return nil, handleRPCError(err)
		}
	case *pb.ExecutionPayloadDeneb:
		payloadPb, ok := payload.Proto().(*pb.ExecutionPayloadDeneb)
		if !ok {
			return nil, errors.New("execution data must be a Deneb execution payload")
		}
		err := s.rpcClient.CallContext(ctx, result, NewPayloadMethodV3, payloadPb, versionedHashes, parentBlockRoot)
		if err != nil {
			return nil, handleRPCError(err)
		}
	default:
		return nil, errors.New("unknown execution data type")
	}
	if result.ValidationError != "" {
		log.WithError(errors.New(result.ValidationError)).Error("Got a validation error in newPayload")
	}
	switch result.Status {
	case pb.PayloadStatus_INVALID_BLOCK_HASH:
		return nil, ErrInvalidBlockHashPayloadStatus
	case pb.PayloadStatus_ACCEPTED, pb.PayloadStatus_SYNCING:
		return nil, ErrAcceptedSyncingPayloadStatus
	case pb.PayloadStatus_INVALID:
		return result.LatestValidHash, ErrInvalidPayloadStatus
	case pb.PayloadStatus_VALID:
		return result.LatestValidHash, nil
	default:
		return nil, ErrUnknownPayloadStatus
	}
}

// ForkchoiceUpdated calls the engine_forkchoiceUpdatedV1 method via JSON-RPC.
func (s *Service) ForkchoiceUpdated(
	ctx context.Context, state *pb.ForkchoiceState, attrs payloadattribute.Attributer,
) (*pb.PayloadIDBytes, []byte, error) {
	ctx, span := trace.StartSpan(ctx, "powchain.engine-api-client.ForkchoiceUpdated")
	defer span.End()
	start := time.Now()
	defer func() {
		forkchoiceUpdatedLatency.Observe(float64(time.Since(start).Milliseconds()))
	}()

	d := time.Now().Add(time.Duration(params.BeaconConfig().ExecutionEngineTimeoutValue) * time.Second)
	ctx, cancel := context.WithDeadline(ctx, d)
	defer cancel()
	result := &ForkchoiceUpdatedResponse{}

	if attrs == nil {
		return nil, nil, errors.New("nil payload attributer")
	}
	switch attrs.Version() {
	case version.Bellatrix:
		a, err := attrs.PbV1()
		if err != nil {
			return nil, nil, err
		}
		err = s.rpcClient.CallContext(ctx, result, ForkchoiceUpdatedMethod, state, a)
		if err != nil {
			return nil, nil, handleRPCError(err)
		}
	case version.Capella:
		a, err := attrs.PbV2()
		if err != nil {
			return nil, nil, err
		}
		err = s.rpcClient.CallContext(ctx, result, ForkchoiceUpdatedMethodV2, state, a)
		if err != nil {
			return nil, nil, handleRPCError(err)
		}
	case version.Deneb:
		a, err := attrs.PbV3()
		if err != nil {
			return nil, nil, err
		}
		err = s.rpcClient.CallContext(ctx, result, ForkchoiceUpdatedMethodV3, state, a)
		if err != nil {
			return nil, nil, handleRPCError(err)
		}
	default:
		return nil, nil, fmt.Errorf("unknown payload attribute version: %v", attrs.Version())
	}

	if result.Status == nil {
		return nil, nil, ErrNilResponse
	}
	if result.ValidationError != "" {
		log.WithError(errors.New(result.ValidationError)).Error("Got a validation error in forkChoiceUpdated")
	}
	resp := result.Status
	switch resp.Status {
	case pb.PayloadStatus_SYNCING:
		return nil, nil, ErrAcceptedSyncingPayloadStatus
	case pb.PayloadStatus_INVALID:
		return nil, resp.LatestValidHash, ErrInvalidPayloadStatus
	case pb.PayloadStatus_VALID:
		return result.PayloadId, resp.LatestValidHash, nil
	default:
		return nil, nil, ErrUnknownPayloadStatus
	}
}

// GetPayload calls the engine_getPayloadVX method via JSON-RPC.
// It returns the execution data as well as the blobs bundle.
func (s *Service) GetPayload(ctx context.Context, payloadId [8]byte, slot primitives.Slot) (interfaces.ExecutionData, *pb.BlobsBundle, bool, error) {
	ctx, span := trace.StartSpan(ctx, "powchain.engine-api-client.GetPayload")
	defer span.End()
	start := time.Now()
	defer func() {
		getPayloadLatency.Observe(float64(time.Since(start).Milliseconds()))
	}()

	d := time.Now().Add(defaultEngineTimeout)
	ctx, cancel := context.WithDeadline(ctx, d)
	defer cancel()

	if slots.ToEpoch(slot) >= params.BeaconConfig().DenebForkEpoch {
		result := &pb.ExecutionPayloadDenebWithValueAndBlobsBundle{}
		err := s.rpcClient.CallContext(ctx, result, GetPayloadMethodV3, pb.PayloadIDBytes(payloadId))
		if err != nil {
			return nil, nil, false, handleRPCError(err)
		}
		ed, err := blocks.WrappedExecutionPayloadDeneb(result.Payload, blocks.PayloadValueToWei(result.Value))
		if err != nil {
			return nil, nil, false, err
		}
		return ed, result.BlobsBundle, result.ShouldOverrideBuilder, nil
	}

	if slots.ToEpoch(slot) >= params.BeaconConfig().CapellaForkEpoch {
		result := &pb.ExecutionPayloadCapellaWithValue{}
		err := s.rpcClient.CallContext(ctx, result, GetPayloadMethodV2, pb.PayloadIDBytes(payloadId))
		if err != nil {
			return nil, nil, false, handleRPCError(err)
		}
		ed, err := blocks.WrappedExecutionPayloadCapella(result.Payload, blocks.PayloadValueToWei(result.Value))
		if err != nil {
			return nil, nil, false, err
		}
		return ed, nil, false, nil
	}

	result := &pb.ExecutionPayload{}
	err := s.rpcClient.CallContext(ctx, result, GetPayloadMethod, pb.PayloadIDBytes(payloadId))
	if err != nil {
		return nil, nil, false, handleRPCError(err)
	}
	ed, err := blocks.WrappedExecutionPayload(result)
	if err != nil {
		return nil, nil, false, err
	}
	return ed, nil, false, nil
}

func (s *Service) ExchangeCapabilities(ctx context.Context) ([]string, error) {
	ctx, span := trace.StartSpan(ctx, "powchain.engine-api-client.ExchangeCapabilities")
	defer span.End()

	result := &pb.ExchangeCapabilities{}
	err := s.rpcClient.CallContext(ctx, &result, ExchangeCapabilities, supportedEngineEndpoints)

	var unsupported []string
	for _, s1 := range supportedEngineEndpoints {
		supported := false
		for _, s2 := range result.SupportedMethods {
			if s1 == s2 {
				supported = true
				break
			}
		}
		if !supported {
			unsupported = append(unsupported, s1)
		}
	}
	if len(unsupported) != 0 {
		log.Warnf("Please update client, detected the following unsupported engine methods: %s", unsupported)
	}
	return result.SupportedMethods, handleRPCError(err)
}

// GetTerminalBlockHash returns the valid terminal block hash based on total difficulty.
//
// Spec code:
// def get_pow_block_at_terminal_total_difficulty(pow_chain: Dict[Hash32, PowBlock]) -> Optional[PowBlock]:
//
//	# `pow_chain` abstractly represents all blocks in the PoW chain
//	for block in pow_chain:
//	    parent = pow_chain[block.parent_hash]
//	    block_reached_ttd = block.total_difficulty >= TERMINAL_TOTAL_DIFFICULTY
//	    parent_reached_ttd = parent.total_difficulty >= TERMINAL_TOTAL_DIFFICULTY
//	    if block_reached_ttd and not parent_reached_ttd:
//	        return block
//
//	return None
func (s *Service) GetTerminalBlockHash(ctx context.Context, transitionTime uint64) ([]byte, bool, error) {
	ttd := new(big.Int)
	ttd.SetString(params.BeaconConfig().TerminalTotalDifficulty, 10)
	terminalTotalDifficulty, overflows := uint256.FromBig(ttd)
	if overflows {
		return nil, false, errors.New("could not convert terminal total difficulty to uint256")
	}
	blk, err := s.LatestExecutionBlock(ctx)
	if err != nil {
		return nil, false, errors.Wrap(err, "could not get latest execution block")
	}
	if blk == nil {
		return nil, false, errors.New("latest execution block is nil")
	}

	for {
		if ctx.Err() != nil {
			return nil, false, ctx.Err()
		}
		currentTotalDifficulty, err := tDStringToUint256(blk.TotalDifficulty)
		if err != nil {
			return nil, false, errors.Wrap(err, "could not convert total difficulty to uint256")
		}
		blockReachedTTD := currentTotalDifficulty.Cmp(terminalTotalDifficulty) >= 0

		parentHash := blk.ParentHash
		if parentHash == params.BeaconConfig().ZeroHash {
			return nil, false, nil
		}
		parentBlk, err := s.ExecutionBlockByHash(ctx, parentHash, false /* no txs */)
		if err != nil {
			return nil, false, errors.Wrap(err, "could not get parent execution block")
		}
		if parentBlk == nil {
			return nil, false, errors.New("parent execution block is nil")
		}

		if blockReachedTTD {
			parentTotalDifficulty, err := tDStringToUint256(parentBlk.TotalDifficulty)
			if err != nil {
				return nil, false, errors.Wrap(err, "could not convert total difficulty to uint256")
			}

			// If terminal block has time same timestamp or greater than transition time,
			// then the node violates the invariant that a block's timestamp must be
			// greater than its parent's timestamp. Execution layer will reject
			// a fcu call with such payload attributes. It's best that we return `None` in this a case.
			parentReachedTTD := parentTotalDifficulty.Cmp(terminalTotalDifficulty) >= 0
			if !parentReachedTTD {
				if blk.Time >= transitionTime {
					return nil, false, nil
				}

				log.WithFields(logrus.Fields{
					"number":   blk.Number,
					"hash":     fmt.Sprintf("%#x", bytesutil.Trunc(blk.Hash[:])),
					"td":       blk.TotalDifficulty,
					"parentTd": parentBlk.TotalDifficulty,
					"ttd":      terminalTotalDifficulty,
				}).Info("Retrieved terminal block hash")
				return blk.Hash[:], true, nil
			}
		} else {
			return nil, false, nil
		}
		blk = parentBlk
	}
}

// LatestExecutionBlock fetches the latest execution engine block by calling
// eth_blockByNumber via JSON-RPC.
func (s *Service) LatestExecutionBlock(ctx context.Context) (*pb.ExecutionBlock, error) {
	ctx, span := trace.StartSpan(ctx, "powchain.engine-api-client.LatestExecutionBlock")
	defer span.End()

	result := &pb.ExecutionBlock{}
	err := s.rpcClient.CallContext(
		ctx,
		result,
		BlockByNumberMethod,
		"latest",
		false, /* no full transaction objects */
	)
	return result, handleRPCError(err)
}

// ExecutionBlockByHash fetches an execution engine block by hash by calling
// eth_blockByHash via JSON-RPC.
func (s *Service) ExecutionBlockByHash(ctx context.Context, hash common.Hash, withTxs bool) (*pb.ExecutionBlock, error) {
	ctx, span := trace.StartSpan(ctx, "powchain.engine-api-client.ExecutionBlockByHash")
	defer span.End()
	result := &pb.ExecutionBlock{}
	err := s.rpcClient.CallContext(ctx, result, BlockByHashMethod, hash, withTxs)
	return result, handleRPCError(err)
}

// ExecutionBlocksByHashes fetches a batch of execution engine blocks by hash by calling
// eth_blockByHash via JSON-RPC.
func (s *Service) ExecutionBlocksByHashes(ctx context.Context, hashes []common.Hash, withTxs bool) ([]*pb.ExecutionBlock, error) {
	_, span := trace.StartSpan(ctx, "powchain.engine-api-client.ExecutionBlocksByHashes")
	defer span.End()
	numOfHashes := len(hashes)
	elems := make([]gethRPC.BatchElem, 0, numOfHashes)
	execBlks := make([]*pb.ExecutionBlock, 0, numOfHashes)
	if numOfHashes == 0 {
		return execBlks, nil
	}
	for _, h := range hashes {
		blk := &pb.ExecutionBlock{}
		newH := h
		elems = append(elems, gethRPC.BatchElem{
			Method: BlockByHashMethod,
			Args:   []interface{}{newH, withTxs},
			Result: blk,
			Error:  error(nil),
		})
		execBlks = append(execBlks, blk)
	}
	ioErr := s.rpcClient.BatchCall(elems)
	if ioErr != nil {
		return nil, ioErr
	}
	for _, e := range elems {
		if e.Error != nil {
			return nil, handleRPCError(e.Error)
		}
	}
	return execBlks, nil
}

// HeaderByHash returns the relevant header details for the provided block hash.
func (s *Service) HeaderByHash(ctx context.Context, hash common.Hash) (*types.HeaderInfo, error) {
	var hdr *types.HeaderInfo
	err := s.rpcClient.CallContext(ctx, &hdr, BlockByHashMethod, hash, false /* no transactions */)
	if err == nil && hdr == nil {
		err = ethereum.NotFound
	}
	return hdr, err
}

// HeaderByNumber returns the relevant header details for the provided block number.
func (s *Service) HeaderByNumber(ctx context.Context, number *big.Int) (*types.HeaderInfo, error) {
	var hdr *types.HeaderInfo
	err := s.rpcClient.CallContext(ctx, &hdr, BlockByNumberMethod, toBlockNumArg(number), false /* no transactions */)
	if err == nil && hdr == nil {
		err = ethereum.NotFound
	}
	return hdr, err
}

// GetPayloadBodiesByHash returns the relevant payload bodies for the provided block hash.
func (s *Service) GetPayloadBodiesByHash(ctx context.Context, executionBlockHashes []common.Hash) ([]*pb.ExecutionPayloadBodyV1, error) {
	ctx, span := trace.StartSpan(ctx, "powchain.engine-api-client.GetPayloadBodiesByHashV1")
	defer span.End()

	result := make([]*pb.ExecutionPayloadBodyV1, 0)
	// Exit early if there are no execution hashes.
	if len(executionBlockHashes) == 0 {
		return result, nil
	}
	err := s.rpcClient.CallContext(ctx, &result, GetPayloadBodiesByHashV1, executionBlockHashes)
	if err != nil {
		return nil, handleRPCError(err)
	}
	if len(result) != len(executionBlockHashes) {
		return nil, fmt.Errorf("mismatch of payloads retrieved from the execution client: %d vs %d", len(result), len(executionBlockHashes))
	}
	for i, item := range result {
		if item == nil {
			result[i] = &pb.ExecutionPayloadBodyV1{
				Transactions: make([][]byte, 0),
				Withdrawals:  make([]*pb.Withdrawal, 0),
			}
		}
	}
	return result, nil
}

// GetPayloadBodiesByRange returns the relevant payload bodies for the provided range.
func (s *Service) GetPayloadBodiesByRange(ctx context.Context, start, count uint64) ([]*pb.ExecutionPayloadBodyV1, error) {
	ctx, span := trace.StartSpan(ctx, "powchain.engine-api-client.GetPayloadBodiesByRangeV1")
	defer span.End()

	result := make([]*pb.ExecutionPayloadBodyV1, 0)
	err := s.rpcClient.CallContext(ctx, &result, GetPayloadBodiesByRangeV1, start, count)

	for i, item := range result {
		if item == nil {
			result[i] = &pb.ExecutionPayloadBodyV1{
				Transactions: make([][]byte, 0),
				Withdrawals:  make([]*pb.Withdrawal, 0),
			}
		}
	}
	return result, handleRPCError(err)
}

// ReconstructFullBlock takes in a blinded beacon block and reconstructs
// a beacon block with a full execution payload via the engine API.
func (s *Service) ReconstructFullBlock(
	ctx context.Context, blindedBlock interfaces.ReadOnlySignedBeaconBlock,
) (interfaces.SignedBeaconBlock, error) {
	if err := blocks.BeaconBlockIsNil(blindedBlock); err != nil {
		return nil, errors.Wrap(err, "cannot reconstruct bellatrix block from nil data")
	}
	if !blindedBlock.Block().IsBlinded() {
		return nil, errors.New("can only reconstruct block from blinded block format")
	}
	header, err := blindedBlock.Block().Body().Execution()
	if err != nil {
		return nil, err
	}
	if header.IsNil() {
		return nil, errors.New("execution payload header in blinded block was nil")
	}

	// If the payload header has a block hash of 0x0, it means we are pre-merge and should
	// simply return the block with an empty execution payload.
	if bytes.Equal(header.BlockHash(), params.BeaconConfig().ZeroHash[:]) {
		payload, err := buildEmptyExecutionPayload(blindedBlock.Version())
		if err != nil {
			return nil, err
		}
		return blocks.BuildSignedBeaconBlockFromExecutionPayload(blindedBlock, payload)
	}

	executionBlockHash := common.BytesToHash(header.BlockHash())
	payload, err := s.retrievePayloadFromExecutionHash(ctx, executionBlockHash, header, blindedBlock.Version())
	if err != nil {
		return nil, err
	}
	fullBlock, err := blocks.BuildSignedBeaconBlockFromExecutionPayload(blindedBlock, payload.Proto())
	if err != nil {
		return nil, err
	}
	reconstructedExecutionPayloadCount.Add(1)
	return fullBlock, nil
}

// ReconstructFullBellatrixBlockBatch takes in a batch of blinded beacon blocks and reconstructs
// them with a full execution payload for each block via the engine API.
func (s *Service) ReconstructFullBellatrixBlockBatch(
	ctx context.Context, blindedBlocks []interfaces.ReadOnlySignedBeaconBlock,
) ([]interfaces.SignedBeaconBlock, error) {
	if len(blindedBlocks) == 0 {
		return []interfaces.SignedBeaconBlock{}, nil
	}
	var executionHashes []common.Hash
	var validExecPayloads []int
	var zeroExecPayloads []int
	for i, b := range blindedBlocks {
		if err := blocks.BeaconBlockIsNil(b); err != nil {
			return nil, errors.Wrap(err, "cannot reconstruct bellatrix block from nil data")
		}
		if !b.Block().IsBlinded() {
			return nil, errors.New("can only reconstruct block from blinded block format")
		}
		header, err := b.Block().Body().Execution()
		if err != nil {
			return nil, err
		}
		if header.IsNil() {
			return nil, errors.New("execution payload header in blinded block was nil")
		}
		// Determine if the block is pre-merge or post-merge. Depending on the result,
		// we will ask the execution engine for the full payload.
		if bytes.Equal(header.BlockHash(), params.BeaconConfig().ZeroHash[:]) {
			zeroExecPayloads = append(zeroExecPayloads, i)
		} else {
			executionBlockHash := common.BytesToHash(header.BlockHash())
			validExecPayloads = append(validExecPayloads, i)
			executionHashes = append(executionHashes, executionBlockHash)
		}
	}
	fullBlocks, err := s.retrievePayloadsFromExecutionHashes(ctx, executionHashes, validExecPayloads, blindedBlocks)
	if err != nil {
		return nil, err
	}
	// For blocks that are pre-merge we simply reconstruct them via an empty
	// execution payload.
	for _, realIdx := range zeroExecPayloads {
		bblock := blindedBlocks[realIdx]
		payload, err := buildEmptyExecutionPayload(bblock.Version())
		if err != nil {
			return nil, err
		}
		fullBlock, err := blocks.BuildSignedBeaconBlockFromExecutionPayload(blindedBlocks[realIdx], payload)
		if err != nil {
			return nil, err
		}
		fullBlocks[realIdx] = fullBlock
	}
	reconstructedExecutionPayloadCount.Add(float64(len(blindedBlocks)))
	return fullBlocks, nil
}

func (s *Service) retrievePayloadFromExecutionHash(ctx context.Context, executionBlockHash common.Hash, header interfaces.ExecutionData, version int) (interfaces.ExecutionData, error) {
	pBodies, err := s.GetPayloadBodiesByHash(ctx, []common.Hash{executionBlockHash})
	if err != nil {
		return nil, fmt.Errorf("could not get payload body by hash %#x: %v", executionBlockHash, err)
	}
	if len(pBodies) != 1 {
		return nil, errors.Errorf("could not retrieve the correct number of payload bodies: wanted 1 but got %d", len(pBodies))
	}
	bdy := pBodies[0]
	return fullPayloadFromPayloadBody(header, bdy, version)
}

// This method assumes that the provided execution hashes are all valid and part of the
// canonical chain.
func (s *Service) retrievePayloadsFromExecutionHashes(
	ctx context.Context,
	executionHashes []common.Hash,
	validExecPayloads []int,
	blindedBlocks []interfaces.ReadOnlySignedBeaconBlock) ([]interfaces.SignedBeaconBlock, error) {
	fullBlocks := make([]interfaces.SignedBeaconBlock, len(blindedBlocks))
	var payloadBodies []*pb.ExecutionPayloadBodyV1
	var err error

	payloadBodies, err = s.GetPayloadBodiesByHash(ctx, executionHashes)
	if err != nil {
		return nil, fmt.Errorf("could not fetch payload bodies by hash %#x: %v", executionHashes, err)
	}

	// For each valid payload, we reconstruct the full block from it with the
	// blinded block.
	for sliceIdx, realIdx := range validExecPayloads {
		var payload interfaces.ExecutionData
		bblock := blindedBlocks[realIdx]
		b := payloadBodies[sliceIdx]
		if b == nil {
			return nil, fmt.Errorf("received nil payload body for request by hash %#x", executionHashes[sliceIdx])
		}
		header, err := bblock.Block().Body().Execution()
		if err != nil {
			return nil, err
		}
		payload, err = fullPayloadFromPayloadBody(header, b, bblock.Version())
		if err != nil {
			return nil, err
		}
		fullBlock, err := blocks.BuildSignedBeaconBlockFromExecutionPayload(bblock, payload.Proto())
		if err != nil {
			return nil, err
		}
		fullBlocks[realIdx] = fullBlock
	}
	return fullBlocks, nil
}

func fullPayloadFromExecutionBlock(
	blockVersion int, header interfaces.ExecutionData, block *pb.ExecutionBlock,
) (interfaces.ExecutionData, error) {
	if header.IsNil() || block == nil {
		return nil, errors.New("execution block and header cannot be nil")
	}
	blockHash := block.Hash
	if !bytes.Equal(header.BlockHash(), blockHash[:]) {
		return nil, fmt.Errorf(
			"block hash field in execution header %#x does not match execution block hash %#x",
			header.BlockHash(),
			blockHash,
		)
	}
	blockTransactions := block.Transactions
	txs := make([][]byte, len(blockTransactions))
	for i, tx := range blockTransactions {
		txBin, err := tx.MarshalBinary()
		if err != nil {
			return nil, err
		}
		txs[i] = txBin
	}

	switch blockVersion {
	case version.Bellatrix:
		return blocks.WrappedExecutionPayload(&pb.ExecutionPayload{
			ParentHash:    header.ParentHash(),
			FeeRecipient:  header.FeeRecipient(),
			StateRoot:     header.StateRoot(),
			ReceiptsRoot:  header.ReceiptsRoot(),
			LogsBloom:     header.LogsBloom(),
			PrevRandao:    header.PrevRandao(),
			BlockNumber:   header.BlockNumber(),
			GasLimit:      header.GasLimit(),
			GasUsed:       header.GasUsed(),
			Timestamp:     header.Timestamp(),
			ExtraData:     header.ExtraData(),
			BaseFeePerGas: header.BaseFeePerGas(),
			BlockHash:     blockHash[:],
			Transactions:  txs,
		})
	case version.Capella:
		return blocks.WrappedExecutionPayloadCapella(&pb.ExecutionPayloadCapella{
			ParentHash:    header.ParentHash(),
			FeeRecipient:  header.FeeRecipient(),
			StateRoot:     header.StateRoot(),
			ReceiptsRoot:  header.ReceiptsRoot(),
			LogsBloom:     header.LogsBloom(),
			PrevRandao:    header.PrevRandao(),
			BlockNumber:   header.BlockNumber(),
			GasLimit:      header.GasLimit(),
			GasUsed:       header.GasUsed(),
			Timestamp:     header.Timestamp(),
			ExtraData:     header.ExtraData(),
			BaseFeePerGas: header.BaseFeePerGas(),
			BlockHash:     blockHash[:],
			Transactions:  txs,
			Withdrawals:   block.Withdrawals,
		}, big.NewInt(0)) // We can't get the block value and don't care about the block value for this instance
	case version.Deneb:
		ebg, err := header.ExcessBlobGas()
		if err != nil {
			return nil, errors.Wrap(err, "unable to extract ExcessBlobGas attribute from execution payload header")
		}
		bgu, err := header.BlobGasUsed()
		if err != nil {
			return nil, errors.Wrap(err, "unable to extract BlobGasUsed attribute from execution payload header")
		}
		return blocks.WrappedExecutionPayloadDeneb(
			&pb.ExecutionPayloadDeneb{
				ParentHash:    header.ParentHash(),
				FeeRecipient:  header.FeeRecipient(),
				StateRoot:     header.StateRoot(),
				ReceiptsRoot:  header.ReceiptsRoot(),
				LogsBloom:     header.LogsBloom(),
				PrevRandao:    header.PrevRandao(),
				BlockNumber:   header.BlockNumber(),
				GasLimit:      header.GasLimit(),
				GasUsed:       header.GasUsed(),
				Timestamp:     header.Timestamp(),
				ExtraData:     header.ExtraData(),
				BaseFeePerGas: header.BaseFeePerGas(),
				BlockHash:     blockHash[:],
				Transactions:  txs,
				Withdrawals:   block.Withdrawals,
				BlobGasUsed:   bgu,
				ExcessBlobGas: ebg,
			}, big.NewInt(0)) // We can't get the block value and don't care about the block value for this instance
	default:
		return nil, fmt.Errorf("unknown execution block version %d", block.Version)
	}
}

func fullPayloadFromPayloadBody(
	header interfaces.ExecutionData, body *pb.ExecutionPayloadBodyV1, bVersion int,
) (interfaces.ExecutionData, error) {
	if header.IsNil() || body == nil {
		return nil, errors.New("execution block and header cannot be nil")
	}

	switch bVersion {
	case version.Bellatrix:
		return blocks.WrappedExecutionPayload(&pb.ExecutionPayload{
			ParentHash:    header.ParentHash(),
			FeeRecipient:  header.FeeRecipient(),
			StateRoot:     header.StateRoot(),
			ReceiptsRoot:  header.ReceiptsRoot(),
			LogsBloom:     header.LogsBloom(),
			PrevRandao:    header.PrevRandao(),
			BlockNumber:   header.BlockNumber(),
			GasLimit:      header.GasLimit(),
			GasUsed:       header.GasUsed(),
			Timestamp:     header.Timestamp(),
			ExtraData:     header.ExtraData(),
			BaseFeePerGas: header.BaseFeePerGas(),
			BlockHash:     header.BlockHash(),
			Transactions:  body.Transactions,
		})
	case version.Capella:
		return blocks.WrappedExecutionPayloadCapella(&pb.ExecutionPayloadCapella{
			ParentHash:    header.ParentHash(),
			FeeRecipient:  header.FeeRecipient(),
			StateRoot:     header.StateRoot(),
			ReceiptsRoot:  header.ReceiptsRoot(),
			LogsBloom:     header.LogsBloom(),
			PrevRandao:    header.PrevRandao(),
			BlockNumber:   header.BlockNumber(),
			GasLimit:      header.GasLimit(),
			GasUsed:       header.GasUsed(),
			Timestamp:     header.Timestamp(),
			ExtraData:     header.ExtraData(),
			BaseFeePerGas: header.BaseFeePerGas(),
			BlockHash:     header.BlockHash(),
			Transactions:  body.Transactions,
			Withdrawals:   body.Withdrawals,
		}, big.NewInt(0)) // We can't get the block value and don't care about the block value for this instance
	case version.Deneb:
		ebg, err := header.ExcessBlobGas()
		if err != nil {
			return nil, errors.Wrap(err, "unable to extract ExcessBlobGas attribute from execution payload header")
		}
		bgu, err := header.BlobGasUsed()
		if err != nil {
			return nil, errors.Wrap(err, "unable to extract BlobGasUsed attribute from execution payload header")
		}
		return blocks.WrappedExecutionPayloadDeneb(
			&pb.ExecutionPayloadDeneb{
				ParentHash:    header.ParentHash(),
				FeeRecipient:  header.FeeRecipient(),
				StateRoot:     header.StateRoot(),
				ReceiptsRoot:  header.ReceiptsRoot(),
				LogsBloom:     header.LogsBloom(),
				PrevRandao:    header.PrevRandao(),
				BlockNumber:   header.BlockNumber(),
				GasLimit:      header.GasLimit(),
				GasUsed:       header.GasUsed(),
				Timestamp:     header.Timestamp(),
				ExtraData:     header.ExtraData(),
				BaseFeePerGas: header.BaseFeePerGas(),
				BlockHash:     header.BlockHash(),
				Transactions:  body.Transactions,
				Withdrawals:   body.Withdrawals,
				BlobGasUsed:   bgu,
<<<<<<< HEAD
				ExcessBlobGas: ebg,
			}, 0) // We can't get the block value and don't care about the block value for this instance
=======
			}, big.NewInt(0)) // We can't get the block value and don't care about the block value for this instance
>>>>>>> ddb321e0
	default:
		return nil, fmt.Errorf("unknown execution block version for payload %d", bVersion)
	}
}

// Handles errors received from the RPC server according to the specification.
func handleRPCError(err error) error {
	if err == nil {
		return nil
	}
	if isTimeout(err) {
		return ErrHTTPTimeout
	}
	e, ok := err.(gethRPC.Error)
	if !ok {
		if strings.Contains(err.Error(), "401 Unauthorized") {
			log.Error("HTTP authentication to your execution client is not working. Please ensure " +
				"you are setting a correct value for the --jwt-secret flag in Prysm, or use an IPC connection if on " +
				"the same machine. Please see our documentation for more information on authenticating connections " +
				"here https://docs.prylabs.network/docs/execution-node/authentication")
			return fmt.Errorf("could not authenticate connection to execution client: %v", err)
		}
		return errors.Wrapf(err, "got an unexpected error in JSON-RPC response")
	}
	switch e.ErrorCode() {
	case -32700:
		errParseCount.Inc()
		return ErrParse
	case -32600:
		errInvalidRequestCount.Inc()
		return ErrInvalidRequest
	case -32601:
		errMethodNotFoundCount.Inc()
		return ErrMethodNotFound
	case -32602:
		errInvalidParamsCount.Inc()
		return ErrInvalidParams
	case -32603:
		errInternalCount.Inc()
		return ErrInternal
	case -38001:
		errUnknownPayloadCount.Inc()
		return ErrUnknownPayload
	case -38002:
		errInvalidForkchoiceStateCount.Inc()
		return ErrInvalidForkchoiceState
	case -38003:
		errInvalidPayloadAttributesCount.Inc()
		return ErrInvalidPayloadAttributes
	case -38004:
		errRequestTooLargeCount.Inc()
		return ErrRequestTooLarge
	case -32000:
		errServerErrorCount.Inc()
		// Only -32000 status codes are data errors in the RPC specification.
		errWithData, ok := err.(gethRPC.DataError)
		if !ok {
			return errors.Wrapf(err, "got an unexpected error in JSON-RPC response")
		}
		return errors.Wrapf(ErrServer, "%v", errWithData.Error())
	default:
		return err
	}
}

// ErrHTTPTimeout returns true if the error is a http.Client timeout error.
var ErrHTTPTimeout = errors.New("timeout from http.Client")

type httpTimeoutError interface {
	Error() string
	Timeout() bool
}

func isTimeout(e error) bool {
	t, ok := e.(httpTimeoutError)
	return ok && t.Timeout()
}

func tDStringToUint256(td string) (*uint256.Int, error) {
	b, err := hexutil.DecodeBig(td)
	if err != nil {
		return nil, err
	}
	i, overflows := uint256.FromBig(b)
	if overflows {
		return nil, errors.New("total difficulty overflowed")
	}
	return i, nil
}

func buildEmptyExecutionPayload(v int) (proto.Message, error) {
	switch v {
	case version.Bellatrix:
		return &pb.ExecutionPayload{
			ParentHash:    make([]byte, fieldparams.RootLength),
			FeeRecipient:  make([]byte, fieldparams.FeeRecipientLength),
			StateRoot:     make([]byte, fieldparams.RootLength),
			ReceiptsRoot:  make([]byte, fieldparams.RootLength),
			LogsBloom:     make([]byte, fieldparams.LogsBloomLength),
			PrevRandao:    make([]byte, fieldparams.RootLength),
			ExtraData:     make([]byte, 0),
			BaseFeePerGas: make([]byte, fieldparams.RootLength),
			BlockHash:     make([]byte, fieldparams.RootLength),
			Transactions:  make([][]byte, 0),
		}, nil
	case version.Capella:
		return &pb.ExecutionPayloadCapella{
			ParentHash:    make([]byte, fieldparams.RootLength),
			FeeRecipient:  make([]byte, fieldparams.FeeRecipientLength),
			StateRoot:     make([]byte, fieldparams.RootLength),
			ReceiptsRoot:  make([]byte, fieldparams.RootLength),
			LogsBloom:     make([]byte, fieldparams.LogsBloomLength),
			PrevRandao:    make([]byte, fieldparams.RootLength),
			ExtraData:     make([]byte, 0),
			BaseFeePerGas: make([]byte, fieldparams.RootLength),
			BlockHash:     make([]byte, fieldparams.RootLength),
			Transactions:  make([][]byte, 0),
			Withdrawals:   make([]*pb.Withdrawal, 0),
		}, nil
	case version.Deneb:
		return &pb.ExecutionPayloadDeneb{
			ParentHash:    make([]byte, fieldparams.RootLength),
			FeeRecipient:  make([]byte, fieldparams.FeeRecipientLength),
			StateRoot:     make([]byte, fieldparams.RootLength),
			ReceiptsRoot:  make([]byte, fieldparams.RootLength),
			LogsBloom:     make([]byte, fieldparams.LogsBloomLength),
			PrevRandao:    make([]byte, fieldparams.RootLength),
			ExtraData:     make([]byte, 0),
			BaseFeePerGas: make([]byte, fieldparams.RootLength),
			BlockHash:     make([]byte, fieldparams.RootLength),
			Transactions:  make([][]byte, 0),
			Withdrawals:   make([]*pb.Withdrawal, 0),
		}, nil
	default:
		return nil, errors.Wrapf(ErrUnsupportedVersion, "version=%s", version.String(v))
	}
}

func toBlockNumArg(number *big.Int) string {
	if number == nil {
		return "latest"
	}
	pending := big.NewInt(-1)
	if number.Cmp(pending) == 0 {
		return "pending"
	}
	finalized := big.NewInt(int64(gethRPC.FinalizedBlockNumber))
	if number.Cmp(finalized) == 0 {
		return "finalized"
	}
	safe := big.NewInt(int64(gethRPC.SafeBlockNumber))
	if number.Cmp(safe) == 0 {
		return "safe"
	}
	return hexutil.EncodeBig(number)
}<|MERGE_RESOLUTION|>--- conflicted
+++ resolved
@@ -846,12 +846,8 @@
 				Transactions:  body.Transactions,
 				Withdrawals:   body.Withdrawals,
 				BlobGasUsed:   bgu,
-<<<<<<< HEAD
 				ExcessBlobGas: ebg,
-			}, 0) // We can't get the block value and don't care about the block value for this instance
-=======
 			}, big.NewInt(0)) // We can't get the block value and don't care about the block value for this instance
->>>>>>> ddb321e0
 	default:
 		return nil, fmt.Errorf("unknown execution block version for payload %d", bVersion)
 	}
