--- conflicted
+++ resolved
@@ -80,7 +80,10 @@
 // like in an e2e test. The parameters are minimal but the full value is returned unmarshaled so that it can be
 // customized as desired.
 func GethTestnetGenesis(genesisTime uint64, cfg *clparams.BeaconChainConfig) core.Genesis {
-<<<<<<< HEAD
+	ttd, ok := big.NewInt(0).SetString(clparams.BeaconConfig().TerminalTotalDifficulty, 10)
+	if !ok {
+		panic(fmt.Sprintf("unable to parse TerminalTotalDifficulty as an integer = %s", clparams.BeaconConfig().TerminalTotalDifficulty))
+	}
 	var shanghaiTime *big.Int
 	if cfg.CapellaForkEpoch != math.MaxUint64 {
 		startSlot, err := slots.EpochStart(cfg.CapellaForkEpoch)
@@ -88,11 +91,6 @@
 			startTime := slots.StartTime(genesisTime, startSlot)
 			shanghaiTime = big.NewInt(startTime.Unix())
 		}
-=======
-	ttd, ok := big.NewInt(0).SetString(clparams.BeaconConfig().TerminalTotalDifficulty, 10)
-	if !ok {
-		panic(fmt.Sprintf("unable to parse TerminalTotalDifficulty as an integer = %s", clparams.BeaconConfig().TerminalTotalDifficulty))
->>>>>>> 96981a07
 	}
 	cc := &params.ChainConfig{
 		ChainID:                       big.NewInt(defaultTestChainId),
@@ -113,14 +111,11 @@
 		MergeNetsplitBlock:            bigz,
 		TerminalTotalDifficulty:       ttd,
 		TerminalTotalDifficultyPassed: false,
-<<<<<<< HEAD
-		ShanghaiTime:                  shanghaiTime,
-=======
 		Clique: &params.CliqueConfig{
 			Period: cfg.SecondsPerETH1Block,
 			Epoch:  20000,
 		},
->>>>>>> 96981a07
+		ShanghaiTime:                  shanghaiTime,
 	}
 	da := defaultDepositContractAllocation(cfg.DepositContractAddress)
 	ma := minerAllocation()
