--- conflicted
+++ resolved
@@ -12,18 +12,13 @@
 }
 
 // PendingExits --
-<<<<<<< HEAD
 func (m *PoolMock) PendingExits() ([]*eth.SignedVoluntaryExit, error) {
 	return m.Exits, nil
 }
 
 // ExitsForInclusion --
-func (m *PoolMock) ExitsForInclusion(_ state.ReadOnlyBeaconState, _ types.Slot) ([]*eth.SignedVoluntaryExit, error) {
+func (m *PoolMock) ExitsForInclusion(_ state.ReadOnlyBeaconState, _ primitives.Slot) ([]*eth.SignedVoluntaryExit, error) {
 	return m.Exits, nil
-=======
-func (m *PoolMock) PendingExits(_ state.ReadOnlyBeaconState, _ primitives.Slot, _ bool) []*eth.SignedVoluntaryExit {
-	return m.Exits
->>>>>>> 9136d301
 }
 
 // InsertVoluntaryExit --
