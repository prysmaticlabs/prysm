--- conflicted
+++ resolved
@@ -76,11 +76,7 @@
 		}
 		_, err = blocks.ValidateBLSToExecutionChange(st, change)
 		if err != nil {
-<<<<<<< HEAD
-			logrus.Warning("removing invalid BLSToExecutionChange from pool")
-=======
 			logrus.WithError(err).Warning("removing invalid BLSToExecutionChange from pool")
->>>>>>> 6dcb2bbf
 			// MarkIncluded removes the invalid change from the pool
 			p.lock.RUnlock()
 			if err := p.MarkIncluded(change); err != nil {
@@ -103,17 +99,6 @@
 	// We now verify the signatures in batches
 	cSet, err := blocks.BLSChangesSignatureBatch(st, result)
 	if err != nil {
-<<<<<<< HEAD
-		return nil, errors.Wrap(err, "could not get BLSToExecutionChanges signatures")
-	}
-	ok, err := cSet.Verify()
-	if err != nil {
-		return nil, errors.Wrap(err, "could not batch verify BLSToExecutionChanges signatures")
-	}
-	if ok {
-		return result, nil
-
-=======
 		logrus.WithError(err).Warning("could not get BLSToExecutionChanges signatures")
 	} else {
 		ok, err := cSet.Verify()
@@ -122,19 +107,14 @@
 		} else if ok {
 			return result, nil
 		}
->>>>>>> 6dcb2bbf
 	}
 	// Batch signature failed, check signatures individually
 	verified := make([]*ethpb.SignedBLSToExecutionChange, 0, length)
 	for i, sig := range cSet.Signatures {
 		signature, err := blst.SignatureFromBytes(sig)
 		if err != nil {
-<<<<<<< HEAD
-			return nil, errors.Wrap(err, "could not get signature from bytes")
-=======
 			logrus.WithError(err).Warning("could not get signature from bytes")
 			continue
->>>>>>> 6dcb2bbf
 		}
 		if !signature.Verify(cSet.PublicKeys[i], cSet.Messages[i][:]) {
 			logrus.Warning("removing BLSToExecutionChange with invalid signature from pool")
