package operations

import (
	"bytes"
	"context"
	"errors"
	"fmt"
	"reflect"
	"sort"
	"testing"

	"github.com/gogo/protobuf/proto"
	"github.com/prysmaticlabs/go-bitfield"
	"github.com/prysmaticlabs/go-ssz"
	"github.com/prysmaticlabs/prysm/beacon-chain/core/helpers"
	"github.com/prysmaticlabs/prysm/beacon-chain/core/state"
	"github.com/prysmaticlabs/prysm/beacon-chain/internal"
	pb "github.com/prysmaticlabs/prysm/proto/beacon/p2p/v1"
	ethpb "github.com/prysmaticlabs/prysm/proto/eth/v1alpha1"
	"github.com/prysmaticlabs/prysm/shared/bls"
	"github.com/prysmaticlabs/prysm/shared/hashutil"
	"github.com/prysmaticlabs/prysm/shared/params"
	"github.com/prysmaticlabs/prysm/shared/testutil"
	logTest "github.com/sirupsen/logrus/hooks/test"
)

// Ensure operations service implements intefaces.
var _ = OperationFeeds(&Service{})
var _ = Pool(&Service{})

type mockBroadcaster struct {
}

func (mb *mockBroadcaster) Broadcast(_ context.Context, _ proto.Message) {
}

func TestStop_OK(t *testing.T) {
	hook := logTest.NewGlobal()
	opsService := NewOpsPoolService(context.Background(), &Config{})

	if err := opsService.Stop(); err != nil {
		t.Fatalf("Unable to stop operation service: %v", err)
	}

	msg := hook.LastEntry().Message
	want := "Stopping service"
	if msg != want {
		t.Errorf("incorrect log, expected %s, got %s", want, msg)
	}

	// The context should have been canceled.
	if opsService.ctx.Err() != context.Canceled {
		t.Error("context was not canceled")
	}
	hook.Reset()
}

func TestServiceStatus_Error(t *testing.T) {
	service := NewOpsPoolService(context.Background(), &Config{})
	if service.Status() != nil {
		t.Errorf("service status should be nil to begin with, got: %v", service.error)
	}
	err := errors.New("error error error")
	service.error = err

	if service.Status() != err {
		t.Error("service status did not return wanted err")
	}
}

func TestIncomingExits_Ok(t *testing.T) {
	hook := logTest.NewGlobal()
	beaconDB := internal.SetupDB(t)
	defer internal.TeardownDB(t, beaconDB)
	service := NewOpsPoolService(context.Background(), &Config{BeaconDB: beaconDB})

	exit := &ethpb.VoluntaryExit{Epoch: 100}
	if err := service.HandleValidatorExits(context.Background(), exit); err != nil {
		t.Error(err)
	}

	want := fmt.Sprintf("Exit request saved in DB")
	testutil.AssertLogsContain(t, hook, want)
}

func TestHandleAttestation_Saves_NewAttestation(t *testing.T) {
	beaconDB := internal.SetupDB(t)
	defer internal.TeardownDB(t, beaconDB)
	broadcaster := &mockBroadcaster{}
	service := NewOpsPoolService(context.Background(), &Config{
		BeaconDB: beaconDB,
		P2P:      broadcaster,
	})

	deposits, privKeys := testutil.SetupInitialDeposits(t, 100)
	beaconState, err := state.GenesisBeaconState(deposits, uint64(0), &ethpb.Eth1Data{})
	if err != nil {
		t.Fatal(err)
	}

	att := &ethpb.Attestation{
		Data: &ethpb.AttestationData{
			Source: &ethpb.Checkpoint{Epoch: 0, Root: []byte("hello-world")},
			Target: &ethpb.Checkpoint{Epoch: 0},
			Crosslink: &ethpb.Crosslink{
				Shard:      0,
				StartEpoch: 0,
			},
		},
		AggregationBits: bitfield.Bitlist{0xC0, 0xC0, 0xC0, 0xC0, 0x01},
		CustodyBits:     bitfield.Bitlist{0x00, 0x00, 0x00, 0x00, 0x01},
	}

	attestingIndices, err := helpers.AttestingIndices(beaconState, att.Data, att.AggregationBits)
	if err != nil {
		t.Error(err)
	}
	dataAndCustodyBit := &pb.AttestationDataAndCustodyBit{
		Data:       att.Data,
		CustodyBit: false,
	}
	domain := helpers.Domain(beaconState, 0, params.BeaconConfig().DomainAttestation)
	sigs := make([]*bls.Signature, len(attestingIndices))
	for i, indice := range attestingIndices {
		hashTreeRoot, err := ssz.HashTreeRoot(dataAndCustodyBit)
		if err != nil {
			t.Error(err)
		}
		sig := privKeys[indice].Sign(hashTreeRoot[:], domain)
		sigs[i] = sig
	}
	att.Signature = bls.AggregateSignatures(sigs).Marshal()[:]

	beaconState.CurrentCrosslinks = []*ethpb.Crosslink{
		{
			Shard:      0,
			StartEpoch: 0,
		},
	}
	beaconState.CurrentJustifiedCheckpoint.Root = []byte("hello-world")
	beaconState.CurrentEpochAttestations = []*pb.PendingAttestation{}

	newBlock := &ethpb.BeaconBlock{
		Slot: 0,
	}
	if err := beaconDB.SaveBlock(newBlock); err != nil {
		t.Fatal(err)
	}
<<<<<<< HEAD
=======
	if err := beaconDB.UpdateChainHead(context.Background(), newBlock, beaconState); err != nil {
		t.Fatal(err)
	}
	beaconState.Slot += params.BeaconConfig().MinAttestationInclusionDelay
>>>>>>> 4c62b041

	encoded, err := ssz.HashTreeRoot(beaconState.CurrentCrosslinks[0])
	if err != nil {
		t.Fatal(err)
	}
	att.Data.Crosslink.ParentRoot = encoded[:]
	att.Data.Crosslink.DataRoot = params.BeaconConfig().ZeroHash[:]

	if err := service.HandleAttestation(context.Background(), att); err != nil {
		t.Error(err)
	}
}

func TestHandleAttestation_Aggregates_SameAttestationData(t *testing.T) {
	beaconDB := internal.SetupDB(t)
	defer internal.TeardownDB(t, beaconDB)
	broadcaster := &mockBroadcaster{}
	service := NewOpsPoolService(context.Background(), &Config{
		BeaconDB: beaconDB,
		P2P:      broadcaster,
	})

	deposits, privKeys := testutil.SetupInitialDeposits(t, 200)
	beaconState, err := state.GenesisBeaconState(deposits, uint64(0), &ethpb.Eth1Data{})
	if err != nil {
		t.Fatal(err)
	}

	beaconState.CurrentCrosslinks = []*ethpb.Crosslink{
		{
			Shard:      0,
			StartEpoch: 0,
		},
	}
	beaconState.CurrentJustifiedCheckpoint.Root = []byte("hello-world")
	beaconState.CurrentEpochAttestations = []*pb.PendingAttestation{}

	att1 := &ethpb.Attestation{
		Data: &ethpb.AttestationData{
			Source: &ethpb.Checkpoint{Epoch: 0, Root: []byte("hello-world")},
			Target: &ethpb.Checkpoint{Epoch: 0},
			Crosslink: &ethpb.Crosslink{
				Shard:      1,
				StartEpoch: 0,
			},
		},
		CustodyBits: bitfield.Bitlist{0x00, 0x00, 0x00, 0x00, 0x01},
	}

	encoded, err := ssz.HashTreeRoot(beaconState.CurrentCrosslinks[0])
	if err != nil {
		t.Fatal(err)
	}
	att1.Data.Crosslink.ParentRoot = encoded[:]
	att1.Data.Crosslink.DataRoot = params.BeaconConfig().ZeroHash[:]

	committee, err := helpers.CrosslinkCommittee(beaconState, att1.Data.Target.Epoch, att1.Data.Crosslink.Shard)
	if err != nil {
		t.Error(err)
	}
	aggregationBits := bitfield.NewBitlist(uint64(len(committee)))
	aggregationBits.SetBitAt(0, true)
	att1.AggregationBits = aggregationBits

	dataAndCustodyBit := &pb.AttestationDataAndCustodyBit{
		Data:       att1.Data,
		CustodyBit: false,
	}
	hashTreeRoot, err := ssz.HashTreeRoot(dataAndCustodyBit)
	if err != nil {
		t.Error(err)
	}
	domain := helpers.Domain(beaconState, 0, params.BeaconConfig().DomainAttestation)
	att1.Signature = privKeys[committee[0]].Sign(hashTreeRoot[:], domain).Marshal()

	att2 := &ethpb.Attestation{
		Data: &ethpb.AttestationData{
			Source: &ethpb.Checkpoint{Epoch: 0, Root: []byte("hello-world")},
			Target: &ethpb.Checkpoint{Epoch: 0},
			Crosslink: &ethpb.Crosslink{
				Shard:      1,
				StartEpoch: 0,
			},
		},
		CustodyBits: bitfield.Bitlist{0x00, 0x00, 0x00, 0x00, 0x01},
	}
	aggregationBits = bitfield.NewBitlist(uint64(len(committee)))
	aggregationBits.SetBitAt(1, true)
	att2.AggregationBits = aggregationBits

	att2.Data.Crosslink.ParentRoot = encoded[:]
	att2.Data.Crosslink.DataRoot = params.BeaconConfig().ZeroHash[:]
	att2.Signature = privKeys[committee[1]].Sign(hashTreeRoot[:], domain).Marshal()

	newBlock := &ethpb.BeaconBlock{
		Slot: 0,
	}
	if err := beaconDB.SaveBlock(newBlock); err != nil {
		t.Fatal(err)
	}
	if err := beaconDB.UpdateChainHead(context.Background(), newBlock, beaconState); err != nil {
		t.Fatal(err)
	}
	beaconState.Slot += params.BeaconConfig().MinAttestationInclusionDelay

	if err := service.HandleAttestation(context.Background(), att1); err != nil {
		t.Error(err)
	}

	if err := service.HandleAttestation(context.Background(), att2); err != nil {
		t.Error(err)
	}

	attDataHash, err := hashutil.HashProto(att2.Data)
	if err != nil {
		t.Error(err)
	}
	dbAtt, err := service.beaconDB.Attestation(attDataHash)
	if err != nil {
		t.Error(err)
	}

	dbAttBits := dbAtt.AggregationBits.Bytes()
	aggregatedBits := att1.AggregationBits.Or(att2.AggregationBits).Bytes()
	if !bytes.Equal(dbAttBits, aggregatedBits) {
		t.Error("Expected aggregation bits to be equal.")
	}

	att1Sig, err := bls.SignatureFromBytes(att1.Signature)
	if err != nil {
		t.Error(err)
	}
	att2Sig, err := bls.SignatureFromBytes(att2.Signature)
	if err != nil {
		t.Error(err)
	}
	aggregatedSig := bls.AggregateSignatures([]*bls.Signature{att1Sig, att2Sig})
	if !bytes.Equal(dbAtt.Signature, aggregatedSig.Marshal()) {
		t.Error("Expected aggregated signatures to be equal")
	}
}

func TestHandleAttestation_Skips_PreviouslyAggregatedAttestations(t *testing.T) {
	beaconDB := internal.SetupDB(t)
	defer internal.TeardownDB(t, beaconDB)
	helpers.ClearAllCaches()
	broadcaster := &mockBroadcaster{}
	service := NewOpsPoolService(context.Background(), &Config{
		BeaconDB: beaconDB,
		P2P:      broadcaster,
	})

	deposits, privKeys := testutil.SetupInitialDeposits(t, 200)
	beaconState, err := state.GenesisBeaconState(deposits, uint64(0), &ethpb.Eth1Data{})
	if err != nil {
		t.Fatal(err)
	}

	beaconState.CurrentCrosslinks = []*ethpb.Crosslink{
		{
			Shard:      0,
			StartEpoch: 0,
		},
	}
	beaconState.CurrentJustifiedCheckpoint.Root = []byte("hello-world")
	beaconState.CurrentEpochAttestations = []*pb.PendingAttestation{}

	att1 := &ethpb.Attestation{
		Data: &ethpb.AttestationData{
			Source: &ethpb.Checkpoint{Epoch: 0, Root: []byte("hello-world")},
			Target: &ethpb.Checkpoint{Epoch: 0},
			Crosslink: &ethpb.Crosslink{
				Shard:      0,
				StartEpoch: 0,
			},
		},
		CustodyBits: bitfield.Bitlist{0x00, 0x00, 0x00, 0x00, 0x01},
	}

	encoded, err := ssz.HashTreeRoot(beaconState.CurrentCrosslinks[0])
	if err != nil {
		t.Fatal(err)
	}
	att1.Data.Crosslink.ParentRoot = encoded[:]
	att1.Data.Crosslink.DataRoot = params.BeaconConfig().ZeroHash[:]

	committee, err := helpers.CrosslinkCommittee(beaconState, att1.Data.Target.Epoch, att1.Data.Crosslink.Shard)
	if err != nil {
		t.Error(err)
	}
	aggregationBits := bitfield.NewBitlist(uint64(len(committee)))
	aggregationBits.SetBitAt(0, true)
	att1.AggregationBits = aggregationBits

	dataAndCustodyBit := &pb.AttestationDataAndCustodyBit{
		Data:       att1.Data,
		CustodyBit: false,
	}
	hashTreeRoot, err := ssz.HashTreeRoot(dataAndCustodyBit)
	if err != nil {
		t.Error(err)
	}
	domain := helpers.Domain(beaconState, 0, params.BeaconConfig().DomainAttestation)
	att1.Signature = privKeys[committee[0]].Sign(hashTreeRoot[:], domain).Marshal()

	att2 := &ethpb.Attestation{
		Data: &ethpb.AttestationData{
			Source: &ethpb.Checkpoint{Epoch: 0, Root: []byte("hello-world")},
			Target: &ethpb.Checkpoint{Epoch: 0},
			Crosslink: &ethpb.Crosslink{
				Shard:      0,
				StartEpoch: 0,
			},
		},
		CustodyBits: bitfield.Bitlist{0x00, 0x00, 0x00, 0x00, 0x01},
	}
	aggregationBits = bitfield.NewBitlist(uint64(len(committee)))
	aggregationBits.SetBitAt(1, true)
	att2.AggregationBits = aggregationBits

	att2.Data.Crosslink.ParentRoot = encoded[:]
	att2.Data.Crosslink.DataRoot = params.BeaconConfig().ZeroHash[:]
	att2.Signature = privKeys[committee[1]].Sign(hashTreeRoot[:], domain).Marshal()

	att3 := &ethpb.Attestation{
		Data: &ethpb.AttestationData{
			Source: &ethpb.Checkpoint{Epoch: 0, Root: []byte("hello-world")},
			Target: &ethpb.Checkpoint{Epoch: 0},
			Crosslink: &ethpb.Crosslink{
				Shard:      0,
				StartEpoch: 0,
			},
		},
		CustodyBits: bitfield.Bitlist{0x00, 0x00, 0x00, 0x00, 0x01},
	}
	aggregationBits = bitfield.NewBitlist(uint64(len(committee)))
	aggregationBits.SetBitAt(0, true)
	aggregationBits.SetBitAt(1, true)
	att3.AggregationBits = aggregationBits

	att3.Data.Crosslink.ParentRoot = encoded[:]
	att3.Data.Crosslink.DataRoot = params.BeaconConfig().ZeroHash[:]
	att3Sig1 := privKeys[committee[0]].Sign(hashTreeRoot[:], domain)
	att3Sig2 := privKeys[committee[1]].Sign(hashTreeRoot[:], domain)
	aggregatedSig := bls.AggregateSignatures([]*bls.Signature{att3Sig1, att3Sig2}).Marshal()
	att3.Signature = aggregatedSig[:]

	newBlock := &ethpb.BeaconBlock{
		Slot: 0,
	}
	if err := beaconDB.SaveBlock(newBlock); err != nil {
		t.Fatal(err)
	}
	if err := beaconDB.UpdateChainHead(context.Background(), newBlock, beaconState); err != nil {
		t.Fatal(err)
	}
	beaconState.Slot += params.BeaconConfig().MinAttestationInclusionDelay

	if err := service.HandleAttestation(context.Background(), att1); err != nil {
		t.Error(err)
	}

	if err := service.HandleAttestation(context.Background(), att2); err != nil {
		t.Error(err)
	}

	if err := service.HandleAttestation(context.Background(), att1); err != nil {
		t.Error(err)
	}

	attDataHash, err := hashutil.HashProto(att2.Data)
	if err != nil {
		t.Error(err)
	}
	dbAtt, err := service.beaconDB.Attestation(attDataHash)
	if err != nil {
		t.Error(err)
	}
	dbAttBits := dbAtt.AggregationBits.Bytes()
	aggregatedBits := att1.AggregationBits.Or(att2.AggregationBits).Bytes()
	if !bytes.Equal(dbAttBits, aggregatedBits) {
		t.Error("Expected aggregation bits to be equal.")
	}

	if !bytes.Equal(dbAtt.Signature, aggregatedSig) {
		t.Error("Expected aggregated signatures to be equal")
	}

	if err := service.HandleAttestation(context.Background(), att2); err != nil {
		t.Error(err)
	}
	dbAtt, err = service.beaconDB.Attestation(attDataHash)
	if err != nil {
		t.Error(err)
	}
	dbAttBits = dbAtt.AggregationBits.Bytes()
	if !bytes.Equal(dbAttBits, aggregatedBits) {
		t.Error("Expected aggregation bits to be equal.")
	}

	if !bytes.Equal(dbAtt.Signature, aggregatedSig) {
		t.Error("Expected aggregated signatures to be equal")
	}

	if err := service.HandleAttestation(context.Background(), att3); err != nil {
		t.Error(err)
	}
	dbAtt, err = service.beaconDB.Attestation(attDataHash)
	if err != nil {
		t.Error(err)
	}
	dbAttBits = dbAtt.AggregationBits.Bytes()
	if !bytes.Equal(dbAttBits, aggregatedBits) {
		t.Error("Expected aggregation bits to be equal.")
	}

	if !bytes.Equal(dbAtt.Signature, aggregatedSig) {
		t.Error("Expected aggregated signatures to be equal")
	}
}

func TestRetrieveAttestations_OK(t *testing.T) {
	helpers.ClearAllCaches()

	beaconDB := internal.SetupDB(t)
	defer internal.TeardownDB(t, beaconDB)
	service := NewOpsPoolService(context.Background(), &Config{BeaconDB: beaconDB})

	// Save 140 attestations for test. During 1st retrieval we should get slot:1 - slot:61 attestations.
	// The 1st retrieval is set at slot 64.
	origAttestations := make([]*ethpb.Attestation, 140)
	for i := 0; i < len(origAttestations); i++ {
		origAttestations[i] = &ethpb.Attestation{
			Data: &ethpb.AttestationData{
				Crosslink: &ethpb.Crosslink{
					Shard: uint64(i),
				},
				Source: &ethpb.Checkpoint{},
				Target: &ethpb.Checkpoint{},
			},
		}
		if err := service.beaconDB.SaveAttestation(context.Background(), origAttestations[i]); err != nil {
			t.Fatalf("Failed to save attestation: %v", err)
		}
	}
	headRoot := []byte{'A'}
	if err := beaconDB.SaveForkChoiceState(context.Background(), &pb.BeaconState{
		Slot: 64,
		CurrentCrosslinks: []*ethpb.Crosslink{{
			StartEpoch: 0,
			DataRoot:   params.BeaconConfig().ZeroHash[:]}}}, []byte{'A'}); err != nil {
		t.Fatal(err)
	}
	// Test we can retrieve attestations from slot1 - slot61.
	attestations, err := service.AttestationPool(context.Background(), headRoot, 64)
	if err != nil {
		t.Fatalf("Could not retrieve attestations: %v", err)
	}
	sort.Slice(attestations, func(i, j int) bool {
		return attestations[i].Data.Crosslink.Shard < attestations[j].Data.Crosslink.Shard
	})

	if !reflect.DeepEqual(attestations, origAttestations[0:127]) {
		t.Error("Retrieved attestations did not match")
	}
}

func TestRetrieveAttestations_PruneInvalidAtts(t *testing.T) {
	helpers.ClearAllCaches()

	beaconDB := internal.SetupDB(t)
	defer internal.TeardownDB(t, beaconDB)
	service := NewOpsPoolService(context.Background(), &Config{BeaconDB: beaconDB})

	// Save 140 attestations for slots 0 to 139.
	origAttestations := make([]*ethpb.Attestation, 140)
	shardDiff := uint64(192)
	for i := 0; i < len(origAttestations); i++ {
		origAttestations[i] = &ethpb.Attestation{
			Data: &ethpb.AttestationData{
				Crosslink: &ethpb.Crosslink{
					Shard: uint64(i) - shardDiff,
				},
				Source: &ethpb.Checkpoint{},
				Target: &ethpb.Checkpoint{},
			},
		}
		if err := service.beaconDB.SaveAttestation(context.Background(), origAttestations[i]); err != nil {
			t.Fatalf("Failed to save attestation: %v", err)
		}
	}

	// At slot 200 only attestations up to from slot 137 to 139 are valid attestations.
	headRoot := []byte{'A'}
	if err := beaconDB.SaveForkChoiceState(context.Background(), &pb.BeaconState{
		Slot: 200,
		CurrentCrosslinks: []*ethpb.Crosslink{{
			StartEpoch: 2,
			DataRoot:   params.BeaconConfig().ZeroHash[:]}}}, headRoot); err != nil {
		t.Fatal(err)
	}
	attestations, err := service.AttestationPool(context.Background(), headRoot, 200)
	if err != nil {
		t.Fatalf("Could not retrieve attestations: %v", err)
	}

	if !reflect.DeepEqual(attestations, origAttestations[137:]) {
		t.Error("Incorrect pruned attestations")
	}

	// Verify the invalid attestations are deleted.
	hash, err := hashutil.HashProto(origAttestations[1])
	if err != nil {
		t.Fatal(err)
	}
	if service.beaconDB.HasAttestation(hash) {
		t.Error("Invalid attestation is not deleted")
	}
}

func TestRemoveProcessedAttestations_Ok(t *testing.T) {
	db := internal.SetupDB(t)
	defer internal.TeardownDB(t, db)
	s := NewOpsPoolService(context.Background(), &Config{BeaconDB: db})

	attestations := make([]*ethpb.Attestation, 10)
	for i := 0; i < len(attestations); i++ {
		attestations[i] = &ethpb.Attestation{
			Data: &ethpb.AttestationData{
				Crosslink: &ethpb.Crosslink{
					Shard: uint64(i),
				},
				Source: &ethpb.Checkpoint{},
				Target: &ethpb.Checkpoint{},
			},
		}
		if err := s.beaconDB.SaveAttestation(context.Background(), attestations[i]); err != nil {
			t.Fatalf("Failed to save attestation: %v", err)
		}
	}
	headRoot := []byte{'A'}
	if err := db.SaveForkChoiceState(context.Background(), &pb.BeaconState{
		Slot: 15,
		CurrentCrosslinks: []*ethpb.Crosslink{{
			StartEpoch: 0,
			DataRoot:   params.BeaconConfig().ZeroHash[:]}}}, headRoot); err != nil {
		t.Fatal(err)
	}

	retrievedAtts, err := s.AttestationPool(context.Background(), headRoot, 15)
	if err != nil {
		t.Fatalf("Could not retrieve attestations: %v", err)
	}
	if !reflect.DeepEqual(attestations, retrievedAtts) {
		t.Error("Retrieved attestations did not match prev generated attestations")
	}

	if err := s.removeAttestationsFromPool(attestations); err != nil {
		t.Fatalf("Could not remove attestations: %v", err)
	}

	retrievedAtts, _ = s.AttestationPool(context.Background(), headRoot, 15)
	if len(retrievedAtts) != 0 {
		t.Errorf("Attestation pool should be empty but got a length of %d", len(retrievedAtts))
	}
}

func TestReceiveBlkRemoveOps_Ok(t *testing.T) {
	db := internal.SetupDB(t)
	defer internal.TeardownDB(t, db)
	s := NewOpsPoolService(context.Background(), &Config{BeaconDB: db})

	attestations := make([]*ethpb.Attestation, 10)
	for i := 0; i < len(attestations); i++ {
		attestations[i] = &ethpb.Attestation{
			Data: &ethpb.AttestationData{
				Crosslink: &ethpb.Crosslink{
					Shard: uint64(i),
				},
				Source: &ethpb.Checkpoint{},
				Target: &ethpb.Checkpoint{},
			},
		}
		if err := s.beaconDB.SaveAttestation(context.Background(), attestations[i]); err != nil {
			t.Fatalf("Failed to save attestation: %v", err)
		}
	}
	headRoot := []byte{'A'}
	if err := db.SaveForkChoiceState(context.Background(), &pb.BeaconState{
		Slot: 15,
		CurrentCrosslinks: []*ethpb.Crosslink{{
			StartEpoch: 0,
			DataRoot:   params.BeaconConfig().ZeroHash[:]}}}, headRoot); err != nil {
		t.Fatal(err)
	}

	atts, _ := s.AttestationPool(context.Background(), headRoot, 15)
	if len(atts) != len(attestations) {
		t.Errorf("Attestation pool should be %d but got a length of %d",
			len(attestations), len(atts))
	}

	block := &ethpb.BeaconBlock{
		Body: &ethpb.BeaconBlockBody{
			Attestations: attestations,
		},
	}

	s.incomingProcessedBlock <- block
	if err := s.handleProcessedBlock(context.Background(), block); err != nil {
		t.Error(err)
	}

	atts, _ = s.AttestationPool(context.Background(), headRoot, 15)
	if len(atts) != 0 {
		t.Errorf("Attestation pool should be empty but got a length of %d", len(atts))
	}
}<|MERGE_RESOLUTION|>--- conflicted
+++ resolved
@@ -146,13 +146,11 @@
 	if err := beaconDB.SaveBlock(newBlock); err != nil {
 		t.Fatal(err)
 	}
-<<<<<<< HEAD
-=======
-	if err := beaconDB.UpdateChainHead(context.Background(), newBlock, beaconState); err != nil {
+
+	if err := beaconDB.SaveState(context.Background(), beaconState); err != nil {
 		t.Fatal(err)
 	}
 	beaconState.Slot += params.BeaconConfig().MinAttestationInclusionDelay
->>>>>>> 4c62b041
 
 	encoded, err := ssz.HashTreeRoot(beaconState.CurrentCrosslinks[0])
 	if err != nil {
@@ -253,7 +251,7 @@
 	if err := beaconDB.SaveBlock(newBlock); err != nil {
 		t.Fatal(err)
 	}
-	if err := beaconDB.UpdateChainHead(context.Background(), newBlock, beaconState); err != nil {
+	if err := beaconDB.SaveState(context.Background(), beaconState); err != nil {
 		t.Fatal(err)
 	}
 	beaconState.Slot += params.BeaconConfig().MinAttestationInclusionDelay
@@ -406,7 +404,7 @@
 	if err := beaconDB.SaveBlock(newBlock); err != nil {
 		t.Fatal(err)
 	}
-	if err := beaconDB.UpdateChainHead(context.Background(), newBlock, beaconState); err != nil {
+	if err := beaconDB.SaveState(context.Background(), beaconState); err != nil {
 		t.Fatal(err)
 	}
 	beaconState.Slot += params.BeaconConfig().MinAttestationInclusionDelay
