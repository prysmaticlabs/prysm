package operations

import (
	"context"
	"errors"
	"fmt"
	"reflect"
	"testing"

	"github.com/gogo/protobuf/proto"
	"github.com/prysmaticlabs/prysm/beacon-chain/internal"
	pb "github.com/prysmaticlabs/prysm/proto/beacon/p2p/v1"
	"github.com/prysmaticlabs/prysm/shared/hashutil"
	"github.com/prysmaticlabs/prysm/shared/params"
	"github.com/prysmaticlabs/prysm/shared/testutil"
	"github.com/sirupsen/logrus"
	logTest "github.com/sirupsen/logrus/hooks/test"
)

// Ensure operations service implements intefaces.
var _ = OperationFeeds(&Service{})

type mockBroadcaster struct {
}

func (mb *mockBroadcaster) Broadcast(_ context.Context, _ proto.Message) {
}

func init() {
	logrus.SetLevel(logrus.DebugLevel)
}

func TestStop_OK(t *testing.T) {
	hook := logTest.NewGlobal()
	opsService := NewOpsPoolService(context.Background(), &Config{})

	if err := opsService.Stop(); err != nil {
		t.Fatalf("Unable to stop operation service: %v", err)
	}

	msg := hook.LastEntry().Message
	want := "Stopping service"
	if msg != want {
		t.Errorf("incorrect log, expected %s, got %s", want, msg)
	}

	// The context should have been canceled.
	if opsService.ctx.Err() != context.Canceled {
		t.Error("context was not canceled")
	}
	hook.Reset()
}

func TestServiceStatus_Error(t *testing.T) {
	service := NewOpsPoolService(context.Background(), &Config{})
	if service.Status() != nil {
		t.Errorf("service status should be nil to begin with, got: %v", service.error)
	}
	err := errors.New("error error error")
	service.error = err

	if service.Status() != err {
		t.Error("service status did not return wanted err")
	}
}

func TestRoutineContextClosing_Ok(t *testing.T) {
	hook := logTest.NewGlobal()
	db := internal.SetupDB(t)
	defer internal.TeardownDB(t, db)
	s := NewOpsPoolService(context.Background(), &Config{BeaconDB: db})

	exitRoutine := make(chan bool)
	go func() {
		s.removeOperations()
		s.saveOperations()
		<-exitRoutine
	}()
	s.cancel()
	exitRoutine <- true
	testutil.AssertLogsContain(t, hook, "operations service context closed, exiting remove goroutine")
	testutil.AssertLogsContain(t, hook, "operations service context closed, exiting save goroutine")
}

func TestIncomingExits_Ok(t *testing.T) {
	hook := logTest.NewGlobal()
	beaconDB := internal.SetupDB(t)
	defer internal.TeardownDB(t, beaconDB)
	service := NewOpsPoolService(context.Background(), &Config{BeaconDB: beaconDB})

	exit := &pb.VoluntaryExit{Epoch: 100}
	if err := service.HandleValidatorExits(context.Background(), exit); err != nil {
		t.Error(err)
	}

	want := fmt.Sprintf("Exit request saved in DB")
	testutil.AssertLogsContain(t, hook, want)
}

func TestIncomingAttestation_OK(t *testing.T) {
	beaconDB := internal.SetupDB(t)
	defer internal.TeardownDB(t, beaconDB)
	broadcaster := &mockBroadcaster{}
	service := NewOpsPoolService(context.Background(), &Config{
		BeaconDB: beaconDB,
		P2P:      broadcaster,
	})

	attestation := &pb.Attestation{
		AggregationBitfield: []byte{'A'},
		Data: &pb.AttestationData{
			Slot: 100,
		}}
	if err := service.HandleAttestations(context.Background(), attestation); err != nil {
		t.Error(err)
	}
}

func TestRetrieveAttestations_OK(t *testing.T) {
	beaconDB := internal.SetupDB(t)
	defer internal.TeardownDB(t, beaconDB)
	service := NewOpsPoolService(context.Background(), &Config{BeaconDB: beaconDB})

	// Save 140 attestations for test. During 1st retrieval we should get slot:1 - slot:61 attestations.
	// The 1st retrieval is set at slot 64.
	origAttestations := make([]*pb.Attestation, 140)
	for i := 0; i < len(origAttestations); i++ {
		origAttestations[i] = &pb.Attestation{
			Data: &pb.AttestationData{
				Slot:              params.BeaconConfig().GenesisSlot + uint64(i),
				CrosslinkDataRoot: params.BeaconConfig().ZeroHash[:],
			},
		}
		if err := service.beaconDB.SaveAttestation(context.Background(), origAttestations[i]); err != nil {
			t.Fatalf("Failed to save attestation: %v", err)
		}
	}
	if err := beaconDB.SaveState(context.Background(), &pb.BeaconState{
		Slot:        params.BeaconConfig().GenesisSlot + 64,
		LatestBlock: &pb.BeaconBlock{Slot: params.BeaconConfig().GenesisSlot},
		LatestCrosslinks: []*pb.Crosslink{{
			Epoch:                   params.BeaconConfig().GenesisEpoch,
			CrosslinkDataRootHash32: params.BeaconConfig().ZeroHash[:]}}}); err != nil {
		t.Fatal(err)
	}
	// Test we can retrieve attestations from slot1 - slot61.
	attestations, err := service.PendingAttestations(context.Background())
	if err != nil {
		t.Fatalf("Could not retrieve attestations: %v", err)
	}

	if !reflect.DeepEqual(attestations, origAttestations[1:128]) {
		t.Error("Retrieved attestations did not match")
	}
}

func TestRetrieveAttestations_PruneInvalidAtts(t *testing.T) {
	beaconDB := internal.SetupDB(t)
	defer internal.TeardownDB(t, beaconDB)
	service := NewOpsPoolService(context.Background(), &Config{BeaconDB: beaconDB})

	// Save 140 attestations for slots 0 to 139.
	origAttestations := make([]*pb.Attestation, 140)
	for i := 0; i < len(origAttestations); i++ {
		origAttestations[i] = &pb.Attestation{
			Data: &pb.AttestationData{
				Slot:              params.BeaconConfig().GenesisSlot + uint64(i),
				CrosslinkDataRoot: params.BeaconConfig().ZeroHash[:],
			},
		}
		if err := service.beaconDB.SaveAttestation(context.Background(), origAttestations[i]); err != nil {
			t.Fatalf("Failed to save attestation: %v", err)
		}
	}

	// At slot 200 only attestations up to from slot 137 to 139 are valid attestations.
	if err := beaconDB.SaveState(context.Background(), &pb.BeaconState{
		Slot: params.BeaconConfig().GenesisSlot + 200,
		LatestCrosslinks: []*pb.Crosslink{{
			Epoch:                   params.BeaconConfig().GenesisEpoch + 2,
			CrosslinkDataRootHash32: params.BeaconConfig().ZeroHash[:]}}}); err != nil {
		t.Fatal(err)
	}
	attestations, err := service.PendingAttestations(context.Background())
	if err != nil {
		t.Fatalf("Could not retrieve attestations: %v", err)
	}
	if !reflect.DeepEqual(attestations, origAttestations[137:]) {
		t.Error("Incorrect pruned attestations")
	}

	// Verify the invalid attestations are deleted.
	hash, err := hashutil.HashProto(origAttestations[136])
	if err != nil {
		t.Fatal(err)
	}
	if service.beaconDB.HasAttestation(hash) {
		t.Error("Invalid attestation is not deleted")
	}
}

func TestRemoveProcessedAttestations_Ok(t *testing.T) {
	db := internal.SetupDB(t)
	defer internal.TeardownDB(t, db)
	s := NewOpsPoolService(context.Background(), &Config{BeaconDB: db})

	attestations := make([]*pb.Attestation, 10)
	for i := 0; i < len(attestations); i++ {
		attestations[i] = &pb.Attestation{
			Data: &pb.AttestationData{
				Slot:              params.BeaconConfig().GenesisSlot + uint64(i),
				CrosslinkDataRoot: params.BeaconConfig().ZeroHash[:],
			},
		}
		if err := s.beaconDB.SaveAttestation(context.Background(), attestations[i]); err != nil {
			t.Fatalf("Failed to save attestation: %v", err)
		}
	}
	if err := db.SaveState(context.Background(), &pb.BeaconState{
		Slot: params.BeaconConfig().GenesisSlot + 15,
		LatestCrosslinks: []*pb.Crosslink{{
			Epoch:                   params.BeaconConfig().GenesisEpoch,
			CrosslinkDataRootHash32: params.BeaconConfig().ZeroHash[:]}}}); err != nil {
		t.Fatal(err)
	}

	retrievedAtts, err := s.PendingAttestations(context.Background())
	if err != nil {
		t.Fatalf("Could not retrieve attestations: %v", err)
	}
	if !reflect.DeepEqual(attestations, retrievedAtts) {
		t.Error("Retrieved attestations did not match prev generated attestations")
	}

	if err := s.removePendingAttestations(attestations); err != nil {
		t.Fatalf("Could not remove pending attestations: %v", err)
	}

	retrievedAtts, _ = s.PendingAttestations(context.Background())
	if len(retrievedAtts) != 0 {
		t.Errorf("Attestation pool should be empty but got a length of %d", len(retrievedAtts))
	}
}

func TestCleanUpAttestations_OlderThanOneEpoch(t *testing.T) {
	db := internal.SetupDB(t)
	defer internal.TeardownDB(t, db)
	s := NewOpsPoolService(context.Background(), &Config{BeaconDB: db})

	// Construct attestations for slot 0..99.
	slot := uint64(99)
	attestations := make([]*pb.Attestation, slot+1)
	for i := 0; i < len(attestations); i++ {
		attestations[i] = &pb.Attestation{
			Data: &pb.AttestationData{
				Slot:  params.BeaconConfig().GenesisSlot + uint64(i),
				Shard: uint64(i),
			},
		}
		if err := s.beaconDB.SaveAttestation(context.Background(), attestations[i]); err != nil {
			t.Fatalf("Failed to save attestation: %v", err)
		}
	}

	// Assume current slot is 99. All the attestations before (99 - 64) should get removed.
	if err := s.removeEpochOldAttestations(params.BeaconConfig().GenesisSlot + slot); err != nil {
		t.Fatalf("Could not remove old attestations: %v", err)
	}
	attestations, err := s.beaconDB.Attestations()
	if err != nil {
		t.Fatalf("Could not retrieve attestations: %v", err)
	}
	for _, a := range attestations {
		if a.Data.Slot < slot-params.BeaconConfig().SlotsPerEpoch {
			t.Errorf("Attestation slot %d can't be lower than %d",
				a.Data.Slot, slot-params.BeaconConfig().SlotsPerEpoch)
		}
	}
}

func TestReceiveBlkRemoveOps_Ok(t *testing.T) {
	db := internal.SetupDB(t)
	defer internal.TeardownDB(t, db)
	s := NewOpsPoolService(context.Background(), &Config{BeaconDB: db})

	attestations := make([]*pb.Attestation, 10)
	for i := 0; i < len(attestations); i++ {
		attestations[i] = &pb.Attestation{
			Data: &pb.AttestationData{
				Slot:              params.BeaconConfig().GenesisSlot + uint64(i),
				CrosslinkDataRoot: params.BeaconConfig().ZeroHash[:],
			},
		}
		if err := s.beaconDB.SaveAttestation(context.Background(), attestations[i]); err != nil {
			t.Fatalf("Failed to save attestation: %v", err)
		}
	}

	if err := db.SaveState(context.Background(), &pb.BeaconState{
		Slot: params.BeaconConfig().GenesisSlot + 15,
		LatestCrosslinks: []*pb.Crosslink{{
			Epoch:                   params.BeaconConfig().GenesisEpoch,
			CrosslinkDataRootHash32: params.BeaconConfig().ZeroHash[:]}}}); err != nil {
		t.Fatal(err)
	}

	atts, _ := s.PendingAttestations(context.Background())
	if len(atts) != len(attestations) {
		t.Errorf("Attestation pool should be %d but got a length of %d",
			len(attestations), len(atts))
	}

	block := &pb.BeaconBlock{
		Body: &pb.BeaconBlockBody{
			Attestations: attestations,
		},
	}

	s.incomingProcessedBlock <- block
	if err := s.handleProcessedBlock(context.Background(), block); err != nil {
		t.Error(err)
	}

	atts, _ = s.PendingAttestations(context.Background())
	if len(atts) != 0 {
		t.Errorf("Attestation pool should be empty but got a length of %d", len(atts))
	}
}

func TestIsCanonical_CanGetCanonical(t *testing.T) {
	db := internal.SetupDB(t)
	defer internal.TeardownDB(t, db)
	s := NewOpsPoolService(context.Background(), &Config{BeaconDB: db})

<<<<<<< HEAD
	cb1 := &pb.BeaconBlock{Slot: 999, ParentRootHash32: []byte{'A'}}
=======
	cb1 := &pb.BeaconBlock{Slot: 999, ParentBlockRoot: []byte{'A'}}
>>>>>>> 23de5ca6
	if err := s.beaconDB.SaveBlock(cb1); err != nil {
		t.Fatal(err)
	}
	if err := s.beaconDB.UpdateChainHead(context.Background(), cb1, &pb.BeaconState{}); err != nil {
		t.Fatal(err)
	}
	r1, err := hashutil.HashBeaconBlock(cb1)
	if err != nil {
		t.Fatal(err)
	}
	att1 := &pb.Attestation{Data: &pb.AttestationData{BeaconBlockRootHash32: r1[:]}}
	canonical, err := s.IsAttCanonical(context.Background(), att1)
	if err != nil {
		t.Fatal(err)
	}
	if !canonical {
		t.Error("Attestation should be canonical")
	}

<<<<<<< HEAD
	cb2 := &pb.BeaconBlock{Slot: 999, ParentRootHash32: []byte{'B'}}
=======
	cb2 := &pb.BeaconBlock{Slot: 999, ParentBlockRoot: []byte{'B'}}
>>>>>>> 23de5ca6
	if err := s.beaconDB.SaveBlock(cb2); err != nil {
		t.Fatal(err)
	}
	if err := s.beaconDB.UpdateChainHead(context.Background(), cb2, &pb.BeaconState{}); err != nil {
		t.Fatal(err)
	}
	canonical, err = s.IsAttCanonical(context.Background(), att1)
	if err != nil {
		t.Fatal(err)
	}
	if canonical {
		t.Error("Attestation should not be canonical")
	}
}

func TestIsCanonical_NilBlocks(t *testing.T) {
	db := internal.SetupDB(t)
	defer internal.TeardownDB(t, db)
	s := NewOpsPoolService(context.Background(), &Config{BeaconDB: db})

	canonical, err := s.IsAttCanonical(context.Background(), &pb.Attestation{Data: &pb.AttestationData{}})
	if err != nil {
		t.Fatal(err)
	}
	if canonical {
		t.Error("Attestation shouldn't be canonical")
	}

<<<<<<< HEAD
	cb1 := &pb.BeaconBlock{Slot: 999, ParentRootHash32: []byte{'A'}}
=======
	cb1 := &pb.BeaconBlock{Slot: 999, ParentBlockRoot: []byte{'A'}}
>>>>>>> 23de5ca6
	if err := s.beaconDB.SaveBlock(cb1); err != nil {
		t.Fatal(err)
	}
	r1, err := hashutil.HashBeaconBlock(cb1)
	if err != nil {
		t.Fatal(err)
	}
	att1 := &pb.Attestation{Data: &pb.AttestationData{BeaconBlockRootHash32: r1[:]}}
	canonical, err = s.IsAttCanonical(context.Background(), att1)
	if err != nil {
		t.Fatal(err)
	}
	if canonical {
		t.Error("Attestation shouldn't be canonical")
	}
}<|MERGE_RESOLUTION|>--- conflicted
+++ resolved
@@ -332,11 +332,7 @@
 	defer internal.TeardownDB(t, db)
 	s := NewOpsPoolService(context.Background(), &Config{BeaconDB: db})
 
-<<<<<<< HEAD
-	cb1 := &pb.BeaconBlock{Slot: 999, ParentRootHash32: []byte{'A'}}
-=======
 	cb1 := &pb.BeaconBlock{Slot: 999, ParentBlockRoot: []byte{'A'}}
->>>>>>> 23de5ca6
 	if err := s.beaconDB.SaveBlock(cb1); err != nil {
 		t.Fatal(err)
 	}
@@ -356,11 +352,7 @@
 		t.Error("Attestation should be canonical")
 	}
 
-<<<<<<< HEAD
-	cb2 := &pb.BeaconBlock{Slot: 999, ParentRootHash32: []byte{'B'}}
-=======
 	cb2 := &pb.BeaconBlock{Slot: 999, ParentBlockRoot: []byte{'B'}}
->>>>>>> 23de5ca6
 	if err := s.beaconDB.SaveBlock(cb2); err != nil {
 		t.Fatal(err)
 	}
@@ -389,11 +381,7 @@
 		t.Error("Attestation shouldn't be canonical")
 	}
 
-<<<<<<< HEAD
-	cb1 := &pb.BeaconBlock{Slot: 999, ParentRootHash32: []byte{'A'}}
-=======
 	cb1 := &pb.BeaconBlock{Slot: 999, ParentBlockRoot: []byte{'A'}}
->>>>>>> 23de5ca6
 	if err := s.beaconDB.SaveBlock(cb1); err != nil {
 		t.Fatal(err)
 	}
