--- conflicted
+++ resolved
@@ -19,27 +19,16 @@
 // Service represents a service that handles the internal
 // logic of beacon block operations.
 type Service struct {
-<<<<<<< HEAD
 	ctx                        context.Context
 	cancel                     context.CancelFunc
 	beaconDB                   *db.BeaconDB
 	incomingExitFeed           *event.Feed
-	incomingValidatorExits     chan *pb.Exit
+	incomingValidatorExits     chan *pb.VoluntaryExit
 	incomingAttFeed            *event.Feed
 	incomingAtt                chan *pb.Attestation
 	incomingProcessedBlockFeed *event.Feed
 	incomingProcessedBlock     chan *pb.BeaconBlock
 	error                      error
-=======
-	ctx                    context.Context
-	cancel                 context.CancelFunc
-	beaconDB               *db.BeaconDB
-	incomingExitFeed       *event.Feed
-	incomingValidatorExits chan *pb.VoluntaryExit
-	incomingAttFeed        *event.Feed
-	incomingAtt            chan *pb.Attestation
-	error                  error
->>>>>>> c9bfa521
 }
 
 // Config options for the service.
@@ -55,25 +44,15 @@
 func NewOpsPoolService(ctx context.Context, cfg *Config) *Service {
 	ctx, cancel := context.WithCancel(ctx)
 	return &Service{
-<<<<<<< HEAD
 		ctx:                        ctx,
 		cancel:                     cancel,
 		beaconDB:                   cfg.BeaconDB,
 		incomingExitFeed:           new(event.Feed),
-		incomingValidatorExits:     make(chan *pb.Exit, cfg.ReceiveExitBuf),
+		incomingValidatorExits:     make(chan *pb.VoluntaryExit, cfg.ReceiveExitBuf),
 		incomingAttFeed:            new(event.Feed),
 		incomingAtt:                make(chan *pb.Attestation, cfg.ReceiveAttBuf),
 		incomingProcessedBlockFeed: new(event.Feed),
 		incomingProcessedBlock:     make(chan *pb.BeaconBlock, cfg.ReceiveBlockBuf),
-=======
-		ctx:                    ctx,
-		cancel:                 cancel,
-		beaconDB:               cfg.BeaconDB,
-		incomingExitFeed:       new(event.Feed),
-		incomingValidatorExits: make(chan *pb.VoluntaryExit, cfg.ReceiveExitBuf),
-		incomingAttFeed:        new(event.Feed),
-		incomingAtt:            make(chan *pb.Attestation, cfg.ReceiveAttBuf),
->>>>>>> c9bfa521
 	}
 }
 
