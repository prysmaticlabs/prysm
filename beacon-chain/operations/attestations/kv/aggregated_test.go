package kv

import (
	"reflect"
	"sort"
	"testing"

	c "github.com/patrickmn/go-cache"
	ethpb "github.com/prysmaticlabs/ethereumapis/eth/v1alpha1"
	"github.com/prysmaticlabs/go-bitfield"
	"github.com/prysmaticlabs/prysm/shared/bls"
	"github.com/prysmaticlabs/prysm/shared/testutil/assert"
	"github.com/prysmaticlabs/prysm/shared/testutil/require"
)

func TestKV_Aggregated_AggregateUnaggregatedAttestations(t *testing.T) {
	cache := NewAttCaches()
	priv := bls.RandKey()
	sig1 := priv.Sign([]byte{'a'})
	sig2 := priv.Sign([]byte{'b'})
	att1 := &ethpb.Attestation{Data: &ethpb.AttestationData{Slot: 1}, AggregationBits: bitfield.Bitlist{0b1001}, Signature: sig1.Marshal()}
	att2 := &ethpb.Attestation{Data: &ethpb.AttestationData{Slot: 1}, AggregationBits: bitfield.Bitlist{0b1010}, Signature: sig1.Marshal()}
	att3 := &ethpb.Attestation{Data: &ethpb.AttestationData{Slot: 1}, AggregationBits: bitfield.Bitlist{0b1100}, Signature: sig1.Marshal()}
	att4 := &ethpb.Attestation{Data: &ethpb.AttestationData{Slot: 1}, AggregationBits: bitfield.Bitlist{0b1001}, Signature: sig2.Marshal()}
	att5 := &ethpb.Attestation{Data: &ethpb.AttestationData{Slot: 2}, AggregationBits: bitfield.Bitlist{0b1001}, Signature: sig1.Marshal()}
	att6 := &ethpb.Attestation{Data: &ethpb.AttestationData{Slot: 2}, AggregationBits: bitfield.Bitlist{0b1010}, Signature: sig1.Marshal()}
	att7 := &ethpb.Attestation{Data: &ethpb.AttestationData{Slot: 2}, AggregationBits: bitfield.Bitlist{0b1100}, Signature: sig1.Marshal()}
	att8 := &ethpb.Attestation{Data: &ethpb.AttestationData{Slot: 2}, AggregationBits: bitfield.Bitlist{0b1001}, Signature: sig2.Marshal()}
	atts := []*ethpb.Attestation{att1, att2, att3, att4, att5, att6, att7, att8}
	require.NoError(t, cache.SaveUnaggregatedAttestations(atts))
	require.NoError(t, cache.AggregateUnaggregatedAttestations())

	require.Equal(t, 1, len(cache.AggregatedAttestationsBySlotIndex(1, 0)), "Did not aggregate correctly")
	require.Equal(t, 1, len(cache.AggregatedAttestationsBySlotIndex(2, 0)), "Did not aggregate correctly")
}

func TestKV_Aggregated_SaveAggregatedAttestation(t *testing.T) {
	tests := []struct {
		name          string
		att           *ethpb.Attestation
		count         int
		wantErrString string
	}{
		{
			name: "nil attestation",
			att:  nil,
		},
		{
			name: "nil attestation data",
			att:  &ethpb.Attestation{},
		},
		{
			name: "not aggregated",
			att: &ethpb.Attestation{
				Data: &ethpb.AttestationData{}, AggregationBits: bitfield.Bitlist{0b10100}},
			wantErrString: "attestation is not aggregated",
		},
		{
			name: "invalid hash",
			att: &ethpb.Attestation{
				Data: &ethpb.AttestationData{
					BeaconBlockRoot: []byte{0b0},
				},
				AggregationBits: bitfield.Bitlist{0b10111},
			},
			wantErrString: "could not tree hash attestation: incorrect fixed bytes marshalling",
		},
		{
			name: "already seen",
			att: &ethpb.Attestation{
				Data: &ethpb.AttestationData{
					Slot: 100,
				},
				AggregationBits: bitfield.Bitlist{0b11101001},
			},
			count: 0,
		},
		{
			name: "normal save",
			att: &ethpb.Attestation{
				Data: &ethpb.AttestationData{
					Slot: 1,
				},
				AggregationBits: bitfield.Bitlist{0b1101},
			},
			count: 1,
		},
	}
	r, err := hashFn(&ethpb.AttestationData{
		Slot: 100,
	})
	require.NoError(t, err)

	for _, tt := range tests {
		t.Run(tt.name, func(t *testing.T) {
			cache := NewAttCaches()
<<<<<<< HEAD
			cache.seenAggregatedAtt[r] = []bitfield.Bitlist{{0xff}}
			assert.Equal(t, 0, len(cache.unAggregatedAtt), "Invalid start pool")
=======
			cache.seenAtt.Set(string(r[:]), []bitfield.Bitlist{{0xff}}, c.DefaultExpiration)
			if len(cache.unAggregatedAtt) != 0 {
				t.Errorf("Invalid start pool, atts: %d", len(cache.unAggregatedAtt))
			}
>>>>>>> 706f375a

			err := cache.SaveAggregatedAttestation(tt.att)
			if tt.wantErrString != "" && (err == nil || err.Error() != tt.wantErrString) {
				t.Errorf("Did not receive wanted error, want: %q, got: %v", tt.wantErrString, err)
				return
			}
			if tt.wantErrString == "" && err != nil {
				t.Error(err)
				return
			}
			assert.Equal(t, tt.count, len(cache.aggregatedAtt), "Wrong attestation count")
			assert.Equal(t, tt.count, cache.AggregatedAttestationCount(), "Wrong attestation count")
		})
	}
}

func TestKV_Aggregated_SaveAggregatedAttestations(t *testing.T) {
	tests := []struct {
		name          string
		atts          []*ethpb.Attestation
		count         int
		wantErrString string
	}{
		{
			name: "no duplicates",
			atts: []*ethpb.Attestation{
				{Data: &ethpb.AttestationData{Slot: 1},
					AggregationBits: bitfield.Bitlist{0b1101}},
				{Data: &ethpb.AttestationData{Slot: 1},
					AggregationBits: bitfield.Bitlist{0b1101}},
			},
			count: 1,
		},
	}

	for _, tt := range tests {
		t.Run(tt.name, func(t *testing.T) {
			cache := NewAttCaches()
			if len(cache.aggregatedAtt) != 0 {
				t.Errorf("Invalid start pool, atts: %d", len(cache.unAggregatedAtt))
			}
			err := cache.SaveAggregatedAttestations(tt.atts)
			if tt.wantErrString == "" && err != nil {
				t.Error(err)
				return
			}
			if len(cache.aggregatedAtt) != tt.count {
				t.Errorf("Wrong attestation count, want: %d, got: %d", tt.count, len(cache.aggregatedAtt))
			}
			if cache.AggregatedAttestationCount() != tt.count {
				t.Errorf("Wrong attestation count, want: %d, got: %d", tt.count, cache.AggregatedAttestationCount())
			}
		})
	}
}

func TestKV_Aggregated_AggregatedAttestations(t *testing.T) {
	cache := NewAttCaches()

	att1 := &ethpb.Attestation{Data: &ethpb.AttestationData{Slot: 1}, AggregationBits: bitfield.Bitlist{0b1101}}
	att2 := &ethpb.Attestation{Data: &ethpb.AttestationData{Slot: 2}, AggregationBits: bitfield.Bitlist{0b1101}}
	att3 := &ethpb.Attestation{Data: &ethpb.AttestationData{Slot: 3}, AggregationBits: bitfield.Bitlist{0b1101}}
	atts := []*ethpb.Attestation{att1, att2, att3}

	for _, att := range atts {
		if err := cache.SaveAggregatedAttestation(att); err != nil {
			t.Fatal(err)
		}
	}

	returned := cache.AggregatedAttestations()
	sort.Slice(returned, func(i, j int) bool {
		return returned[i].Data.Slot < returned[j].Data.Slot
	})
	assert.DeepEqual(t, atts, returned)
}

func TestKV_Aggregated_DeleteAggregatedAttestation(t *testing.T) {
	t.Run("nil attestation", func(t *testing.T) {
		cache := NewAttCaches()
		if err := cache.DeleteAggregatedAttestation(nil); err != nil {
			t.Error(err)
		}
		att := &ethpb.Attestation{AggregationBits: bitfield.Bitlist{0b10101}}
		if err := cache.DeleteAggregatedAttestation(att); err != nil {
			t.Error(err)
		}
	})

	t.Run("non aggregated attestation", func(t *testing.T) {
		cache := NewAttCaches()
		att := &ethpb.Attestation{AggregationBits: bitfield.Bitlist{0b1001}, Data: &ethpb.AttestationData{Slot: 2}}
		err := cache.DeleteAggregatedAttestation(att)
		wantErr := "attestation is not aggregated"
		if err == nil || err.Error() != wantErr {
			t.Errorf("Did not receive wanted error, want: %q, got: %v", wantErr, err)
		}
	})

	t.Run("invalid hash", func(t *testing.T) {
		cache := NewAttCaches()
		att := &ethpb.Attestation{
			AggregationBits: bitfield.Bitlist{0b1111},
			Data: &ethpb.AttestationData{
				Slot:            2,
				BeaconBlockRoot: []byte{0b0},
			},
		}
		err := cache.DeleteAggregatedAttestation(att)
		wantErr := "could not tree hash attestation data: incorrect fixed bytes marshalling"
		if err == nil || err.Error() != wantErr {
			t.Errorf("Did not receive wanted error, want: %q, got: %v", wantErr, err)
		}
	})

	t.Run("nonexistent attestation", func(t *testing.T) {
		cache := NewAttCaches()
		att := &ethpb.Attestation{AggregationBits: bitfield.Bitlist{0b1111}, Data: &ethpb.AttestationData{Slot: 2}}
		if err := cache.DeleteAggregatedAttestation(att); err != nil {
			t.Error(err)
		}
	})

	t.Run("non-filtered deletion", func(t *testing.T) {
		cache := NewAttCaches()
		att1 := &ethpb.Attestation{Data: &ethpb.AttestationData{Slot: 1}, AggregationBits: bitfield.Bitlist{0b1101}}
		att2 := &ethpb.Attestation{Data: &ethpb.AttestationData{Slot: 2}, AggregationBits: bitfield.Bitlist{0b1101}}
		att3 := &ethpb.Attestation{Data: &ethpb.AttestationData{Slot: 3}, AggregationBits: bitfield.Bitlist{0b1101}}
		att4 := &ethpb.Attestation{Data: &ethpb.AttestationData{Slot: 3}, AggregationBits: bitfield.Bitlist{0b10101}}
		atts := []*ethpb.Attestation{att1, att2, att3, att4}
		if err := cache.SaveAggregatedAttestations(atts); err != nil {
			t.Fatal(err)
		}

		if err := cache.DeleteAggregatedAttestation(att1); err != nil {
			t.Fatal(err)
		}
		if err := cache.DeleteAggregatedAttestation(att3); err != nil {
			t.Fatal(err)
		}

		returned := cache.AggregatedAttestations()
		wanted := []*ethpb.Attestation{att2}
		assert.DeepEqual(t, wanted, returned)
	})

	t.Run("filtered deletion", func(t *testing.T) {
		cache := NewAttCaches()
		att1 := &ethpb.Attestation{Data: &ethpb.AttestationData{Slot: 1}, AggregationBits: bitfield.Bitlist{0b110101}}
		att2 := &ethpb.Attestation{Data: &ethpb.AttestationData{Slot: 2}, AggregationBits: bitfield.Bitlist{0b110111}}
		att3 := &ethpb.Attestation{Data: &ethpb.AttestationData{Slot: 2}, AggregationBits: bitfield.Bitlist{0b110100}}
		att4 := &ethpb.Attestation{Data: &ethpb.AttestationData{Slot: 2}, AggregationBits: bitfield.Bitlist{0b110101}}
		atts := []*ethpb.Attestation{att1, att2, att3, att4}
		if err := cache.SaveAggregatedAttestations(atts); err != nil {
			t.Fatal(err)
		}

		if cache.AggregatedAttestationCount() != 2 {
			t.Error("Unexpected number of atts")
		}
		if err := cache.DeleteAggregatedAttestation(att4); err != nil {
			t.Fatal(err)
		}

		returned := cache.AggregatedAttestations()
		wanted := []*ethpb.Attestation{att1, att2}
		sort.Slice(returned, func(i, j int) bool {
			return string(returned[i].AggregationBits) < string(returned[j].AggregationBits)
		})
		assert.DeepEqual(t, wanted, returned)
	})
}

func TestKV_Aggregated_HasAggregatedAttestation(t *testing.T) {
	tests := []struct {
		name     string
		existing []*ethpb.Attestation
		input    *ethpb.Attestation
		want     bool
	}{
		{
			name:  "nil attestation",
			input: nil,
			want:  false,
		},
		{
			name: "nil attestation data",
			input: &ethpb.Attestation{
				AggregationBits: bitfield.Bitlist{0b1111}},
			want: false,
		},
		{
			name: "empty cache aggregated",
			input: &ethpb.Attestation{
				Data: &ethpb.AttestationData{
					Slot: 1,
				},
				AggregationBits: bitfield.Bitlist{0b1111}},
			want: false,
		},
		{
			name: "empty cache unaggregated",
			input: &ethpb.Attestation{
				Data: &ethpb.AttestationData{
					Slot: 1,
				},
				AggregationBits: bitfield.Bitlist{0b1001}},
			want: false,
		},
		{
			name: "single attestation in cache with exact match",
			existing: []*ethpb.Attestation{{
				Data: &ethpb.AttestationData{
					Slot: 1,
				},
				AggregationBits: bitfield.Bitlist{0b1111}},
			},
			input: &ethpb.Attestation{
				Data: &ethpb.AttestationData{
					Slot: 1,
				},
				AggregationBits: bitfield.Bitlist{0b1111}},
			want: true,
		},
		{
			name: "single attestation in cache with subset aggregation",
			existing: []*ethpb.Attestation{{
				Data: &ethpb.AttestationData{
					Slot: 1,
				},
				AggregationBits: bitfield.Bitlist{0b1111}},
			},
			input: &ethpb.Attestation{
				Data: &ethpb.AttestationData{
					Slot: 1,
				},
				AggregationBits: bitfield.Bitlist{0b1110}},
			want: true,
		},
		{
			name: "single attestation in cache with superset aggregation",
			existing: []*ethpb.Attestation{{
				Data: &ethpb.AttestationData{
					Slot: 1,
				},
				AggregationBits: bitfield.Bitlist{0b1110}},
			},
			input: &ethpb.Attestation{
				Data: &ethpb.AttestationData{
					Slot: 1,
				},
				AggregationBits: bitfield.Bitlist{0b1111}},
			want: false,
		},
		{
			name: "multiple attestations with same data in cache with overlapping aggregation, input is subset",
			existing: []*ethpb.Attestation{
				{
					Data: &ethpb.AttestationData{
						Slot: 1,
					},
					AggregationBits: bitfield.Bitlist{0b1111000},
				},
				{
					Data: &ethpb.AttestationData{
						Slot: 1,
					},
					AggregationBits: bitfield.Bitlist{0b1100111},
				},
			},
			input: &ethpb.Attestation{
				Data: &ethpb.AttestationData{
					Slot: 1,
				},
				AggregationBits: bitfield.Bitlist{0b1100000}},
			want: true,
		},
		{
			name: "multiple attestations with same data in cache with overlapping aggregation and input is superset",
			existing: []*ethpb.Attestation{
				{
					Data: &ethpb.AttestationData{
						Slot: 1,
					},
					AggregationBits: bitfield.Bitlist{0b1111000},
				},
				{
					Data: &ethpb.AttestationData{
						Slot: 1,
					},
					AggregationBits: bitfield.Bitlist{0b1100111},
				},
			},
			input: &ethpb.Attestation{
				Data: &ethpb.AttestationData{
					Slot: 1,
				},
				AggregationBits: bitfield.Bitlist{0b1111111}},
			want: false,
		},
		{
			name: "multiple attestations with different data in cache",
			existing: []*ethpb.Attestation{
				{
					Data: &ethpb.AttestationData{
						Slot: 2,
					},
					AggregationBits: bitfield.Bitlist{0b1111000},
				},
				{
					Data: &ethpb.AttestationData{
						Slot: 3,
					},
					AggregationBits: bitfield.Bitlist{0b1100111},
				},
			},
			input: &ethpb.Attestation{
				Data: &ethpb.AttestationData{
					Slot: 1,
				},
				AggregationBits: bitfield.Bitlist{0b1111111}},
			want: false,
		},
		{
			name: "attestations with different bitlist lengths",
			existing: []*ethpb.Attestation{
				{
					Data: &ethpb.AttestationData{
						Slot: 2,
					},
					AggregationBits: bitfield.Bitlist{0b1111000},
				},
			},
			input: &ethpb.Attestation{
				Data: &ethpb.AttestationData{
					Slot: 2,
				},
				AggregationBits: bitfield.Bitlist{0b1111},
			},
			want: false,
		},
	}

	for _, tt := range tests {
		t.Run(tt.name, func(t *testing.T) {
			cache := NewAttCaches()
			if err := cache.SaveAggregatedAttestations(tt.existing); err != nil {
				t.Error(err)
			}

			result, err := cache.HasAggregatedAttestation(tt.input)
			require.NoError(t, err)
			if result != tt.want {
				t.Errorf("Result = %v, wanted = %v", result, tt.want)
			}

			// Same test for block attestations
			cache = NewAttCaches()
			if err := cache.SaveBlockAttestations(tt.existing); err != nil {
				t.Error(err)
			}

			result, err = cache.HasAggregatedAttestation(tt.input)
			require.NoError(t, err)
			if result != tt.want {
				t.Errorf("Result = %v, wanted = %v", result, tt.want)
			}
		})
	}
}

func TestKV_Aggregated_DuplicateAggregatedAttestations(t *testing.T) {
	cache := NewAttCaches()

	att1 := &ethpb.Attestation{Data: &ethpb.AttestationData{Slot: 1}, AggregationBits: bitfield.Bitlist{0b1101}}
	att2 := &ethpb.Attestation{Data: &ethpb.AttestationData{Slot: 1}, AggregationBits: bitfield.Bitlist{0b1111}}
	atts := []*ethpb.Attestation{att1, att2}

	for _, att := range atts {
		if err := cache.SaveAggregatedAttestation(att); err != nil {
			t.Fatal(err)
		}
	}

	returned := cache.AggregatedAttestations()

	// It should have only returned att2.
	if !reflect.DeepEqual(att2, returned[0]) || len(returned) != 1 {
		t.Error("Did not receive correct aggregated atts")
	}
}<|MERGE_RESOLUTION|>--- conflicted
+++ resolved
@@ -94,15 +94,8 @@
 	for _, tt := range tests {
 		t.Run(tt.name, func(t *testing.T) {
 			cache := NewAttCaches()
-<<<<<<< HEAD
-			cache.seenAggregatedAtt[r] = []bitfield.Bitlist{{0xff}}
-			assert.Equal(t, 0, len(cache.unAggregatedAtt), "Invalid start pool")
-=======
 			cache.seenAtt.Set(string(r[:]), []bitfield.Bitlist{{0xff}}, c.DefaultExpiration)
-			if len(cache.unAggregatedAtt) != 0 {
-				t.Errorf("Invalid start pool, atts: %d", len(cache.unAggregatedAtt))
-			}
->>>>>>> 706f375a
+			assert.Equal(t, 0, len(cache.unAggregatedAtt), "Invalid start pool, atts: %d", len(cache.unAggregatedAtt))
 
 			err := cache.SaveAggregatedAttestation(tt.att)
 			if tt.wantErrString != "" && (err == nil || err.Error() != tt.wantErrString) {
