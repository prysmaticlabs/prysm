package kv

import (
	"math"
	"reflect"
	"strings"
	"testing"
	"time"

	"github.com/gogo/protobuf/proto"
	ethpb "github.com/prysmaticlabs/ethereumapis/eth/v1alpha1"
	"github.com/prysmaticlabs/go-bitfield"
	"github.com/prysmaticlabs/go-ssz"
	"github.com/prysmaticlabs/prysm/shared/params"
)

func TestKV_Aggregated_NotAggregated(t *testing.T) {
	cache := NewAttCaches()

	att := &ethpb.Attestation{AggregationBits: bitfield.Bitlist{0b11}}

	wanted := "attestation is not aggregated"
	if err := cache.SaveAggregatedAttestation(att); !strings.Contains(err.Error(), wanted) {
		t.Error("Did not received wanted error")
	}
}

func TestKV_Aggregated_CanSaveRetrieve(t *testing.T) {
	cache := NewAttCaches()

	att1 := &ethpb.Attestation{Data: &ethpb.AttestationData{Slot: 1}, AggregationBits: bitfield.Bitlist{0b1101}}
	att2 := &ethpb.Attestation{Data: &ethpb.AttestationData{Slot: 2}, AggregationBits: bitfield.Bitlist{0b1101}}
	att3 := &ethpb.Attestation{Data: &ethpb.AttestationData{Slot: 3}, AggregationBits: bitfield.Bitlist{0b1101}}
	atts := []*ethpb.Attestation{att1, att2, att3}

	for _, att := range atts {
		if err := cache.SaveAggregatedAttestation(att); err != nil {
			t.Fatal(err)
		}
	}

	returned := cache.AggregatedAttestation()

<<<<<<< HEAD
	if len(returned) != len(atts) {
		t.Errorf("Did not receive correct aggregated atts, %v != %v",
			len(returned), len(atts))
=======
	sort.Slice(returned, func(i, j int) bool {
		return returned[i].Data.Slot < returned[j].Data.Slot
	})

	if !reflect.DeepEqual(atts, returned) {
		t.Error("Did not receive correct aggregated atts")
>>>>>>> c0b37677
	}
}

func TestKV_Aggregated_CanDelete(t *testing.T) {
	cache := NewAttCaches()

	att1 := &ethpb.Attestation{Data: &ethpb.AttestationData{Slot: 1}, AggregationBits: bitfield.Bitlist{0b1101}}
	att2 := &ethpb.Attestation{Data: &ethpb.AttestationData{Slot: 2}, AggregationBits: bitfield.Bitlist{0b1101}}
	att3 := &ethpb.Attestation{Data: &ethpb.AttestationData{Slot: 3}, AggregationBits: bitfield.Bitlist{0b1101}}
	atts := []*ethpb.Attestation{att1, att2, att3}

	for _, att := range atts {
		if err := cache.SaveAggregatedAttestation(att); err != nil {
			t.Fatal(err)
		}
	}

	if err := cache.DeleteAggregatedAttestation(att1); err != nil {
		t.Fatal(err)
	}
	if err := cache.DeleteAggregatedAttestation(att3); err != nil {
		t.Fatal(err)
	}

	returned := cache.AggregatedAttestation()
	wanted := []*ethpb.Attestation{att2}

	if !reflect.DeepEqual(wanted, returned) {
		t.Error("Did not receive correct aggregated atts")
	}
}

func TestKV_Aggregated_CheckExpTime(t *testing.T) {
	cache := NewAttCaches()

	att := &ethpb.Attestation{AggregationBits: bitfield.Bitlist{0b111}}
	r, _ := ssz.HashTreeRoot(att)

	if err := cache.SaveAggregatedAttestation(att); err != nil {
		t.Fatal(err)
	}

	item, exp, exists := cache.aggregatedAtt.GetWithExpiration(string(r[:]))
	if !exists {
		t.Error("Saved att does not exist")
	}

	receivedAtt := item.(*ethpb.Attestation)
	if !proto.Equal(att, receivedAtt) {
		t.Error("Did not receive correct aggregated att")
	}

	wanted := float64(params.BeaconConfig().SlotsPerEpoch * params.BeaconConfig().SecondsPerSlot)
	if math.RoundToEven(exp.Sub(time.Now()).Seconds()) != wanted {
		t.Errorf("Did not receive correct exp time. Wanted: %f, got: %f", wanted,
			math.RoundToEven(exp.Sub(time.Now()).Seconds()))
	}
}<|MERGE_RESOLUTION|>--- conflicted
+++ resolved
@@ -3,6 +3,7 @@
 import (
 	"math"
 	"reflect"
+	"sort"
 	"strings"
 	"testing"
 	"time"
@@ -41,18 +42,12 @@
 
 	returned := cache.AggregatedAttestation()
 
-<<<<<<< HEAD
-	if len(returned) != len(atts) {
-		t.Errorf("Did not receive correct aggregated atts, %v != %v",
-			len(returned), len(atts))
-=======
 	sort.Slice(returned, func(i, j int) bool {
 		return returned[i].Data.Slot < returned[j].Data.Slot
 	})
 
 	if !reflect.DeepEqual(atts, returned) {
 		t.Error("Did not receive correct aggregated atts")
->>>>>>> c0b37677
 	}
 }
 
