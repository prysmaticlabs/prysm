package builder

import (
	"context"
<<<<<<< HEAD
	"fmt"
	"reflect"
=======
>>>>>>> 4d90afe9
	"time"

	"github.com/pkg/errors"
	"github.com/prysmaticlabs/prysm/v3/api/client/builder"
	"github.com/prysmaticlabs/prysm/v3/beacon-chain/blockchain"
	"github.com/prysmaticlabs/prysm/v3/beacon-chain/db"
	types "github.com/prysmaticlabs/prysm/v3/consensus-types/primitives"
	"github.com/prysmaticlabs/prysm/v3/encoding/bytesutil"
	v1 "github.com/prysmaticlabs/prysm/v3/proto/engine/v1"
	ethpb "github.com/prysmaticlabs/prysm/v3/proto/prysm/v1alpha1"
	log "github.com/sirupsen/logrus"
	"go.opencensus.io/trace"
)

// ErrNoBuilder is used when builder endpoint is not configured.
var ErrNoBuilder = errors.New("builder endpoint not configured")

// BlockBuilder defines the interface for interacting with the block builder
type BlockBuilder interface {
	SubmitBlindedBlock(ctx context.Context, block *ethpb.SignedBlindedBeaconBlockBellatrix) (*v1.ExecutionPayload, error)
	GetHeader(ctx context.Context, slot types.Slot, parentHash [32]byte, pubKey [48]byte) (*ethpb.SignedBuilderBid, error)
	RegisterValidator(ctx context.Context, reg []*ethpb.SignedValidatorRegistrationV1) error
	Configured() bool
}

// config defines a config struct for dependencies into the service.
type config struct {
	builderClient builder.BuilderClient
	beaconDB      db.HeadAccessDatabase
	headFetcher   blockchain.HeadFetcher
}

// Service defines a service that provides a client for interacting with the beacon chain and MEV relay network.
type Service struct {
	cfg    *config
	c      builder.BuilderClient
	ctx    context.Context
	cancel context.CancelFunc
}

// NewService instantiates a new service.
func NewService(ctx context.Context, opts ...Option) (*Service, error) {
	ctx, cancel := context.WithCancel(ctx)
	s := &Service{
		ctx:    ctx,
		cancel: cancel,
		cfg:    &config{},
	}
	for _, opt := range opts {
		if err := opt(s); err != nil {
			return nil, err
		}
	}
	if s.cfg.builderClient != nil && !reflect.ValueOf(s.cfg.builderClient).IsNil() {
		s.c = s.cfg.builderClient

		// Is the builder up?
		if err := s.c.Status(ctx); err != nil {
			log.WithError(err).Error("Failed to check builder status")
		} else {
			log.WithField("endpoint", c.NodeURL()).Info("Builder has been configured")
			log.Warn("Outsourcing block construction to external builders adds non-trivial delay to block propagation time.  " +
				"Builder-constructed blocks or fallback blocks may get orphaned. Use at your own risk!")
		}
<<<<<<< HEAD

		log.WithField("endpoint", s.c.NodeURL()).Info("Builder has been configured")
		log.Warn("Outsourcing block construction to external builders adds non-trivial delay to block propagation time.  " +
			"Builder-constructed blocks or fallback blocks may get orphaned. Use at your own risk!")
=======
>>>>>>> 4d90afe9
	}
	return s, nil
}

// Start initializes the service.
func (*Service) Start() {}

// Stop halts the service.
func (*Service) Stop() error {
	return nil
}

// SubmitBlindedBlock submits a blinded block to the builder relay network.
func (s *Service) SubmitBlindedBlock(ctx context.Context, b *ethpb.SignedBlindedBeaconBlockBellatrix) (*v1.ExecutionPayload, error) {
	ctx, span := trace.StartSpan(ctx, "builder.SubmitBlindedBlock")
	defer span.End()
	start := time.Now()
	defer func() {
		submitBlindedBlockLatency.Observe(float64(time.Since(start).Milliseconds()))
	}()

	return s.c.SubmitBlindedBlock(ctx, b)
}

// GetHeader retrieves the header for a given slot and parent hash from the builder relay network.
func (s *Service) GetHeader(ctx context.Context, slot types.Slot, parentHash [32]byte, pubKey [48]byte) (*ethpb.SignedBuilderBid, error) {
	ctx, span := trace.StartSpan(ctx, "builder.GetHeader")
	defer span.End()
	start := time.Now()
	defer func() {
		getHeaderLatency.Observe(float64(time.Since(start).Milliseconds()))
	}()

	return s.c.GetHeader(ctx, slot, parentHash, pubKey)
}

// Status retrieves the status of the builder relay network.
func (s *Service) Status() error {
	ctx, span := trace.StartSpan(context.Background(), "builder.Status")
	defer span.End()
	start := time.Now()
	defer func() {
		getStatusLatency.Observe(float64(time.Since(start).Milliseconds()))
	}()

	// Return early if builder isn't initialized in service.
	if s.c == nil {
		return nil
	}

	return s.c.Status(ctx)
}

// RegisterValidator registers a validator with the builder relay network.
// It also saves the registration object to the DB.
func (s *Service) RegisterValidator(ctx context.Context, reg []*ethpb.SignedValidatorRegistrationV1) error {
	ctx, span := trace.StartSpan(ctx, "builder.RegisterValidator")
	defer span.End()
	start := time.Now()
	defer func() {
		registerValidatorLatency.Observe(float64(time.Since(start).Milliseconds()))
	}()

	idxs := make([]types.ValidatorIndex, 0)
	msgs := make([]*ethpb.ValidatorRegistrationV1, 0)
	valid := make([]*ethpb.SignedValidatorRegistrationV1, 0)
	for i := 0; i < len(reg); i++ {
		r := reg[i]
		nx, exists := s.cfg.headFetcher.HeadPublicKeyToValidatorIndex(bytesutil.ToBytes48(r.Message.Pubkey))
		if !exists {
			// we want to allow validators to set up keys that haven't been added to the beaconstate validator list yet,
			// so we should tolerate keys that do not seem to be valid by skipping past them.
			log.Warnf("Skipping validator registration for pubkey=%#x - not in current validator set.", r.Message.Pubkey)
			continue
		}
		idxs = append(idxs, nx)
		msgs = append(msgs, r.Message)
		valid = append(valid, r)
	}
	if err := s.c.RegisterValidator(ctx, valid); err != nil {
		return errors.Wrap(err, "could not register validator(s)")
	}

	return s.cfg.beaconDB.SaveRegistrationsByValidatorIDs(ctx, idxs, msgs)
}

// Configured returns true if the user has configured a builder client.
func (s *Service) Configured() bool {
	return s.c != nil && !reflect.ValueOf(s.c).IsNil()
}<|MERGE_RESOLUTION|>--- conflicted
+++ resolved
@@ -2,11 +2,7 @@
 
 import (
 	"context"
-<<<<<<< HEAD
-	"fmt"
 	"reflect"
-=======
->>>>>>> 4d90afe9
 	"time"
 
 	"github.com/pkg/errors"
@@ -67,17 +63,10 @@
 		if err := s.c.Status(ctx); err != nil {
 			log.WithError(err).Error("Failed to check builder status")
 		} else {
-			log.WithField("endpoint", c.NodeURL()).Info("Builder has been configured")
+			log.WithField("endpoint", s.c.NodeURL()).Info("Builder has been configured")
 			log.Warn("Outsourcing block construction to external builders adds non-trivial delay to block propagation time.  " +
 				"Builder-constructed blocks or fallback blocks may get orphaned. Use at your own risk!")
 		}
-<<<<<<< HEAD
-
-		log.WithField("endpoint", s.c.NodeURL()).Info("Builder has been configured")
-		log.Warn("Outsourcing block construction to external builders adds non-trivial delay to block propagation time.  " +
-			"Builder-constructed blocks or fallback blocks may get orphaned. Use at your own risk!")
-=======
->>>>>>> 4d90afe9
 	}
 	return s, nil
 }
