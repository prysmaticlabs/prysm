--- conflicted
+++ resolved
@@ -49,23 +49,11 @@
 }
 
 // GetHeader for mocking.
-<<<<<<< HEAD
 func (s *MockBuilderService) GetHeader(ctx context.Context, slot primitives.Slot, hr [32]byte, pb [48]byte) (builder.SignedBid, error) {
 	if slots.ToEpoch(slot) >= params.BeaconConfig().CapellaForkEpoch {
 		return builder.WrappedSignedBuilderBidCapella(s.BidCapella)
 	}
 	w, err := builder.WrappedSignedBuilderBid(s.Bid)
-=======
-func (s *MockBuilderService) GetHeader(context.Context, primitives.Slot, [32]byte, [48]byte) (builder.SignedBid, error) {
-	if s.Bid != nil {
-		w, err := builder.WrappedSignedBuilderBid(s.Bid)
-		if err != nil {
-			return nil, errors.Wrap(err, "could not wrap bid")
-		}
-		return w, s.ErrGetHeader
-	}
-	w, err := builder.WrappedSignedBuilderBidCapella(s.BidCapella)
->>>>>>> 81b29ea2
 	if err != nil {
 		return nil, errors.Wrap(err, "could not wrap capella bid")
 	}
