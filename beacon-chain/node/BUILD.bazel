load("@prysm//tools/go:def.bzl", "go_library", "go_test")

go_library(
    name = "go_default_library",
    srcs = [
        "config.go",
        "log.go",
        "node.go",
        "prometheus.go",
    ],
    importpath = "github.com/prysmaticlabs/prysm/beacon-chain/node",
    visibility = [
        "//beacon-chain:__subpackages__",
        "//cmd/beacon-chain:__subpackages__",
    ],
    deps = [
<<<<<<< HEAD
        "//async/event:go_default_library",
=======
        "//api/gateway:go_default_library",
>>>>>>> 93a4ebc6
        "//beacon-chain/blockchain:go_default_library",
        "//beacon-chain/cache/depositcache:go_default_library",
        "//beacon-chain/core/helpers:go_default_library",
        "//beacon-chain/db:go_default_library",
        "//beacon-chain/db/kv:go_default_library",
        "//beacon-chain/forkchoice:go_default_library",
        "//beacon-chain/forkchoice/protoarray:go_default_library",
        "//beacon-chain/gateway:go_default_library",
        "//beacon-chain/interop-cold-start:go_default_library",
        "//beacon-chain/node/registration:go_default_library",
        "//beacon-chain/operations/attestations:go_default_library",
        "//beacon-chain/operations/slashings:go_default_library",
        "//beacon-chain/operations/synccommittee:go_default_library",
        "//beacon-chain/operations/voluntaryexits:go_default_library",
        "//beacon-chain/p2p:go_default_library",
        "//beacon-chain/powchain:go_default_library",
        "//beacon-chain/rpc:go_default_library",
        "//beacon-chain/rpc/apimiddleware:go_default_library",
        "//beacon-chain/state/stategen:go_default_library",
        "//beacon-chain/sync:go_default_library",
        "//beacon-chain/sync/initial-sync:go_default_library",
        "//cmd/beacon-chain/flags:go_default_library",
        "//config/features:go_default_library",
        "//container/slice:go_default_library",
        "//monitoring/backup:go_default_library",
        "//monitoring/prometheus:go_default_library",
        "//monitoring/tracing:go_default_library",
        "//runtime/debug:go_default_library",
        "//runtime/prereqs:go_default_library",
        "//runtime/version:go_default_library",
        "//shared:go_default_library",
        "//shared/cmd:go_default_library",
<<<<<<< HEAD
        "//shared/gateway:go_default_library",
=======
        "//shared/event:go_default_library",
>>>>>>> 93a4ebc6
        "//shared/params:go_default_library",
        "@com_github_ethereum_go_ethereum//common:go_default_library",
        "@com_github_pkg_errors//:go_default_library",
        "@com_github_prometheus_client_golang//prometheus:go_default_library",
        "@com_github_prysmaticlabs_eth2_types//:go_default_library",
        "@com_github_sirupsen_logrus//:go_default_library",
        "@com_github_urfave_cli_v2//:go_default_library",
    ],
)

go_test(
    name = "go_default_test",
    size = "small",
    srcs = [
        "config_test.go",
        "node_test.go",
    ],
    embed = [":go_default_library"],
    deps = [
        "//beacon-chain/core/feed/state:go_default_library",
        "//cmd/beacon-chain/flags:go_default_library",
        "//shared/cmd:go_default_library",
        "//shared/params:go_default_library",
        "//shared/testutil/assert:go_default_library",
        "//shared/testutil/require:go_default_library",
        "@com_github_prysmaticlabs_eth2_types//:go_default_library",
        "@com_github_sirupsen_logrus//hooks/test:go_default_library",
        "@com_github_urfave_cli_v2//:go_default_library",
    ],
)<|MERGE_RESOLUTION|>--- conflicted
+++ resolved
@@ -14,11 +14,8 @@
         "//cmd/beacon-chain:__subpackages__",
     ],
     deps = [
-<<<<<<< HEAD
+        "//api/gateway:go_default_library",
         "//async/event:go_default_library",
-=======
-        "//api/gateway:go_default_library",
->>>>>>> 93a4ebc6
         "//beacon-chain/blockchain:go_default_library",
         "//beacon-chain/cache/depositcache:go_default_library",
         "//beacon-chain/core/helpers:go_default_library",
@@ -51,11 +48,6 @@
         "//runtime/version:go_default_library",
         "//shared:go_default_library",
         "//shared/cmd:go_default_library",
-<<<<<<< HEAD
-        "//shared/gateway:go_default_library",
-=======
-        "//shared/event:go_default_library",
->>>>>>> 93a4ebc6
         "//shared/params:go_default_library",
         "@com_github_ethereum_go_ethereum//common:go_default_library",
         "@com_github_pkg_errors//:go_default_library",
