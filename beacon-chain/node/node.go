--- conflicted
+++ resolved
@@ -668,30 +668,22 @@
 	if gatewayConfig.V1Alpha1PbMux != nil {
 		muxs = append(muxs, gatewayConfig.V1Alpha1PbMux)
 	}
-	if gatewayConfig.V1PbMux != nil {
-		muxs = append(muxs, gatewayConfig.V1PbMux)
-	}
-
-<<<<<<< HEAD
-	g := apigateway.New(b.ctx, muxs, gatewayConfig.Handler, selfAddress, gatewayAddress).
-		WithAllowedOrigins(allowedOrigins).
-		WithRemoteCert(selfCert).
-		WithMaxCallRecvMsgSize(maxCallSize)
-	if flags.EnableHTTPEthAPI(httpModules) {
-		g.WithApiMiddleware(apiMiddlewareAddress, &apimiddleware.BeaconEndpointFactory{})
-	}
-=======
-	g := gateway.New(
+	if gatewayConfig.EthPbMux != nil {
+		muxs = append(muxs, gatewayConfig.EthPbMux)
+	}
+
+	g := apigateway.New(
 		b.ctx,
-		[]gateway.PbMux{gatewayConfig.V1Alpha1PbMux, gatewayConfig.EthPbMux},
+		muxs,
 		gatewayConfig.Handler,
 		selfAddress,
 		gatewayAddress,
 	).WithAllowedOrigins(allowedOrigins).
 		WithRemoteCert(selfCert).
-		WithMaxCallRecvMsgSize(maxCallSize).
-		WithApiMiddleware(&apimiddleware.BeaconEndpointFactory{})
->>>>>>> 2cbe10c7
+		WithMaxCallRecvMsgSize(maxCallSize)
+	if flags.EnableHTTPEthAPI(httpModules) {
+		g.WithApiMiddleware(&apimiddleware.BeaconEndpointFactory{})
+	}
 
 	return b.services.RegisterService(g)
 }
