--- conflicted
+++ resolved
@@ -694,10 +694,7 @@
 			DepositCache:  b.depositCache,
 			GenesisPath:   genesisStatePath,
 		})
-<<<<<<< HEAD
-=======
-
->>>>>>> e6277ec5
+
 		return b.services.RegisterService(svc)
 	}
 	return nil
