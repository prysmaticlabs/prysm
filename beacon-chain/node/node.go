--- conflicted
+++ resolved
@@ -330,27 +330,15 @@
 }
 
 func (b *BeaconNode) registerP2P(cliCtx *cli.Context) error {
-<<<<<<< HEAD
 	bootnodeAddrs := make([]string, 0)
 	var err error
 	if bootstrapfileName := cliCtx.String(cmd.BootStrapNodeFile.Name); bootstrapfileName != "" {
 		bootnodeAddrs, err = readbootNodes(bootstrapfileName)
 		if err != nil {
 			return err
-=======
-	// Bootnode ENR may be a filepath to an ENR file.
-	bootnodeAddrs := params.BeaconNetworkConfig().BootstrapNodes
-	for i, addr := range bootnodeAddrs {
-		if filepath.Ext(addr) == ".enr" {
-			b, err := ioutil.ReadFile(addr)
-			if err != nil {
-				return err
-			}
-			bootnodeAddrs[i] = string(b)
->>>>>>> ac77a5c0
 		}
 	} else {
-		bootnodeAddrs = strings.Split(cliCtx.String(cmd.BootstrapNode.Name), ",")
+		bootnodeAddrs = params.BeaconNetworkConfig().BootstrapNodes
 	}
 
 	datadir := cliCtx.String(cmd.DataDirFlag.Name)
