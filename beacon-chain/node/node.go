--- conflicted
+++ resolved
@@ -529,48 +529,6 @@
 		chainStartFetcher = web3Service
 	}
 
-<<<<<<< HEAD
-	host := ctx.String(flags.RPCHost.Name)
-	port := ctx.String(flags.RPCPort.Name)
-	cert := ctx.String(flags.CertFlag.Name)
-	key := ctx.String(flags.KeyFlag.Name)
-	slasherCert := ctx.String(flags.SlasherCertFlag.Name)
-	slasherProvider := ctx.String(flags.SlasherProviderFlag.Name)
-	mockEth1DataVotes := ctx.Bool(flags.InteropMockEth1DataVotesFlag.Name)
-	enableDebugRPCEndpoints := ctx.Bool(flags.EnableDebugRPCEndpoints.Name)
-	rpcService := rpc.NewService(context.Background(), &rpc.Config{
-		Host:                    host,
-		Port:                    port,
-		CertFlag:                cert,
-		KeyFlag:                 key,
-		BeaconDB:                b.db,
-		Broadcaster:             b.fetchP2P(ctx),
-		PeersFetcher:            b.fetchP2P(ctx),
-		HeadFetcher:             chainService,
-		ForkFetcher:             chainService,
-		FinalizationFetcher:     chainService,
-		ParticipationFetcher:    chainService,
-		BlockReceiver:           chainService,
-		AttestationReceiver:     chainService,
-		GenesisTimeFetcher:      chainService,
-		GenesisFetcher:          chainService,
-		AttestationsPool:        b.attestationPool,
-		ExitPool:                b.exitPool,
-		SlashingsPool:           b.slashingsPool,
-		POWChainService:         web3Service,
-		ChainStartFetcher:       chainStartFetcher,
-		MockEth1Votes:           mockEth1DataVotes,
-		SyncService:             syncService,
-		DepositFetcher:          depositFetcher,
-		PendingDepositFetcher:   b.depositCache,
-		BlockNotifier:           b,
-		StateNotifier:           b,
-		OperationNotifier:       b,
-		SlasherCert:             slasherCert,
-		SlasherProvider:         slasherProvider,
-		StateGen:                b.stateGen,
-		EnableDebugRPCEndpoints: enableDebugRPCEndpoints,
-=======
 	host := b.cliCtx.String(flags.RPCHost.Name)
 	port := b.cliCtx.String(flags.RPCPort.Name)
 	cert := b.cliCtx.String(flags.CertFlag.Name)
@@ -578,6 +536,7 @@
 	slasherCert := b.cliCtx.String(flags.SlasherCertFlag.Name)
 	slasherProvider := b.cliCtx.String(flags.SlasherProviderFlag.Name)
 	mockEth1DataVotes := b.cliCtx.Bool(flags.InteropMockEth1DataVotesFlag.Name)
+  enableDebugRPCEndpoints := ctx.Bool(flags.EnableDebugRPCEndpoints.Name)
 	p2pService := b.fetchP2P()
 	rpcService := rpc.NewService(b.ctx, &rpc.Config{
 		Host:                  host,
@@ -610,7 +569,7 @@
 		SlasherCert:           slasherCert,
 		SlasherProvider:       slasherProvider,
 		StateGen:              b.stateGen,
->>>>>>> 94155191
+    EnableDebugRPCEndpoints: enableDebugRPCEndpoints,
 	})
 
 	return b.services.RegisterService(rpcService)
@@ -650,26 +609,16 @@
 	if gatewayPort > 0 {
 		selfAddress := fmt.Sprintf("127.0.0.1:%d", b.cliCtx.Int(flags.RPCPort.Name))
 		gatewayAddress := fmt.Sprintf("0.0.0.0:%d", gatewayPort)
-<<<<<<< HEAD
-		allowedOrigins := strings.Split(ctx.String(flags.GPRCGatewayCorsDomain.Name), ",")
-		enableDebugRPCEndpoints := ctx.Bool(flags.EnableDebugRPCEndpoints.Name)
-		return b.services.RegisterService(
-			gateway.New(
-				context.Background(),
-=======
 		allowedOrigins := strings.Split(b.cliCtx.String(flags.GPRCGatewayCorsDomain.Name), ",")
+    enableDebugRPCEndpoints := b.cliCtx.Bool(flags.EnableDebugRPCEndpoints.Name)
 		return b.services.RegisterService(
 			gateway.New(
 				b.ctx,
->>>>>>> 94155191
 				selfAddress,
 				gatewayAddress,
 				nil, /*optional mux*/
 				allowedOrigins,
-<<<<<<< HEAD
 				enableDebugRPCEndpoints,
-=======
->>>>>>> 94155191
 			),
 		)
 	}
