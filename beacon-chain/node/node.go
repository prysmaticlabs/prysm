// Package node defines the services that a beacon chain node would perform.
package node

import (
	"context"
	"fmt"
	"os"
	"os/signal"
	"sync"
	"syscall"

	"github.com/ethereum/go-ethereum/common"
	"github.com/ethereum/go-ethereum/ethclient"
	gethRPC "github.com/ethereum/go-ethereum/rpc"
	"github.com/prysmaticlabs/prysm/beacon-chain/blockchain"
	"github.com/prysmaticlabs/prysm/beacon-chain/powchain"
	"github.com/prysmaticlabs/prysm/beacon-chain/rpc"
	"github.com/prysmaticlabs/prysm/beacon-chain/simulator"
	rbcsync "github.com/prysmaticlabs/prysm/beacon-chain/sync"
	initialsync "github.com/prysmaticlabs/prysm/beacon-chain/sync/initial-sync"
	"github.com/prysmaticlabs/prysm/beacon-chain/utils"
	"github.com/prysmaticlabs/prysm/shared"
	"github.com/prysmaticlabs/prysm/shared/cmd"
	"github.com/prysmaticlabs/prysm/shared/database"
	"github.com/prysmaticlabs/prysm/shared/debug"
	"github.com/prysmaticlabs/prysm/shared/p2p"
	"github.com/sirupsen/logrus"
	"github.com/urfave/cli"
)

var log = logrus.WithField("prefix", "node")
var beaconChainDBName = "beaconchaindata"

// BeaconNode defines a struct that handles the services running a random beacon chain
// full PoS node. It handles the lifecycle of the entire system and registers
// services to a service registry.
type BeaconNode struct {
	ctx      *cli.Context
	services *shared.ServiceRegistry
	lock     sync.RWMutex
	stop     chan struct{} // Channel to wait for termination notifications.
	db       *database.DB
}

// NewBeaconNode creates a new node instance, sets up configuration options, and registers
// every required service to the node.
func NewBeaconNode(ctx *cli.Context) (*BeaconNode, error) {
	registry := shared.NewServiceRegistry()

	beacon := &BeaconNode{
		ctx:      ctx,
		services: registry,
		stop:     make(chan struct{}),
	}

	if err := beacon.startDB(ctx); err != nil {
		return nil, err
	}

	if err := beacon.registerP2P(ctx); err != nil {
		return nil, err
	}

	if err := beacon.registerPOWChainService(ctx); err != nil {
		return nil, err
	}

	if err := beacon.registerBlockchainService(ctx); err != nil {
		return nil, err
	}

	if err := beacon.registerSyncService(); err != nil {
		return nil, err
	}

	if err := beacon.registerInitialSyncService(); err != nil {
		return nil, err
	}

	if err := beacon.registerSimulatorService(ctx); err != nil {
		return nil, err
	}

	if err := beacon.registerRPCService(ctx); err != nil {
		return nil, err
	}

	return beacon, nil
}

// Start the BeaconNode and kicks off every registered service.
func (b *BeaconNode) Start() {
	b.lock.Lock()

	log.Info("Starting beacon node")

	b.services.StartAll()

	stop := b.stop
	b.lock.Unlock()

	go func() {
		sigc := make(chan os.Signal, 1)
		signal.Notify(sigc, syscall.SIGINT, syscall.SIGTERM)
		defer signal.Stop(sigc)
		<-sigc
		log.Info("Got interrupt, shutting down...")
		go b.Close()
		for i := 10; i > 0; i-- {
			<-sigc
			if i > 1 {
				log.Info("Already shutting down, interrupt more to panic", "times", i-1)
			}
		}
		debug.Exit() // Ensure trace and CPU profile data are flushed.
		panic("Panic closing the beacon node")
	}()

	// Wait for stop channel to be closed.
	<-stop
}

// Close handles graceful shutdown of the system.
func (b *BeaconNode) Close() {
	b.lock.Lock()
	defer b.lock.Unlock()

	log.Info("Stopping beacon node")
	b.services.StopAll()
	b.db.Close()
	close(b.stop)
}

func (b *BeaconNode) startDB(ctx *cli.Context) error {
	path := ctx.GlobalString(cmd.DataDirFlag.Name)
	config := &database.DBConfig{DataDir: path, Name: beaconChainDBName, InMemory: false}
	db, err := database.NewDB(config)
	if err != nil {
		return err
	}

	b.db = db
	return nil
}

func (b *BeaconNode) registerP2P(ctx *cli.Context) error {
	beaconp2p, err := configureP2P(ctx)
	if err != nil {
		return fmt.Errorf("could not register p2p service: %v", err)
	}

	return b.services.RegisterService(beaconp2p)
}

func (b *BeaconNode) registerBlockchainService(ctx *cli.Context) error {
	var web3Service *powchain.Web3Service
	devMode := ctx.GlobalBool(utils.DevFlag.Name)
	if !devMode {
		if err := b.services.FetchService(&web3Service); err != nil {
			return err
		}
	}

	beaconChain, err := blockchain.NewBeaconChain(b.db.DB())
	if err != nil {
		return fmt.Errorf("could not register blockchain service: %v", err)
	}

	blockchainService, err := blockchain.NewChainService(context.TODO(), &blockchain.Config{
		BeaconDB:         b.db.DB(),
		Web3Service:      web3Service,
		Chain:            beaconChain,
		BeaconBlockBuf:   10,
		IncomingBlockBuf: 100, // Big buffer to accommodate other feed subscribers.
		DevMode:          devMode,
	})
	if err != nil {
		return fmt.Errorf("could not register blockchain service: %v", err)
	}
	return b.services.RegisterService(blockchainService)
}

func (b *BeaconNode) registerPOWChainService(ctx *cli.Context) error {
	if ctx.GlobalBool(utils.DevFlag.Name) {
		return nil
	}

	rpcClient, err := gethRPC.Dial(b.ctx.GlobalString(utils.Web3ProviderFlag.Name))
	if err != nil {
		log.Fatalf("Access to PoW chain is required for validator. Unable to connect to Geth node: %v", err)
	}
	powClient := ethclient.NewClient(rpcClient)

	web3Service, err := powchain.NewWeb3Service(context.TODO(), &powchain.Web3ServiceConfig{
		Endpoint: b.ctx.GlobalString(utils.Web3ProviderFlag.Name),
		Pubkey:   b.ctx.GlobalString(utils.PubKeyFlag.Name),
		VrcAddr:  common.HexToAddress(b.ctx.GlobalString(utils.VrcContractFlag.Name)),
	}, powClient, powClient, powClient)
	if err != nil {
		return fmt.Errorf("could not register proof-of-work chain web3Service: %v", err)
	}
	return b.services.RegisterService(web3Service)
}

func (b *BeaconNode) registerSyncService() error {
	var chainService *blockchain.ChainService
	if err := b.services.FetchService(&chainService); err != nil {
		return err
	}

	var p2pService *p2p.Server
	if err := b.services.FetchService(&p2pService); err != nil {
		return err
	}

	syncService := rbcsync.NewSyncService(context.Background(), rbcsync.DefaultConfig(), p2pService, chainService)
	return b.services.RegisterService(syncService)
}

func (b *BeaconNode) registerInitialSyncService() error {
	var p2pService *p2p.Server
	if err := b.services.FetchService(&p2pService); err != nil {
		return err
	}

	var chainService *blockchain.ChainService
	if err := b.services.FetchService(&chainService); err != nil {
		return err
	}

	var syncService *rbcsync.Service
	if err := b.services.FetchService(&syncService); err != nil {
		return err
	}

	initialSyncService := initialsync.NewInitialSyncService(context.Background(), initialsync.DefaultConfig(), p2pService, chainService, syncService)
	return b.services.RegisterService(initialSyncService)
}

func (b *BeaconNode) registerSimulatorService(ctx *cli.Context) error {
	if !ctx.GlobalBool(utils.SimulatorFlag.Name) {
		return nil
	}
	var p2pService *p2p.Server
	if err := b.services.FetchService(&p2pService); err != nil {
		return err
	}

	var web3Service *powchain.Web3Service
	var devMode = ctx.GlobalBool(utils.DevFlag.Name)
	if !devMode {
		if err := b.services.FetchService(&web3Service); err != nil {
			return err
		}
	}

	var chainService *blockchain.ChainService
	if err := b.services.FetchService(&chainService); err != nil {
		return err
	}

	defaultConf := simulator.DefaultConfig()
	cfg := &simulator.Config{
		Delay:           defaultConf.Delay,
		BlockRequestBuf: defaultConf.BlockRequestBuf,
		BeaconDB:        b.db.DB(),
		P2P:             p2pService,
		Web3Service:     web3Service,
		ChainService:    chainService,
		DevMode:         devMode,
	}
	simulatorService := simulator.NewSimulator(context.TODO(), cfg)
	return b.services.RegisterService(simulatorService)
}

func (b *BeaconNode) registerRPCService(ctx *cli.Context) error {
	var chainService *blockchain.ChainService
	if err := b.services.FetchService(&chainService); err != nil {
		return err
	}

	var web3Service *powchain.Web3Service
<<<<<<< HEAD
	var devMode = ctx.GlobalBool(utils.DevFlag.Name)
	if !devMode {
=======
	var isValidator = ctx.GlobalBool(utils.ValidatorFlag.Name)
	if isValidator {
>>>>>>> 7ab4b23b
		if err := b.services.FetchService(&web3Service); err != nil {
			return err
		}
	}

	port := ctx.GlobalString(utils.RPCPort.Name)
	cert := ctx.GlobalString(utils.CertFlag.Name)
	key := ctx.GlobalString(utils.KeyFlag.Name)
	rpcService := rpc.NewRPCService(context.TODO(), &rpc.Config{
		Port:             port,
		CertFlag:         cert,
		KeyFlag:          key,
		SubscriptionBuf:  100,
		CanonicalFetcher: chainService,
		ChainService:     chainService,
		POWChainService:  web3Service,
<<<<<<< HEAD
		DevMode:          devMode,
=======
>>>>>>> 7ab4b23b
	})

	return b.services.RegisterService(rpcService)
}<|MERGE_RESOLUTION|>--- conflicted
+++ resolved
@@ -280,13 +280,8 @@
 	}
 
 	var web3Service *powchain.Web3Service
-<<<<<<< HEAD
 	var devMode = ctx.GlobalBool(utils.DevFlag.Name)
 	if !devMode {
-=======
-	var isValidator = ctx.GlobalBool(utils.ValidatorFlag.Name)
-	if isValidator {
->>>>>>> 7ab4b23b
 		if err := b.services.FetchService(&web3Service); err != nil {
 			return err
 		}
@@ -303,10 +298,7 @@
 		CanonicalFetcher: chainService,
 		ChainService:     chainService,
 		POWChainService:  web3Service,
-<<<<<<< HEAD
 		DevMode:          devMode,
-=======
->>>>>>> 7ab4b23b
 	})
 
 	return b.services.RegisterService(rpcService)
