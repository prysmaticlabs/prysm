// Package node is the main service which launches a beacon node and manages
// the lifecycle of all its associated services at runtime, such as p2p, RPC, sync,
// gracefully closing them if the process ends.
package node

import (
	"bytes"
	"context"
	"fmt"
	"net/http"
	"os"
	"os/signal"
	"path/filepath"
	"strings"
	"sync"
	"syscall"

	"github.com/ethereum/go-ethereum/common"
	"github.com/pkg/errors"
	"github.com/prysmaticlabs/prysm/beacon-chain/blockchain"
	"github.com/prysmaticlabs/prysm/beacon-chain/cache/depositcache"
	"github.com/prysmaticlabs/prysm/beacon-chain/core/helpers"
	"github.com/prysmaticlabs/prysm/beacon-chain/db"
	"github.com/prysmaticlabs/prysm/beacon-chain/db/kv"
	"github.com/prysmaticlabs/prysm/beacon-chain/forkchoice"
	"github.com/prysmaticlabs/prysm/beacon-chain/forkchoice/protoarray"
	interopcoldstart "github.com/prysmaticlabs/prysm/beacon-chain/interop-cold-start"
	"github.com/prysmaticlabs/prysm/beacon-chain/node/registration"
	"github.com/prysmaticlabs/prysm/beacon-chain/operations/attestations"
	"github.com/prysmaticlabs/prysm/beacon-chain/operations/slashings"
	"github.com/prysmaticlabs/prysm/beacon-chain/operations/voluntaryexits"
	"github.com/prysmaticlabs/prysm/beacon-chain/p2p"
	"github.com/prysmaticlabs/prysm/beacon-chain/powchain"
	"github.com/prysmaticlabs/prysm/beacon-chain/rpc"
	"github.com/prysmaticlabs/prysm/beacon-chain/rpc/apimiddleware"
	"github.com/prysmaticlabs/prysm/beacon-chain/state/stategen"
	regularsync "github.com/prysmaticlabs/prysm/beacon-chain/sync"
	initialsync "github.com/prysmaticlabs/prysm/beacon-chain/sync/initial-sync"
	"github.com/prysmaticlabs/prysm/cmd/beacon-chain/flags"
	pbrpc "github.com/prysmaticlabs/prysm/proto/beacon/rpc/v1"
	ethpbv1 "github.com/prysmaticlabs/prysm/proto/eth/v1"
	ethpb "github.com/prysmaticlabs/prysm/proto/eth/v1alpha1"
	"github.com/prysmaticlabs/prysm/shared"
	"github.com/prysmaticlabs/prysm/shared/backuputil"
	"github.com/prysmaticlabs/prysm/shared/cmd"
	"github.com/prysmaticlabs/prysm/shared/debug"
	"github.com/prysmaticlabs/prysm/shared/event"
	"github.com/prysmaticlabs/prysm/shared/featureconfig"
	"github.com/prysmaticlabs/prysm/shared/gateway"
	"github.com/prysmaticlabs/prysm/shared/params"
	"github.com/prysmaticlabs/prysm/shared/prereq"
	"github.com/prysmaticlabs/prysm/shared/prometheus"
	"github.com/prysmaticlabs/prysm/shared/sliceutil"
	"github.com/prysmaticlabs/prysm/shared/version"
	"github.com/sirupsen/logrus"
	"github.com/urfave/cli/v2"
)

const testSkipPowFlag = "test-skip-pow"

// BeaconNode defines a struct that handles the services running a random beacon chain
// full PoS node. It handles the lifecycle of the entire system and registers
// services to a service registry.
type BeaconNode struct {
	cliCtx          *cli.Context
	ctx             context.Context
	cancel          context.CancelFunc
	services        *shared.ServiceRegistry
	lock            sync.RWMutex
	stop            chan struct{} // Channel to wait for termination notifications.
	db              db.Database
	attestationPool attestations.Pool
	exitPool        voluntaryexits.PoolManager
	slashingsPool   slashings.PoolManager
	depositCache    *depositcache.DepositCache
	stateFeed       *event.Feed
	blockFeed       *event.Feed
	opFeed          *event.Feed
	forkChoiceStore forkchoice.ForkChoicer
	stateGen        *stategen.State
	collector       *bcnodeCollector
}

// New creates a new node instance, sets up configuration options, and registers
// every required service to the node.
func New(cliCtx *cli.Context) (*BeaconNode, error) {
	if err := configureTracing(cliCtx); err != nil {
		return nil, err
	}
	prereq.WarnIfPlatformNotSupported(cliCtx.Context)
	featureconfig.ConfigureBeaconChain(cliCtx)
	cmd.ConfigureBeaconChain(cliCtx)
	flags.ConfigureGlobalFlags(cliCtx)
	configureChainConfig(cliCtx)
	configureHistoricalSlasher(cliCtx)
	configureSlotsPerArchivedPoint(cliCtx)
	configureEth1Config(cliCtx)
	configureNetwork(cliCtx)
	configureInteropConfig(cliCtx)

	registry := shared.NewServiceRegistry()

	ctx, cancel := context.WithCancel(cliCtx.Context)
	beacon := &BeaconNode{
		cliCtx:          cliCtx,
		ctx:             ctx,
		cancel:          cancel,
		services:        registry,
		stop:            make(chan struct{}),
		stateFeed:       new(event.Feed),
		blockFeed:       new(event.Feed),
		opFeed:          new(event.Feed),
		attestationPool: attestations.NewPool(),
		exitPool:        voluntaryexits.NewPool(),
		slashingsPool:   slashings.NewPool(),
	}

	depositAddress, err := registration.DepositContractAddress()
	if err != nil {
		return nil, err
	}
	if err := beacon.startDB(cliCtx, depositAddress); err != nil {
		return nil, err
	}

	beacon.startStateGen()

	if err := beacon.registerP2P(cliCtx); err != nil {
		return nil, err
	}

	if err := beacon.registerPOWChainService(); err != nil {
		return nil, err
	}

	if err := beacon.registerAttestationPool(); err != nil {
		return nil, err
	}

	if err := beacon.registerInteropServices(); err != nil {
		return nil, err
	}

	beacon.startForkChoice()

	if err := beacon.registerBlockchainService(); err != nil {
		return nil, err
	}

	if err := beacon.registerInitialSyncService(); err != nil {
		return nil, err
	}

	if err := beacon.registerSyncService(); err != nil {
		return nil, err
	}

	if err := beacon.registerRPCService(); err != nil {
		return nil, err
	}

	if err := beacon.registerGRPCGateway(); err != nil {
		return nil, err
	}

	if !cliCtx.Bool(cmd.DisableMonitoringFlag.Name) {
		if err := beacon.registerPrometheusService(cliCtx); err != nil {
			return nil, err
		}
	}

	// db.DatabasePath is the path to the containing directory
	// db.NewDBFilename expands that to the canonical full path using
	// the same constuction as NewDB()
	c, err := newBeaconNodePromCollector(db.NewDBFilename(beacon.db.DatabasePath()))
	if err != nil {
		return nil, err
	}
	beacon.collector = c

	return beacon, nil
}

// StateFeed implements statefeed.Notifier.
func (b *BeaconNode) StateFeed() *event.Feed {
	return b.stateFeed
}

// BlockFeed implements blockfeed.Notifier.
func (b *BeaconNode) BlockFeed() *event.Feed {
	return b.blockFeed
}

// OperationFeed implements opfeed.Notifier.
func (b *BeaconNode) OperationFeed() *event.Feed {
	return b.opFeed
}

// Start the BeaconNode and kicks off every registered service.
func (b *BeaconNode) Start() {
	b.lock.Lock()

	log.WithFields(logrus.Fields{
		"version": version.Version(),
	}).Info("Starting beacon node")

	b.services.StartAll()

	stop := b.stop
	b.lock.Unlock()

	go func() {
		sigc := make(chan os.Signal, 1)
		signal.Notify(sigc, syscall.SIGINT, syscall.SIGTERM)
		defer signal.Stop(sigc)
		<-sigc
		log.Info("Got interrupt, shutting down...")
		debug.Exit(b.cliCtx) // Ensure trace and CPU profile data are flushed.
		go b.Close()
		for i := 10; i > 0; i-- {
			<-sigc
			if i > 1 {
				log.WithField("times", i-1).Info("Already shutting down, interrupt more to panic")
			}
		}
		panic("Panic closing the beacon node")
	}()

	// Wait for stop channel to be closed.
	<-stop
}

// Close handles graceful shutdown of the system.
func (b *BeaconNode) Close() {
	b.lock.Lock()
	defer b.lock.Unlock()

	log.Info("Stopping beacon node")
	b.services.StopAll()
	if err := b.db.Close(); err != nil {
		log.Errorf("Failed to close database: %v", err)
	}
	b.collector.unregister()
	b.cancel()
	close(b.stop)
}

func (b *BeaconNode) startForkChoice() {
	f := protoarray.New(0, 0, params.BeaconConfig().ZeroHash)
	b.forkChoiceStore = f
}

func (b *BeaconNode) startDB(cliCtx *cli.Context, depositAddress string) error {
	baseDir := cliCtx.String(cmd.DataDirFlag.Name)
	dbPath := filepath.Join(baseDir, kv.BeaconNodeDbDirName)
	clearDB := cliCtx.Bool(cmd.ClearDB.Name)
	forceClearDB := cliCtx.Bool(cmd.ForceClearDB.Name)

	log.WithField("database-path", dbPath).Info("Checking DB")

	d, err := db.NewDB(b.ctx, dbPath, &kv.Config{
		InitialMMapSize: cliCtx.Int(cmd.BoltMMapInitialSizeFlag.Name),
	})
	if err != nil {
		return err
	}
	clearDBConfirmed := false
	if clearDB && !forceClearDB {
		actionText := "This will delete your beacon chain database stored in your data directory. " +
			"Your database backups will not be removed - do you want to proceed? (Y/N)"
		deniedText := "Database will not be deleted. No changes have been made."
		clearDBConfirmed, err = cmd.ConfirmAction(actionText, deniedText)
		if err != nil {
			return err
		}
	}
	if clearDBConfirmed || forceClearDB {
		log.Warning("Removing database")
		if err := d.Close(); err != nil {
			return errors.Wrap(err, "could not close db prior to clearing")
		}
		if err := d.ClearDB(); err != nil {
			return errors.Wrap(err, "could not clear database")
		}
		d, err = db.NewDB(b.ctx, dbPath, &kv.Config{
			InitialMMapSize: cliCtx.Int(cmd.BoltMMapInitialSizeFlag.Name),
		})
		if err != nil {
			return errors.Wrap(err, "could not create new database")
		}
	}

	if err := d.RunMigrations(b.ctx); err != nil {
		return err
	}

	b.db = d

	depositCache, err := depositcache.New()
	if err != nil {
		return errors.Wrap(err, "could not create deposit cache")
	}

	b.depositCache = depositCache

	if cliCtx.IsSet(flags.GenesisStatePath.Name) {
		r, err := os.Open(cliCtx.String(flags.GenesisStatePath.Name))
		if err != nil {
			return err
		}
		defer func() {
			if err := r.Close(); err != nil {
				log.WithError(err).Error("Failed to close genesis file")
			}
		}()
		if err := b.db.LoadGenesis(b.ctx, r); err != nil {
			if err == db.ErrExistingGenesisState {
				return errors.New("Genesis state flag specified but a genesis state " +
					"exists already. Run again with --clear-db and/or ensure you are using the " +
					"appropriate testnet flag to load the given genesis state.")
			}
			return errors.Wrap(err, "could not load genesis from file")
		}
	}

	if err := b.db.EnsureEmbeddedGenesis(b.ctx); err != nil {
		return err
	}

	knownContract, err := b.db.DepositContractAddress(b.ctx)
	if err != nil {
		return err
	}
	addr := common.HexToAddress(depositAddress)
	if len(knownContract) == 0 {
		if err := b.db.SaveDepositContractAddress(b.ctx, addr); err != nil {
			return errors.Wrap(err, "could not save deposit contract")
		}
	}
	if len(knownContract) > 0 && !bytes.Equal(addr.Bytes(), knownContract) {
		return fmt.Errorf("database contract is %#x but tried to run with %#x. This likely means "+
			"you are trying to run on a different network than what the database contains. You can run once with "+
			"'--clear-db' to wipe the old database or use an alternative data directory with '--datadir'",
			knownContract, addr.Bytes())
	}
	log.Infof("Deposit contract: %#x", addr.Bytes())

	return nil
}

func (b *BeaconNode) startStateGen() {
	b.stateGen = stategen.New(b.db)
}

func (b *BeaconNode) registerP2P(cliCtx *cli.Context) error {
	bootstrapNodeAddrs, dataDir, err := registration.P2PPreregistration(cliCtx)
	if err != nil {
		return err
	}

	svc, err := p2p.NewService(b.ctx, &p2p.Config{
		NoDiscovery:       cliCtx.Bool(cmd.NoDiscovery.Name),
		StaticPeers:       sliceutil.SplitCommaSeparated(cliCtx.StringSlice(cmd.StaticPeers.Name)),
		BootstrapNodeAddr: bootstrapNodeAddrs,
		RelayNodeAddr:     cliCtx.String(cmd.RelayNode.Name),
		DataDir:           dataDir,
		LocalIP:           cliCtx.String(cmd.P2PIP.Name),
		HostAddress:       cliCtx.String(cmd.P2PHost.Name),
		HostDNS:           cliCtx.String(cmd.P2PHostDNS.Name),
		PrivateKey:        cliCtx.String(cmd.P2PPrivKey.Name),
		MetaDataDir:       cliCtx.String(cmd.P2PMetadata.Name),
		TCPPort:           cliCtx.Uint(cmd.P2PTCPPort.Name),
		UDPPort:           cliCtx.Uint(cmd.P2PUDPPort.Name),
		MaxPeers:          cliCtx.Uint(cmd.P2PMaxPeers.Name),
		AllowListCIDR:     cliCtx.String(cmd.P2PAllowList.Name),
		DenyListCIDR:      sliceutil.SplitCommaSeparated(cliCtx.StringSlice(cmd.P2PDenyList.Name)),
		EnableUPnP:        cliCtx.Bool(cmd.EnableUPnPFlag.Name),
		DisableDiscv5:     cliCtx.Bool(flags.DisableDiscv5.Name),
		StateNotifier:     b,
		DB:                b.db,
	})
	if err != nil {
		return err
	}
	return b.services.RegisterService(svc)
}

func (b *BeaconNode) fetchP2P() p2p.P2P {
	var p *p2p.Service
	if err := b.services.FetchService(&p); err != nil {
		panic(err)
	}
	return p
}

func (b *BeaconNode) registerAttestationPool() error {
	s, err := attestations.NewService(b.ctx, &attestations.Config{
		Pool: b.attestationPool,
	})
	if err != nil {
		return errors.Wrap(err, "could not register atts pool service")
	}
	return b.services.RegisterService(s)
}

func (b *BeaconNode) registerBlockchainService() error {
	var web3Service *powchain.Service
	if err := b.services.FetchService(&web3Service); err != nil {
		return err
	}

	var opsService *attestations.Service
	if err := b.services.FetchService(&opsService); err != nil {
		return err
	}

	wsp := b.cliCtx.String(flags.WeakSubjectivityCheckpt.Name)
	wsCheckpt, err := helpers.ParseWeakSubjectivityInputString(wsp)
	if err != nil {
		return err
	}

	maxRoutines := b.cliCtx.Int(cmd.MaxGoroutines.Name)
	blockchainService, err := blockchain.NewService(b.ctx, &blockchain.Config{
		BeaconDB:                b.db,
		DepositCache:            b.depositCache,
		ChainStartFetcher:       web3Service,
		AttPool:                 b.attestationPool,
		ExitPool:                b.exitPool,
		SlashingPool:            b.slashingsPool,
		P2p:                     b.fetchP2P(),
		MaxRoutines:             maxRoutines,
		StateNotifier:           b,
		ForkChoiceStore:         b.forkChoiceStore,
		OpsService:              opsService,
		StateGen:                b.stateGen,
		WeakSubjectivityCheckpt: wsCheckpt,
	})
	if err != nil {
		return errors.Wrap(err, "could not register blockchain service")
	}
	return b.services.RegisterService(blockchainService)
}

func (b *BeaconNode) registerPOWChainService() error {
	if b.cliCtx.Bool(testSkipPowFlag) {
		return b.services.RegisterService(&powchain.Service{})
	}

	depAddress, endpoints, err := registration.PowchainPreregistration(b.cliCtx)
	if err != nil {
		return err
	}

	bs, err := powchain.NewPowchainCollector(b.ctx)
	if err != nil {
		return err
	}

	cfg := &powchain.Web3ServiceConfig{
		HttpEndpoints:          endpoints,
		DepositContract:        common.HexToAddress(depAddress),
		BeaconDB:               b.db,
		DepositCache:           b.depositCache,
		StateNotifier:          b,
		StateGen:               b.stateGen,
		Eth1HeaderReqLimit:     b.cliCtx.Uint64(flags.Eth1HeaderReqLimit.Name),
		BeaconNodeStatsUpdater: bs,
	}

	web3Service, err := powchain.NewService(b.ctx, cfg)
	if err != nil {
		return errors.Wrap(err, "could not register proof-of-work chain web3Service")
	}

	return b.services.RegisterService(web3Service)
}

func (b *BeaconNode) registerSyncService() error {
	var web3Service *powchain.Service
	if err := b.services.FetchService(&web3Service); err != nil {
		return err
	}

	var chainService *blockchain.Service
	if err := b.services.FetchService(&chainService); err != nil {
		return err
	}

	var initSync *initialsync.Service
	if err := b.services.FetchService(&initSync); err != nil {
		return err
	}

	rs := regularsync.NewService(b.ctx, &regularsync.Config{
		DB:                  b.db,
		P2P:                 b.fetchP2P(),
		Chain:               chainService,
		InitialSync:         initSync,
		StateNotifier:       b,
		BlockNotifier:       b,
		AttestationNotifier: b,
		AttPool:             b.attestationPool,
		ExitPool:            b.exitPool,
		SlashingPool:        b.slashingsPool,
		StateGen:            b.stateGen,
	})

	return b.services.RegisterService(rs)
}

func (b *BeaconNode) registerInitialSyncService() error {
	var chainService *blockchain.Service
	if err := b.services.FetchService(&chainService); err != nil {
		return err
	}

	is := initialsync.NewService(b.ctx, &initialsync.Config{
		DB:            b.db,
		Chain:         chainService,
		P2P:           b.fetchP2P(),
		StateNotifier: b,
		BlockNotifier: b,
	})
	return b.services.RegisterService(is)
}

func (b *BeaconNode) registerRPCService() error {
	var chainService *blockchain.Service
	if err := b.services.FetchService(&chainService); err != nil {
		return err
	}

	var web3Service *powchain.Service
	if err := b.services.FetchService(&web3Service); err != nil {
		return err
	}

	var syncService *initialsync.Service
	if err := b.services.FetchService(&syncService); err != nil {
		return err
	}

	genesisValidators := b.cliCtx.Uint64(flags.InteropNumValidatorsFlag.Name)
	genesisStatePath := b.cliCtx.String(flags.InteropGenesisStateFlag.Name)
	var depositFetcher depositcache.DepositFetcher
	var chainStartFetcher powchain.ChainStartFetcher
	if genesisValidators > 0 || genesisStatePath != "" {
		var interopService *interopcoldstart.Service
		if err := b.services.FetchService(&interopService); err != nil {
			return err
		}
		depositFetcher = interopService
		chainStartFetcher = interopService
	} else {
		depositFetcher = b.depositCache
		chainStartFetcher = web3Service
	}

	host := b.cliCtx.String(flags.RPCHost.Name)
	port := b.cliCtx.String(flags.RPCPort.Name)
	beaconMonitoringHost := b.cliCtx.String(cmd.MonitoringHostFlag.Name)
	beaconMonitoringPort := b.cliCtx.Int(flags.MonitoringPortFlag.Name)
	cert := b.cliCtx.String(flags.CertFlag.Name)
	key := b.cliCtx.String(flags.KeyFlag.Name)
	mockEth1DataVotes := b.cliCtx.Bool(flags.InteropMockEth1DataVotesFlag.Name)
	enableDebugRPCEndpoints := b.cliCtx.Bool(flags.EnableDebugRPCEndpoints.Name)
	maxMsgSize := b.cliCtx.Int(cmd.GrpcMaxCallRecvMsgSizeFlag.Name)
	p2pService := b.fetchP2P()
	rpcService := rpc.NewService(b.ctx, &rpc.Config{
		Host:                    host,
		Port:                    port,
		BeaconMonitoringHost:    beaconMonitoringHost,
		BeaconMonitoringPort:    beaconMonitoringPort,
		CertFlag:                cert,
		KeyFlag:                 key,
		BeaconDB:                b.db,
		Broadcaster:             p2pService,
		PeersFetcher:            p2pService,
		PeerManager:             p2pService,
		MetadataProvider:        p2pService,
		ChainInfoFetcher:        chainService,
		HeadFetcher:             chainService,
		CanonicalFetcher:        chainService,
		ForkFetcher:             chainService,
		FinalizationFetcher:     chainService,
		BlockReceiver:           chainService,
		AttestationReceiver:     chainService,
		GenesisTimeFetcher:      chainService,
		GenesisFetcher:          chainService,
		AttestationsPool:        b.attestationPool,
		ExitPool:                b.exitPool,
		SlashingsPool:           b.slashingsPool,
		POWChainService:         web3Service,
		ChainStartFetcher:       chainStartFetcher,
		MockEth1Votes:           mockEth1DataVotes,
		SyncService:             syncService,
		DepositFetcher:          depositFetcher,
		PendingDepositFetcher:   b.depositCache,
		BlockNotifier:           b,
		StateNotifier:           b,
		OperationNotifier:       b,
		StateGen:                b.stateGen,
		EnableDebugRPCEndpoints: enableDebugRPCEndpoints,
		MaxMsgSize:              maxMsgSize,
	})

	return b.services.RegisterService(rpcService)
}

func (b *BeaconNode) registerPrometheusService(cliCtx *cli.Context) error {
	var additionalHandlers []prometheus.Handler
	var p *p2p.Service
	if err := b.services.FetchService(&p); err != nil {
		panic(err)
	}
	additionalHandlers = append(additionalHandlers, prometheus.Handler{Path: "/p2p", Handler: p.InfoHandler})

	var c *blockchain.Service
	if err := b.services.FetchService(&c); err != nil {
		panic(err)
	}

	if cliCtx.IsSet(cmd.EnableBackupWebhookFlag.Name) {
		additionalHandlers = append(
			additionalHandlers,
			prometheus.Handler{
				Path:    "/db/backup",
				Handler: backuputil.BackupHandler(b.db, cliCtx.String(cmd.BackupWebhookOutputDir.Name)),
			},
		)
	}

	additionalHandlers = append(additionalHandlers, prometheus.Handler{Path: "/tree", Handler: c.TreeHandler})

	service := prometheus.NewService(
		fmt.Sprintf("%s:%d", b.cliCtx.String(cmd.MonitoringHostFlag.Name), b.cliCtx.Int(flags.MonitoringPortFlag.Name)),
		b.services,
		additionalHandlers...,
	)
	hook := prometheus.NewLogrusCollector()
	logrus.AddHook(hook)
	return b.services.RegisterService(service)
}

func (b *BeaconNode) registerGRPCGateway() error {
	if b.cliCtx.Bool(flags.DisableGRPCGateway.Name) {
		return nil
	}
	gatewayPort := b.cliCtx.Int(flags.GRPCGatewayPort.Name)
	apiMiddlewarePort := b.cliCtx.Int(flags.ApiMiddlewarePort.Name)
	gatewayHost := b.cliCtx.String(flags.GRPCGatewayHost.Name)
	rpcHost := b.cliCtx.String(flags.RPCHost.Name)
	selfAddress := fmt.Sprintf("%s:%d", rpcHost, b.cliCtx.Int(flags.RPCPort.Name))
	gatewayAddress := fmt.Sprintf("%s:%d", gatewayHost, gatewayPort)
	apiMiddlewareAddress := fmt.Sprintf("%s:%d", gatewayHost, apiMiddlewarePort)
	allowedOrigins := strings.Split(b.cliCtx.String(flags.GPRCGatewayCorsDomain.Name), ",")
	enableDebugRPCEndpoints := b.cliCtx.Bool(flags.EnableDebugRPCEndpoints.Name)
	selfCert := b.cliCtx.String(flags.CertFlag.Name)
<<<<<<< HEAD
	maxCallSize := b.cliCtx.Uint64(cmd.GrpcMaxCallRecvMsgSizeFlag.Name)

	pbHandlers := []gateway.PbHandlerRegistration{
		ethpb.RegisterNodeHandler,
		ethpb.RegisterBeaconChainHandler,
		ethpb.RegisterBeaconNodeValidatorHandler,
		ethpbv1.RegisterEventsHandler,
		pbrpc.RegisterHealthHandler,
	}
	if enableDebugRPCEndpoints {
		pbHandlers = append(pbHandlers, pbrpc.RegisterDebugHandler)
	}
	muxHandler := func(h http.Handler, w http.ResponseWriter, req *http.Request) {
		h.ServeHTTP(w, req)
	}

	g := gateway.New(
		b.ctx,
		pbHandlers,
		muxHandler,
		selfAddress,
		gatewayAddress,
	).WithAllowedOrigins(allowedOrigins).WithRemoteCert(selfCert).WithMaxCallRecvMsgSize(maxCallSize)

	return b.services.RegisterService(g)
=======
	return b.services.RegisterService(
		gateway.NewBeacon(
			b.ctx,
			selfAddress,
			selfCert,
			gatewayAddress,
			apiMiddlewareAddress,
			&apimiddleware.BeaconEndpointFactory{},
			nil, /*optional mux*/
			allowedOrigins,
			enableDebugRPCEndpoints,
			b.cliCtx.Uint64(cmd.GrpcMaxCallRecvMsgSizeFlag.Name),
		),
	)
>>>>>>> 6971245e
}

func (b *BeaconNode) registerInteropServices() error {
	genesisTime := b.cliCtx.Uint64(flags.InteropGenesisTimeFlag.Name)
	genesisValidators := b.cliCtx.Uint64(flags.InteropNumValidatorsFlag.Name)
	genesisStatePath := b.cliCtx.String(flags.InteropGenesisStateFlag.Name)

	if genesisValidators > 0 || genesisStatePath != "" {
		svc := interopcoldstart.NewService(b.ctx, &interopcoldstart.Config{
			GenesisTime:   genesisTime,
			NumValidators: genesisValidators,
			BeaconDB:      b.db,
			DepositCache:  b.depositCache,
			GenesisPath:   genesisStatePath,
		})

		return b.services.RegisterService(svc)
	}
	return nil
}<|MERGE_RESOLUTION|>--- conflicted
+++ resolved
@@ -657,18 +657,24 @@
 	allowedOrigins := strings.Split(b.cliCtx.String(flags.GPRCGatewayCorsDomain.Name), ",")
 	enableDebugRPCEndpoints := b.cliCtx.Bool(flags.EnableDebugRPCEndpoints.Name)
 	selfCert := b.cliCtx.String(flags.CertFlag.Name)
-<<<<<<< HEAD
 	maxCallSize := b.cliCtx.Uint64(cmd.GrpcMaxCallRecvMsgSizeFlag.Name)
 
-	pbHandlers := []gateway.PbHandlerRegistration{
+	v1Alpha1PbHandlers := []gateway.PbHandlerRegistration{
 		ethpb.RegisterNodeHandler,
 		ethpb.RegisterBeaconChainHandler,
 		ethpb.RegisterBeaconNodeValidatorHandler,
 		ethpbv1.RegisterEventsHandler,
 		pbrpc.RegisterHealthHandler,
 	}
+	v1PbHandlers := []gateway.PbHandlerRegistration{
+		ethpbv1.RegisterBeaconNodeHandler,
+		ethpbv1.RegisterBeaconChainHandler,
+		ethpbv1.RegisterBeaconValidatorHandler,
+	}
 	if enableDebugRPCEndpoints {
-		pbHandlers = append(pbHandlers, pbrpc.RegisterDebugHandler)
+		v1Alpha1PbHandlers = append(v1Alpha1PbHandlers, pbrpc.RegisterDebugHandler)
+		v1PbHandlers = append(v1PbHandlers, ethpbv1.RegisterBeaconDebugHandler)
+
 	}
 	muxHandler := func(h http.Handler, w http.ResponseWriter, req *http.Request) {
 		h.ServeHTTP(w, req)
@@ -676,29 +682,17 @@
 
 	g := gateway.New(
 		b.ctx,
-		pbHandlers,
+		v1Alpha1PbHandlers,
+		v1PbHandlers,
 		muxHandler,
 		selfAddress,
 		gatewayAddress,
-	).WithAllowedOrigins(allowedOrigins).WithRemoteCert(selfCert).WithMaxCallRecvMsgSize(maxCallSize)
+	).WithAllowedOrigins(allowedOrigins).
+		WithRemoteCert(selfCert).
+		WithMaxCallRecvMsgSize(maxCallSize).
+		WithApiMiddleware(apiMiddlewareAddress, &apimiddleware.BeaconEndpointFactory{})
 
 	return b.services.RegisterService(g)
-=======
-	return b.services.RegisterService(
-		gateway.NewBeacon(
-			b.ctx,
-			selfAddress,
-			selfCert,
-			gatewayAddress,
-			apiMiddlewareAddress,
-			&apimiddleware.BeaconEndpointFactory{},
-			nil, /*optional mux*/
-			allowedOrigins,
-			enableDebugRPCEndpoints,
-			b.cliCtx.Uint64(cmd.GrpcMaxCallRecvMsgSizeFlag.Name),
-		),
-	)
->>>>>>> 6971245e
 }
 
 func (b *BeaconNode) registerInteropServices() error {
