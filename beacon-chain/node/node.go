--- conflicted
+++ resolved
@@ -228,23 +228,13 @@
 
 	defaultConf := simulator.DefaultConfig()
 	cfg := &simulator.Config{
-<<<<<<< HEAD
 		Delay:           defaultConf.Delay,
 		BlockRequestBuf: defaultConf.BlockRequestBuf,
 		BeaconDB:        b.db.DB(),
 		P2P:             p2pService,
 		Web3Service:     web3Service,
 		ChainService:    chainService,
-=======
-		Delay:                       defaultConf.Delay,
-		BlockRequestBuf:             defaultConf.BlockRequestBuf,
-		CrystallizedStateRequestBuf: defaultConf.CrystallizedStateRequestBuf,
-		BeaconDB:                    b.db.DB(),
-		P2P:                         p2pService,
-		Web3Service:                 web3Service,
-		ChainService:                chainService,
-		Validator:                   isValidator,
->>>>>>> bc8cc174
+		Validator:       isValidator,
 	}
 	simulatorService := simulator.NewSimulator(context.TODO(), cfg)
 	return b.services.RegisterService(simulatorService)
