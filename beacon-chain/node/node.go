// Package node defines the services that a beacon chain node would perform.
package node

import (
	"bytes"
	"context"
	"fmt"
	"io/ioutil"
	"os"
	"os/signal"
	"path"
	"path/filepath"
	"strings"
	"sync"
	"syscall"

	"github.com/ethereum/go-ethereum/common"
	"github.com/pkg/errors"
	"github.com/prysmaticlabs/prysm/beacon-chain/archiver"
	"github.com/prysmaticlabs/prysm/beacon-chain/blockchain"
	"github.com/prysmaticlabs/prysm/beacon-chain/cache/depositcache"
	"github.com/prysmaticlabs/prysm/beacon-chain/db"
	"github.com/prysmaticlabs/prysm/beacon-chain/flags"
	"github.com/prysmaticlabs/prysm/beacon-chain/gateway"
	interopcoldstart "github.com/prysmaticlabs/prysm/beacon-chain/interop-cold-start"
	"github.com/prysmaticlabs/prysm/beacon-chain/operations/attestations"
	"github.com/prysmaticlabs/prysm/beacon-chain/p2p"
	"github.com/prysmaticlabs/prysm/beacon-chain/powchain"
	"github.com/prysmaticlabs/prysm/beacon-chain/rpc"
	prysmsync "github.com/prysmaticlabs/prysm/beacon-chain/sync"
	initialsync "github.com/prysmaticlabs/prysm/beacon-chain/sync/initial-sync"
	"github.com/prysmaticlabs/prysm/shared"
	"github.com/prysmaticlabs/prysm/shared/cmd"
	"github.com/prysmaticlabs/prysm/shared/debug"
	"github.com/prysmaticlabs/prysm/shared/event"
	"github.com/prysmaticlabs/prysm/shared/featureconfig"
	"github.com/prysmaticlabs/prysm/shared/params"
	"github.com/prysmaticlabs/prysm/shared/prometheus"
	"github.com/prysmaticlabs/prysm/shared/sliceutil"
	"github.com/prysmaticlabs/prysm/shared/tracing"
	"github.com/prysmaticlabs/prysm/shared/version"
	"github.com/sirupsen/logrus"
	"github.com/urfave/cli"
)

var log = logrus.WithField("prefix", "node")

const beaconChainDBName = "beaconchaindata"
const testSkipPowFlag = "test-skip-pow"

// BeaconNode defines a struct that handles the services running a random beacon chain
// full PoS node. It handles the lifecycle of the entire system and registers
// services to a service registry.
type BeaconNode struct {
	ctx             *cli.Context
	services        *shared.ServiceRegistry
	lock            sync.RWMutex
	stop            chan struct{} // Channel to wait for termination notifications.
	db              db.Database
	attestationPool attestations.Pool
	depositCache    *depositcache.DepositCache
	stateFeed       *event.Feed
	opFeed          *event.Feed
}

// NewBeaconNode creates a new node instance, sets up configuration options, and registers
// every required service to the node.
func NewBeaconNode(ctx *cli.Context) (*BeaconNode, error) {
	if err := tracing.Setup(
		"beacon-chain", // service name
		ctx.GlobalString(cmd.TracingProcessNameFlag.Name),
		ctx.GlobalString(cmd.TracingEndpointFlag.Name),
		ctx.GlobalFloat64(cmd.TraceSampleFractionFlag.Name),
		ctx.GlobalBool(cmd.EnableTracingFlag.Name),
	); err != nil {
		return nil, err
	}
	featureconfig.ConfigureBeaconChain(ctx)
	flags.ConfigureGlobalFlags(ctx)
	registry := shared.NewServiceRegistry()

	// Use custom config values if the --no-custom-config flag is not set.
	if !ctx.GlobalBool(flags.NoCustomConfigFlag.Name) {
		if featureconfig.Get().MinimalConfig {
			log.WithField(
				"config", "minimal-spec",
			).Info("Using custom chain parameters")
			params.UseMinimalConfig()
		} else {
			log.WithField(
				"config", "demo",
			).Info("Using custom chain parameters")
			params.UseDemoBeaconConfig()
		}
	}

	beacon := &BeaconNode{
		ctx:             ctx,
		services:        registry,
		stop:            make(chan struct{}),
		stateFeed:       new(event.Feed),
		opFeed:          new(event.Feed),
		attestationPool: attestations.NewPool(),
	}

	if err := beacon.startDB(ctx); err != nil {
		return nil, err
	}

	if err := beacon.registerP2P(ctx); err != nil {
		return nil, err
	}

	if err := beacon.registerPOWChainService(ctx); err != nil {
		return nil, err
	}

	if err := beacon.registerAttestationPool(ctx); err != nil {
		return nil, err
	}

	if err := beacon.registerInteropServices(ctx); err != nil {
		return nil, err
	}

	if err := beacon.registerBlockchainService(ctx); err != nil {
		return nil, err
	}

	if err := beacon.registerInitialSyncService(ctx); err != nil {
		return nil, err
	}

	if err := beacon.registerSyncService(ctx); err != nil {
		return nil, err
	}

	if err := beacon.registerRPCService(ctx); err != nil {
		return nil, err
	}

	if err := beacon.registerGRPCGateway(ctx); err != nil {
		return nil, err
	}

	if err := beacon.registerArchiverService(ctx); err != nil {
		return nil, err
	}

	if !ctx.GlobalBool(cmd.DisableMonitoringFlag.Name) {
		if err := beacon.registerPrometheusService(ctx); err != nil {
			return nil, err
		}
	}

	return beacon, nil
}

// StateFeed implements statefeed.Notifier.
func (b *BeaconNode) StateFeed() *event.Feed {
	return b.stateFeed
}

// OperationFeed implements opfeed.Notifier.
func (b *BeaconNode) OperationFeed() *event.Feed {
	return b.opFeed
}

// Start the BeaconNode and kicks off every registered service.
func (b *BeaconNode) Start() {
	b.lock.Lock()

	log.WithFields(logrus.Fields{
		"version": version.GetVersion(),
	}).Info("Starting beacon node")

	b.services.StartAll()

	stop := b.stop
	b.lock.Unlock()

	go func() {
		sigc := make(chan os.Signal, 1)
		signal.Notify(sigc, syscall.SIGINT, syscall.SIGTERM)
		defer signal.Stop(sigc)
		<-sigc
		log.Info("Got interrupt, shutting down...")
		debug.Exit(b.ctx) // Ensure trace and CPU profile data are flushed.
		go b.Close()
		for i := 10; i > 0; i-- {
			<-sigc
			if i > 1 {
				log.Info("Already shutting down, interrupt more to panic", "times", i-1)
			}
		}
		panic("Panic closing the beacon node")
	}()

	// Wait for stop channel to be closed.
	<-stop
}

// Close handles graceful shutdown of the system.
func (b *BeaconNode) Close() {
	b.lock.Lock()
	defer b.lock.Unlock()

	log.Info("Stopping beacon node")
	b.services.StopAll()
	if err := b.db.Close(); err != nil {
		log.Errorf("Failed to close database: %v", err)
	}
	close(b.stop)
}

func (b *BeaconNode) startDB(ctx *cli.Context) error {
	baseDir := ctx.GlobalString(cmd.DataDirFlag.Name)
	dbPath := path.Join(baseDir, beaconChainDBName)
	clearDB := ctx.GlobalBool(cmd.ClearDB.Name)
	forceClearDB := ctx.GlobalBool(cmd.ForceClearDB.Name)

	d, err := db.NewDB(dbPath)
	if err != nil {
		return err
	}
	clearDBConfirmed := false
	if clearDB && !forceClearDB {
		actionText := "This will delete your beacon chain data base stored in your data directory. " +
			"Your database backups will not be removed - do you want to proceed? (Y/N)"
		deniedText := "Database will not be deleted. No changes have been made."
		clearDBConfirmed, err = cmd.ConfirmAction(actionText, deniedText)
		if err != nil {
			return err
		}
	}
	if clearDBConfirmed || forceClearDB {
		log.Warning("Removing database")
		if err := d.ClearDB(); err != nil {
			return err
		}
		d, err = db.NewDB(dbPath)
		if err != nil {
			return err
		}
	}
	log.WithField("database-path", dbPath).Info("Checking DB")
	b.db = d
	b.depositCache = depositcache.NewDepositCache()
	return nil
}

func (b *BeaconNode) registerP2P(ctx *cli.Context) error {
	// Bootnode ENR may be a filepath to an ENR file.
	bootnodeAddrs := strings.Split(ctx.GlobalString(cmd.BootstrapNode.Name), ",")
	for i, addr := range bootnodeAddrs {
		if filepath.Ext(addr) == ".enr" {
			b, err := ioutil.ReadFile(addr)
			if err != nil {
				return err
			}
			bootnodeAddrs[i] = string(b)
		}
	}

	svc, err := p2p.NewService(&p2p.Config{
		NoDiscovery:       ctx.GlobalBool(cmd.NoDiscovery.Name),
		StaticPeers:       sliceutil.SplitCommaSeparated(ctx.GlobalStringSlice(cmd.StaticPeers.Name)),
		BootstrapNodeAddr: bootnodeAddrs,
		RelayNodeAddr:     ctx.GlobalString(cmd.RelayNode.Name),
		DataDir:           ctx.GlobalString(cmd.DataDirFlag.Name),
		HostAddress:       ctx.GlobalString(cmd.P2PHost.Name),
		PrivateKey:        ctx.GlobalString(cmd.P2PPrivKey.Name),
		TCPPort:           ctx.GlobalUint(cmd.P2PTCPPort.Name),
		UDPPort:           ctx.GlobalUint(cmd.P2PUDPPort.Name),
		MaxPeers:          ctx.GlobalUint(cmd.P2PMaxPeers.Name),
		WhitelistCIDR:     ctx.GlobalString(cmd.P2PWhitelist.Name),
		EnableUPnP:        ctx.GlobalBool(cmd.EnableUPnPFlag.Name),
		Encoding:          ctx.GlobalString(cmd.P2PEncoding.Name),
	})
	if err != nil {
		return err
	}
	return b.services.RegisterService(svc)
}

func (b *BeaconNode) fetchP2P(ctx *cli.Context) p2p.P2P {
	var p *p2p.Service
	if err := b.services.FetchService(&p); err != nil {
		panic(err)
	}
	return p
}

func (b *BeaconNode) registerBlockchainService(ctx *cli.Context) error {
	var web3Service *powchain.Service
	if err := b.services.FetchService(&web3Service); err != nil {
		return err
	}

	maxRoutines := ctx.GlobalInt64(cmd.MaxGoroutines.Name)
	blockchainService, err := blockchain.NewService(context.Background(), &blockchain.Config{
		BeaconDB:          b.db,
		DepositCache:      b.depositCache,
		ChainStartFetcher: web3Service,
		AttPool:           b.attestationPool,
		P2p:               b.fetchP2P(ctx),
		MaxRoutines:       maxRoutines,
		StateNotifier:     b,
	})
	if err != nil {
		return errors.Wrap(err, "could not register blockchain service")
	}
	return b.services.RegisterService(blockchainService)
}

func (b *BeaconNode) registerAttestationPool(ctx *cli.Context) error {
	attPoolService, err := attestations.NewService(context.Background(), &attestations.Config{
		Pool: b.attestationPool,
	})
	if err != nil {
		return err
	}
	return b.services.RegisterService(attPoolService)
}

func (b *BeaconNode) registerPOWChainService(cliCtx *cli.Context) error {
	if cliCtx.GlobalBool(testSkipPowFlag) {
		return b.services.RegisterService(&powchain.Service{})
	}
	depAddress := cliCtx.GlobalString(flags.DepositContractFlag.Name)
	if depAddress == "" {
		var err error
		depAddress, err = fetchDepositContract()
		if err != nil {
			log.WithError(err).Fatal("Cannot fetch deposit contract")
		}
	}

	if !common.IsHexAddress(depAddress) {
		log.Fatalf("Invalid deposit contract address given: %s", depAddress)
	}

	ctx := context.Background()
	cfg := &powchain.Web3ServiceConfig{
		ETH1Endpoint:    cliCtx.GlobalString(flags.Web3ProviderFlag.Name),
		HTTPEndPoint:    cliCtx.GlobalString(flags.HTTPWeb3ProviderFlag.Name),
		DepositContract: common.HexToAddress(depAddress),
		BeaconDB:        b.db,
		DepositCache:    b.depositCache,
		StateNotifier:   b,
	}
	web3Service, err := powchain.NewService(ctx, cfg)
	if err != nil {
		return errors.Wrap(err, "could not register proof-of-work chain web3Service")
	}
	knownContract, err := b.db.DepositContractAddress(ctx)
	if err != nil {
		return err
	}
	if len(knownContract) == 0 {
		if err := b.db.SaveDepositContractAddress(ctx, cfg.DepositContract); err != nil {
			return errors.Wrap(err, "could not save deposit contract")
		}
	}
	if len(knownContract) > 0 && !bytes.Equal(cfg.DepositContract.Bytes(), knownContract) {
		return fmt.Errorf("database contract is %#x but tried to run with %#x", knownContract, cfg.DepositContract.Bytes())
	}
	return b.services.RegisterService(web3Service)
}

func (b *BeaconNode) registerSyncService(ctx *cli.Context) error {
	var web3Service *powchain.Service
	if err := b.services.FetchService(&web3Service); err != nil {
		return err
	}

	var chainService *blockchain.Service
	if err := b.services.FetchService(&chainService); err != nil {
		return err
	}

	var initSync *initialsync.Service
	if err := b.services.FetchService(&initSync); err != nil {
		return err
	}

	rs := prysmsync.NewRegularSync(&prysmsync.Config{
		DB:            b.db,
		P2P:           b.fetchP2P(ctx),
		Chain:         chainService,
		InitialSync:   initSync,
		StateNotifier: b,
		AttPool:       b.attestationPool,
	})

	return b.services.RegisterService(rs)
}

func (b *BeaconNode) registerInitialSyncService(ctx *cli.Context) error {

	var chainService *blockchain.Service
	if err := b.services.FetchService(&chainService); err != nil {
		return err
	}

	is := initialsync.NewInitialSync(&initialsync.Config{
		DB:            b.db,
		Chain:         chainService,
		P2P:           b.fetchP2P(ctx),
		StateNotifier: b,
	})

	return b.services.RegisterService(is)

}

func (b *BeaconNode) registerRPCService(ctx *cli.Context) error {
	var chainService *blockchain.Service
	if err := b.services.FetchService(&chainService); err != nil {
		return err
	}

	var web3Service *powchain.Service
	if err := b.services.FetchService(&web3Service); err != nil {
		return err
	}

	var syncService *initialsync.Service
	if err := b.services.FetchService(&syncService); err != nil {
		return err
	}

	genesisValidators := ctx.GlobalUint64(flags.InteropNumValidatorsFlag.Name)
	genesisStatePath := ctx.GlobalString(flags.InteropGenesisStateFlag.Name)
	var depositFetcher depositcache.DepositFetcher
	var chainStartFetcher powchain.ChainStartFetcher
	if genesisValidators > 0 || genesisStatePath != "" {
		var interopService *interopcoldstart.Service
		if err := b.services.FetchService(&interopService); err != nil {
			return err
		}
		depositFetcher = interopService
		chainStartFetcher = interopService
	} else {
		depositFetcher = b.depositCache
		chainStartFetcher = web3Service
	}

	port := ctx.GlobalString(flags.RPCPort.Name)
	cert := ctx.GlobalString(flags.CertFlag.Name)
	key := ctx.GlobalString(flags.KeyFlag.Name)
	slasherCert := ctx.GlobalString(flags.SlasherCertFlag.Name)
	slasherProvider := ctx.GlobalString(flags.SlasherProviderFlag.Name)

	mockEth1DataVotes := ctx.GlobalBool(flags.InteropMockEth1DataVotesFlag.Name)
	rpcService := rpc.NewService(context.Background(), &rpc.Config{
		Port:                  port,
		CertFlag:              cert,
		KeyFlag:               key,
		BeaconDB:              b.db,
		Broadcaster:           b.fetchP2P(ctx),
		PeersFetcher:          b.fetchP2P(ctx),
		HeadFetcher:           chainService,
		ForkFetcher:           chainService,
		FinalizationFetcher:   chainService,
		ParticipationFetcher:  chainService,
		BlockReceiver:         chainService,
		AttestationReceiver:   chainService,
		GenesisTimeFetcher:    chainService,
		AttestationsPool:      b.attestationPool,
		POWChainService:       web3Service,
		ChainStartFetcher:     chainStartFetcher,
		MockEth1Votes:         mockEth1DataVotes,
		SyncService:           syncService,
		DepositFetcher:        depositFetcher,
		PendingDepositFetcher: b.depositCache,
		StateNotifier:         b,
<<<<<<< HEAD
		SlasherCert:           slasherCert,
		SlasherProvider:       slasherProvider,
=======
		OperationNotifier:     b,
>>>>>>> 200bb5e4
	})

	return b.services.RegisterService(rpcService)
}

func (b *BeaconNode) registerPrometheusService(ctx *cli.Context) error {
	var additionalHandlers []prometheus.Handler
	var p *p2p.Service
	if err := b.services.FetchService(&p); err != nil {
		panic(err)
	}
	additionalHandlers = append(additionalHandlers, prometheus.Handler{Path: "/p2p", Handler: p.InfoHandler})

	var c *blockchain.Service
	if err := b.services.FetchService(&c); err != nil {
		panic(err)
	}
	additionalHandlers = append(additionalHandlers, prometheus.Handler{Path: "/heads", Handler: c.HeadsHandler})

	if featureconfig.Get().EnableBackupWebhook {
		additionalHandlers = append(additionalHandlers, prometheus.Handler{Path: "/db/backup", Handler: db.BackupHandler(b.db)})
	}

	service := prometheus.NewPrometheusService(
		fmt.Sprintf(":%d", ctx.GlobalInt64(cmd.MonitoringPortFlag.Name)),
		b.services,
		additionalHandlers...,
	)
	hook := prometheus.NewLogrusCollector()
	logrus.AddHook(hook)
	return b.services.RegisterService(service)
}

func (b *BeaconNode) registerGRPCGateway(ctx *cli.Context) error {
	gatewayPort := ctx.GlobalInt(flags.GRPCGatewayPort.Name)
	if gatewayPort > 0 {
		selfAddress := fmt.Sprintf("127.0.0.1:%d", ctx.GlobalInt(flags.RPCPort.Name))
		gatewayAddress := fmt.Sprintf("0.0.0.0:%d", gatewayPort)
		return b.services.RegisterService(gateway.New(context.Background(), selfAddress, gatewayAddress, nil /*optional mux*/))
	}
	return nil
}

func (b *BeaconNode) registerInteropServices(ctx *cli.Context) error {
	genesisTime := ctx.GlobalUint64(flags.InteropGenesisTimeFlag.Name)
	genesisValidators := ctx.GlobalUint64(flags.InteropNumValidatorsFlag.Name)
	genesisStatePath := ctx.GlobalString(flags.InteropGenesisStateFlag.Name)

	if genesisValidators > 0 || genesisStatePath != "" {
		svc := interopcoldstart.NewColdStartService(context.Background(), &interopcoldstart.Config{
			GenesisTime:   genesisTime,
			NumValidators: genesisValidators,
			BeaconDB:      b.db,
			DepositCache:  b.depositCache,
			GenesisPath:   genesisStatePath,
		})

		return b.services.RegisterService(svc)
	}
	return nil
}

func (b *BeaconNode) registerArchiverService(ctx *cli.Context) error {
	if !flags.Get().EnableArchive {
		return nil
	}
	var chainService *blockchain.Service
	if err := b.services.FetchService(&chainService); err != nil {
		return err
	}
	svc := archiver.NewArchiverService(context.Background(), &archiver.Config{
		BeaconDB:             b.db,
		HeadFetcher:          chainService,
		ParticipationFetcher: chainService,
		StateNotifier:        b,
	})
	return b.services.RegisterService(svc)
}<|MERGE_RESOLUTION|>--- conflicted
+++ resolved
@@ -475,12 +475,9 @@
 		DepositFetcher:        depositFetcher,
 		PendingDepositFetcher: b.depositCache,
 		StateNotifier:         b,
-<<<<<<< HEAD
+		OperationNotifier:     b,
 		SlasherCert:           slasherCert,
 		SlasherProvider:       slasherProvider,
-=======
-		OperationNotifier:     b,
->>>>>>> 200bb5e4
 	})
 
 	return b.services.RegisterService(rpcService)
