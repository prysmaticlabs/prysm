--- conflicted
+++ resolved
@@ -397,33 +397,18 @@
 		return err
 	}
 
-<<<<<<< HEAD
 	bRoot, epoch, err := registration.BlockchainPreregistration(b.cliCtx)
-=======
+	if err != nil {
+		return err
+	}
+	
 	wsp := b.cliCtx.String(flags.WeakSubjectivityCheckpt.Name)
 	wsCheckpt, err := helpers.ParseWeakSubjectivityInputString(wsp)
->>>>>>> c65c6ebc
 	if err != nil {
 		return err
 	}
 
 	blockchainService, err := blockchain.NewService(b.ctx, &blockchain.Config{
-<<<<<<< HEAD
-		BeaconDB:          b.db,
-		DepositCache:      b.depositCache,
-		ChainStartFetcher: web3Service,
-		AttPool:           b.attestationPool,
-		ExitPool:          b.exitPool,
-		SlashingPool:      b.slashingsPool,
-		P2p:               b.fetchP2P(),
-		MaxRoutines:       b.cliCtx.Int(cmd.MaxGoroutines.Name),
-		StateNotifier:     b,
-		ForkChoiceStore:   b.forkChoiceStore,
-		OpsService:        opsService,
-		StateGen:          b.stateGen,
-		WspBlockRoot:      bRoot,
-		WspEpoch:          epoch,
-=======
 		BeaconDB:                b.db,
 		DepositCache:            b.depositCache,
 		ChainStartFetcher:       web3Service,
@@ -437,7 +422,6 @@
 		OpsService:              opsService,
 		StateGen:                b.stateGen,
 		WeakSubjectivityCheckpt: wsCheckpt,
->>>>>>> c65c6ebc
 	})
 	if err != nil {
 		return errors.Wrap(err, "could not register blockchain service")
