--- conflicted
+++ resolved
@@ -38,17 +38,10 @@
 	}
 
 	beaconState := &pb.BeaconState{
-<<<<<<< HEAD
 		Slot:                   1,
 		ValidatorRegistry:      validators,
 		LatestRandaoMixes:      make([][]byte, params.BeaconConfig().EpochsPerHistoricalVector),
 		LatestActiveIndexRoots: make([][]byte, params.BeaconConfig().EpochsPerHistoricalVector),
-=======
-		Slot:             1,
-		Validators:       validators,
-		RandaoMixes:      make([][]byte, params.BeaconConfig().RandaoMixesLength),
-		ActiveIndexRoots: make([][]byte, params.BeaconConfig().ActiveIndexRootsLength),
->>>>>>> 06aae90f
 	}
 	block := &pb.BeaconBlock{
 		Slot: 1,
@@ -81,17 +74,10 @@
 	}
 
 	beaconState = &pb.BeaconState{
-<<<<<<< HEAD
 		Slot:                   36,
 		ValidatorRegistry:      validators,
 		LatestRandaoMixes:      make([][]byte, params.BeaconConfig().EpochsPerHistoricalVector),
 		LatestActiveIndexRoots: make([][]byte, params.BeaconConfig().EpochsPerHistoricalVector),
-=======
-		Slot:             36,
-		Validators:       validators,
-		RandaoMixes:      make([][]byte, params.BeaconConfig().RandaoMixesLength),
-		ActiveIndexRoots: make([][]byte, params.BeaconConfig().ActiveIndexRootsLength),
->>>>>>> 06aae90f
 	}
 	if err := beaconDB.UpdateChainHead(ctx, block, beaconState); err != nil {
 		t.Fatalf("could not save state: %v", err)
@@ -241,17 +227,10 @@
 	}
 
 	beaconState := &pb.BeaconState{
-<<<<<<< HEAD
 		Slot:                   1,
 		LatestRandaoMixes:      make([][]byte, params.BeaconConfig().EpochsPerHistoricalVector),
 		LatestActiveIndexRoots: make([][]byte, params.BeaconConfig().EpochsPerHistoricalVector),
 		ValidatorRegistry:      validators,
-=======
-		Slot:             1,
-		RandaoMixes:      make([][]byte, params.BeaconConfig().RandaoMixesLength),
-		ActiveIndexRoots: make([][]byte, params.BeaconConfig().ActiveIndexRootsLength),
-		Validators:       validators,
->>>>>>> 06aae90f
 	}
 	block := &pb.BeaconBlock{
 		Slot: 1,
@@ -350,17 +329,10 @@
 	}
 
 	beaconState := &pb.BeaconState{
-<<<<<<< HEAD
 		Slot:                   1,
 		LatestRandaoMixes:      make([][]byte, params.BeaconConfig().EpochsPerHistoricalVector),
 		LatestActiveIndexRoots: make([][]byte, params.BeaconConfig().EpochsPerHistoricalVector),
 		ValidatorRegistry:      validators,
-=======
-		Slot:             1,
-		RandaoMixes:      make([][]byte, params.BeaconConfig().RandaoMixesLength),
-		ActiveIndexRoots: make([][]byte, params.BeaconConfig().ActiveIndexRootsLength),
-		Validators:       validators,
->>>>>>> 06aae90f
 	}
 	block := &pb.BeaconBlock{
 		Slot: 1,
