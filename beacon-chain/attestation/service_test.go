--- conflicted
+++ resolved
@@ -226,94 +226,8 @@
 	for i := 0; i < 64; i++ {
 		validators = append(validators, &pb.Validator{
 			Pubkey:          []byte{byte(i)},
-<<<<<<< HEAD
-			ActivationEpoch: 0,
-			ExitEpoch:       10,
-=======
-			ActivationEpoch: params.BeaconConfig().GenesisEpoch,
-			ExitEpoch:       params.BeaconConfig().GenesisEpoch + 10,
-		})
-	}
-
-	beaconState := &pb.BeaconState{
-		Slot:              params.BeaconConfig().GenesisSlot + 1,
-		ValidatorRegistry: validators,
-	}
-	block := &pb.BeaconBlock{
-		Slot: params.BeaconConfig().GenesisSlot + 1,
-	}
-	if err := beaconDB.SaveBlock(block); err != nil {
-		t.Fatal(err)
-	}
-	beaconState.LatestBlock = block
-	if err := beaconDB.UpdateChainHead(ctx, block, beaconState); err != nil {
-		t.Fatal(err)
-	}
-	service := NewAttestationService(context.Background(), &Config{BeaconDB: beaconDB})
-
-	attestation := &pb.Attestation{
-		AggregationBitfield: []byte{0x80},
-		Data: &pb.AttestationData{
-			Slot:  params.BeaconConfig().GenesisSlot + 1,
-			Shard: 1,
-		},
-	}
-
-	if err := service.UpdateLatestAttestation(ctx, attestation); err != nil {
-		t.Fatalf("could not update latest attestation: %v", err)
-	}
-	pubkey := bytesutil.ToBytes48([]byte{byte(3)})
-	if service.store.m[pubkey].Data.Slot !=
-		attestation.Data.Slot {
-		t.Errorf("Incorrect slot stored, wanted: %d, got: %d",
-			attestation.Data.Slot, service.store.m[pubkey].Data.Slot)
-	}
-
-	attestation.Data.Slot = params.BeaconConfig().GenesisSlot + 36
-	attestation.Data.Shard = 36
-
-	beaconState = &pb.BeaconState{
-		Slot:              params.BeaconConfig().GenesisSlot + 36,
-		ValidatorRegistry: validators,
-	}
-	beaconState.LatestBlock = block
-	if err := beaconDB.UpdateChainHead(ctx, block, beaconState); err != nil {
-		t.Fatalf("could not save state: %v", err)
-	}
-
-	if err := service.UpdateLatestAttestation(ctx, attestation); err != nil {
-		t.Fatalf("could not update latest attestation: %v", err)
-	}
-	if service.store.m[pubkey].Data.Slot !=
-		attestation.Data.Slot {
-		t.Errorf("Incorrect slot stored, wanted: %d, got: %d",
-			attestation.Data.Slot, service.store.m[pubkey].Data.Slot)
-	}
-
-	// Verify the committee for attestation's data slot was cached.
-	fetchedCommittees, err := committeeCache.CommitteesInfoBySlot(attestation.Data.Slot)
-	if err != nil {
-		t.Fatal(err)
-	}
-	wantedCommittee := []uint64{38}
-	if !reflect.DeepEqual(wantedCommittee, fetchedCommittees.Committees[0].Committee) {
-		t.Errorf(
-			"Result indices was an unexpected value. Wanted %d, got %d",
-			wantedCommittee,
-			fetchedCommittees.Committees[0].Committee,
-		)
-	}
-}
-
-func TestUpdateLatestAttestation_CacheEnabledAndHit(t *testing.T) {
-
-	var validators []*pb.Validator
-	for i := 0; i < 64; i++ {
-		validators = append(validators, &pb.Validator{
-			Pubkey:          []byte{byte(i)},
-			ActivationEpoch: params.BeaconConfig().GenesisEpoch,
-			ExitEpoch:       params.BeaconConfig().GenesisEpoch + 10,
->>>>>>> 85c5672a
+			ActivationEpoch: 0,
+			ExitEpoch:       10,
 		})
 	}
 
@@ -402,61 +316,6 @@
 			t.Fatalf("could not update latest attestation: %v", err)
 		}
 	}
-<<<<<<< HEAD
-=======
-
-	wanted := "bitfield points to an invalid index in the committee"
-
-	if err := service.UpdateLatestAttestation(ctx, attestation); err != nil {
-		t.Error(err)
-	}
-
-	testutil.AssertLogsContain(t, hook, wanted)
-}
-
-func TestBatchUpdate_FromSync(t *testing.T) {
-	beaconDB := internal.SetupDB(t)
-	defer internal.TeardownDB(t, beaconDB)
-	ctx := context.Background()
-
-	var validators []*pb.Validator
-	for i := 0; i < 64; i++ {
-		validators = append(validators, &pb.Validator{
-			Pubkey:          []byte{byte(i)},
-			ActivationEpoch: params.BeaconConfig().GenesisEpoch,
-			ExitEpoch:       params.BeaconConfig().GenesisEpoch + 10,
-		})
-	}
-
-	beaconState := &pb.BeaconState{
-		Slot:              params.BeaconConfig().GenesisSlot + 1,
-		ValidatorRegistry: validators,
-	}
-	block := &pb.BeaconBlock{
-		Slot: params.BeaconConfig().GenesisSlot + 1,
-	}
-	if err := beaconDB.SaveBlock(block); err != nil {
-		t.Fatal(err)
-	}
-	beaconState.LatestBlock = block
-	if err := beaconDB.UpdateChainHead(ctx, block, beaconState); err != nil {
-		t.Fatal(err)
-	}
-	service := NewAttestationService(context.Background(), &Config{BeaconDB: beaconDB})
-	service.poolLimit = 9
-	for i := 0; i < 10; i++ {
-		attestation := &pb.Attestation{
-			AggregationBitfield: []byte{0x80},
-			Data: &pb.AttestationData{
-				Slot:  params.BeaconConfig().GenesisSlot + 1,
-				Shard: 1,
-			},
-		}
-		if err := service.handleAttestation(ctx, attestation); err != nil {
-			t.Fatalf("could not update latest attestation: %v", err)
-		}
-	}
->>>>>>> 85c5672a
 	if len(service.pooledAttestations) != 0 {
 		t.Errorf("pooled attestations were not cleared out, still %d attestations in pool", len(service.pooledAttestations))
 	}
