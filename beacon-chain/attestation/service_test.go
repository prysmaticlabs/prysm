package attestation

import (
	"bytes"
	"context"
	"fmt"
	"reflect"
	"strings"
	"testing"

	"github.com/prysmaticlabs/prysm/beacon-chain/cache"
	"github.com/prysmaticlabs/prysm/beacon-chain/internal"
	pb "github.com/prysmaticlabs/prysm/proto/beacon/p2p/v1"
	"github.com/prysmaticlabs/prysm/shared/bytesutil"
	"github.com/prysmaticlabs/prysm/shared/hashutil"
<<<<<<< HEAD
=======
	"github.com/prysmaticlabs/prysm/shared/params"
	"github.com/prysmaticlabs/prysm/shared/testutil"
>>>>>>> b1334c61
	"github.com/sirupsen/logrus"
	logTest "github.com/sirupsen/logrus/hooks/test"
)

func init() {
	logrus.SetLevel(logrus.DebugLevel)
}

var _ = TargetHandler(&Service{})

func TestUpdateLatestAttestation_UpdatesLatest(t *testing.T) {
	beaconDB := internal.SetupDB(t)
	defer internal.TeardownDB(t, beaconDB)
	ctx := context.Background()

	var validators []*pb.Validator
	for i := 0; i < 64; i++ {
		validators = append(validators, &pb.Validator{
			Pubkey:          []byte{byte(i)},
			ActivationEpoch: 0,
			ExitEpoch:       10,
		})
	}

	beaconState := &pb.BeaconState{
		Slot:              1,
		ValidatorRegistry: validators,
	}
	block := &pb.BeaconBlock{
		Slot: 1,
	}
	if err := beaconDB.SaveBlock(block); err != nil {
		t.Fatal(err)
	}
	if err := beaconDB.UpdateChainHead(ctx, block, beaconState); err != nil {
		t.Fatal(err)
	}
	service := NewAttestationService(context.Background(), &Config{BeaconDB: beaconDB})

	attestation := &pb.Attestation{
		AggregationBitfield: []byte{0x80},
		Data: &pb.AttestationData{
			Slot:  1,
			Shard: 1,
		},
	}

	if err := service.UpdateLatestAttestation(ctx, attestation); err != nil {
		t.Fatalf("could not update latest attestation: %v", err)
	}
	pubkey := bytesutil.ToBytes48([]byte{byte(3)})
	if service.store.m[pubkey].Data.Slot !=
		attestation.Data.Slot {
		t.Errorf("Incorrect slot stored, wanted: %d, got: %d",
			attestation.Data.Slot, service.store.m[pubkey].Data.Slot)
	}

	beaconState = &pb.BeaconState{
		Slot:              36,
		ValidatorRegistry: validators,
	}
	if err := beaconDB.UpdateChainHead(ctx, block, beaconState); err != nil {
		t.Fatalf("could not save state: %v", err)
	}

	attestation.Data.Slot = 36
	attestation.Data.Shard = 36
	if err := service.UpdateLatestAttestation(ctx, attestation); err != nil {
		t.Fatalf("could not update latest attestation: %v", err)
	}
	if service.store.m[pubkey].Data.Slot !=
		attestation.Data.Slot {
		t.Errorf("Incorrect slot stored, wanted: %d, got: %d",
			attestation.Data.Slot, service.store.m[pubkey].Data.Slot)
	}
}

func TestAttestationPool_UpdatesAttestationPool(t *testing.T) {
	beaconDB := internal.SetupDB(t)
	defer internal.TeardownDB(t, beaconDB)
	ctx := context.Background()

	var validators []*pb.Validator
	for i := 0; i < 64; i++ {
		validators = append(validators, &pb.Validator{
			Pubkey:          []byte{byte(i)},
			ActivationEpoch: 0,
			ExitEpoch:       10,
		})
	}
	beaconState := &pb.BeaconState{
		Slot:              1,
		ValidatorRegistry: validators,
	}
	block := &pb.BeaconBlock{
		Slot: 1,
	}
	if err := beaconDB.SaveBlock(block); err != nil {
		t.Fatal(err)
	}
	if err := beaconDB.UpdateChainHead(ctx, block, beaconState); err != nil {
		t.Fatal(err)
	}

	service := NewAttestationService(context.Background(), &Config{BeaconDB: beaconDB})
	attestation := &pb.Attestation{
		AggregationBitfield: []byte{0x80},
		Data: &pb.AttestationData{
			Slot:  1,
			Shard: 1,
		},
	}

	if err := service.handleAttestation(context.Background(), attestation); err != nil {
		t.Error(err)
	}
}

func TestLatestAttestationTarget_CantGetAttestation(t *testing.T) {
	beaconDB := internal.SetupDB(t)
	defer internal.TeardownDB(t, beaconDB)
	ctx := context.Background()

	if err := beaconDB.SaveState(ctx, &pb.BeaconState{
		ValidatorRegistry: []*pb.Validator{{}},
	}); err != nil {
		t.Fatalf("could not save state: %v", err)
	}
	service := NewAttestationService(context.Background(), &Config{BeaconDB: beaconDB})
	headState, err := beaconDB.HeadState(ctx)
	if err != nil {
		t.Fatal(err)
	}

	index := uint64(100)
	want := fmt.Sprintf("invalid validator index %d", index)
	if _, err := service.LatestAttestationTarget(headState, index); !strings.Contains(err.Error(), want) {
		t.Errorf("Wanted error to contain %s, received %v", want, err)
	}
}

func TestLatestAttestationTarget_ReturnsLatestAttestedBlock(t *testing.T) {
	beaconDB := internal.SetupDB(t)
	defer internal.TeardownDB(t, beaconDB)
	ctx := context.Background()

	pubKey := []byte{'A'}
	if err := beaconDB.SaveState(ctx, &pb.BeaconState{
		ValidatorRegistry: []*pb.Validator{{Pubkey: pubKey}},
	}); err != nil {
		t.Fatalf("could not save state: %v", err)
	}

	block := &pb.BeaconBlock{Slot: 999}
	if err := beaconDB.SaveBlock(block); err != nil {
		t.Fatalf("could not save block: %v", err)
	}
	blockRoot, err := hashutil.HashBeaconBlock(block)
	if err != nil {
		log.Fatalf("could not hash block: %v", err)
	}
	if err := beaconDB.SaveAttestationTarget(ctx, &pb.AttestationTarget{
		Slot:       block.Slot,
		BlockRoot:  blockRoot[:],
		ParentRoot: []byte{},
	}); err != nil {
		log.Fatalf("could not save att target: %v", err)
	}

	service := NewAttestationService(context.Background(), &Config{BeaconDB: beaconDB})

	attestation := &pb.Attestation{
		Data: &pb.AttestationData{
			BeaconBlockRootHash32: blockRoot[:],
		}}
	pubKey48 := bytesutil.ToBytes48(pubKey)
	service.store.m[pubKey48] = attestation

	headState, err := beaconDB.HeadState(ctx)
	if err != nil {
		t.Fatal(err)
	}

	latestAttestedTarget, err := service.LatestAttestationTarget(headState, 0)
	if err != nil {
		t.Fatalf("Could not get latest attestation: %v", err)
	}

	if !bytes.Equal(blockRoot[:], latestAttestedTarget.BlockRoot) {
		t.Errorf("Wanted: %v, got: %v", blockRoot[:], latestAttestedTarget.BlockRoot)
	}
}

func TestUpdateLatestAttestation_CacheEnabledAndMiss(t *testing.T) {

	beaconDB := internal.SetupDB(t)
	defer internal.TeardownDB(t, beaconDB)
	ctx := context.Background()

	var validators []*pb.Validator
	for i := 0; i < 64; i++ {
		validators = append(validators, &pb.Validator{
			Pubkey:          []byte{byte(i)},
			ActivationEpoch: 0,
			ExitEpoch:       10,
		})
	}

	beaconState := &pb.BeaconState{
		Slot:              uint64(1),
		ValidatorRegistry: validators,
	}
	block := &pb.BeaconBlock{
		Slot: uint64(1),
	}
	if err := beaconDB.SaveBlock(block); err != nil {
		t.Fatal(err)
	}
	if err := beaconDB.UpdateChainHead(ctx, block, beaconState); err != nil {
		t.Fatal(err)
	}
	service := NewAttestationService(context.Background(), &Config{BeaconDB: beaconDB})

	attestation := &pb.Attestation{
		AggregationBitfield: []byte{0x80},
		Data: &pb.AttestationData{
			Slot:  1,
			Shard: 1,
		},
	}

	if err := service.UpdateLatestAttestation(ctx, attestation); err != nil {
		t.Fatalf("could not update latest attestation: %v", err)
	}
	pubkey := bytesutil.ToBytes48([]byte{byte(3)})
	if service.store.m[pubkey].Data.Slot !=
		attestation.Data.Slot {
		t.Errorf("Incorrect slot stored, wanted: %d, got: %d",
			attestation.Data.Slot, service.store.m[pubkey].Data.Slot)
	}

	attestation.Data.Slot = 36
	attestation.Data.Shard = 36

	beaconState = &pb.BeaconState{
		Slot:              36,
		ValidatorRegistry: validators,
	}
	if err := beaconDB.UpdateChainHead(ctx, block, beaconState); err != nil {
		t.Fatalf("could not save state: %v", err)
	}

	if err := service.UpdateLatestAttestation(ctx, attestation); err != nil {
		t.Fatalf("could not update latest attestation: %v", err)
	}
	if service.store.m[pubkey].Data.Slot !=
		attestation.Data.Slot {
		t.Errorf("Incorrect slot stored, wanted: %d, got: %d",
			attestation.Data.Slot, service.store.m[pubkey].Data.Slot)
	}

	// Verify the committee for attestation's data slot was cached.
	fetchedCommittees, err := committeeCache.CommitteesInfoBySlot(attestation.Data.Slot)
	if err != nil {
		t.Fatal(err)
	}
	wantedCommittee := []uint64{38}
	if !reflect.DeepEqual(wantedCommittee, fetchedCommittees.Committees[0].Committee) {
		t.Errorf(
			"Result indices was an unexpected value. Wanted %d, got %d",
			wantedCommittee,
			fetchedCommittees.Committees[0].Committee,
		)
	}
}

func TestUpdateLatestAttestation_CacheEnabledAndHit(t *testing.T) {

	var validators []*pb.Validator
	for i := 0; i < 64; i++ {
		validators = append(validators, &pb.Validator{
			Pubkey:          []byte{byte(i)},
			ActivationEpoch: 0,
			ExitEpoch:       10,
		})
	}

	beaconDB := internal.SetupDB(t)
	defer internal.TeardownDB(t, beaconDB)
	ctx := context.Background()

	beaconState := &pb.BeaconState{
		Slot:              2,
		ValidatorRegistry: validators,
	}
	block := &pb.BeaconBlock{
		Slot: 2,
	}
	if err := beaconDB.SaveBlock(block); err != nil {
		t.Fatal(err)
	}
	if err := beaconDB.UpdateChainHead(ctx, block, beaconState); err != nil {
		t.Fatal(err)
	}

	service := NewAttestationService(context.Background(), &Config{BeaconDB: beaconDB})

	slot := uint64(2)
	shard := uint64(3)
	index := uint64(4)
	attestation := &pb.Attestation{
		AggregationBitfield: []byte{0x80},
		Data: &pb.AttestationData{
			Slot:  slot,
			Shard: shard,
		},
	}

	csInSlot := &cache.CommitteesInSlot{
		Slot: slot,
		Committees: []*cache.CommitteeInfo{
			{Shard: shard, Committee: []uint64{index, 999}},
		}}

	if err := committeeCache.AddCommittees(csInSlot); err != nil {
		t.Fatal(err)
	}

	if err := service.UpdateLatestAttestation(ctx, attestation); err != nil {
		t.Fatalf("could not update latest attestation: %v", err)
	}
	pubkey := bytesutil.ToBytes48([]byte{byte(index)})
	if err := service.UpdateLatestAttestation(ctx, attestation); err != nil {
		t.Fatalf("could not update latest attestation: %v", err)
	}

	if service.store.m[pubkey].Data.Slot !=
		attestation.Data.Slot {
		t.Errorf("Incorrect slot stored, wanted: %d, got: %d",
			attestation.Data.Slot, service.store.m[pubkey].Data.Slot)
	}
}

func TestUpdateLatestAttestation_InvalidIndex(t *testing.T) {
	beaconDB := internal.SetupDB(t)
	hook := logTest.NewGlobal()
	defer internal.TeardownDB(t, beaconDB)
	ctx := context.Background()

	var validators []*pb.Validator
	for i := 0; i < 64; i++ {
		validators = append(validators, &pb.Validator{
			Pubkey:          []byte{byte(i)},
			ActivationEpoch: params.BeaconConfig().GenesisEpoch,
			ExitEpoch:       params.BeaconConfig().GenesisEpoch + 10,
		})
	}

	beaconState := &pb.BeaconState{
		Slot:              params.BeaconConfig().GenesisSlot + 1,
		ValidatorRegistry: validators,
	}
	block := &pb.BeaconBlock{
		Slot: params.BeaconConfig().GenesisSlot + 1,
	}
	if err := beaconDB.SaveBlock(block); err != nil {
		t.Fatal(err)
	}
	if err := beaconDB.UpdateChainHead(ctx, block, beaconState); err != nil {
		t.Fatal(err)
	}
	service := NewAttestationService(context.Background(), &Config{BeaconDB: beaconDB})
	attestation := &pb.Attestation{
		AggregationBitfield: []byte{0xC0},
		Data: &pb.AttestationData{
			Slot:  params.BeaconConfig().GenesisSlot + 1,
			Shard: 1,
		},
	}

	if err := service.UpdateLatestAttestation(ctx, attestation); err != nil {
		t.Fatalf("could not update latest attestation: %v", err)
	}
	testutil.AssertLogsContain(t, hook, "Bitfield points to an invalid index in the committee")
}

func TestUpdateLatestAttestation_BatchUpdate(t *testing.T) {
	beaconDB := internal.SetupDB(t)
	defer internal.TeardownDB(t, beaconDB)
	ctx := context.Background()

	var validators []*pb.Validator
	for i := 0; i < 64; i++ {
		validators = append(validators, &pb.Validator{
			Pubkey:          []byte{byte(i)},
			ActivationEpoch: params.BeaconConfig().GenesisEpoch,
			ExitEpoch:       params.BeaconConfig().GenesisEpoch + 10,
		})
	}

	beaconState := &pb.BeaconState{
		Slot:              params.BeaconConfig().GenesisSlot + 1,
		ValidatorRegistry: validators,
	}
	block := &pb.BeaconBlock{
		Slot: params.BeaconConfig().GenesisSlot + 1,
	}
	if err := beaconDB.SaveBlock(block); err != nil {
		t.Fatal(err)
	}
	if err := beaconDB.UpdateChainHead(ctx, block, beaconState); err != nil {
		t.Fatal(err)
	}
	service := NewAttestationService(context.Background(), &Config{BeaconDB: beaconDB})
	attestations := make([]*pb.Attestation, 0)
	for i := 0; i < 10; i++ {
		attestations = append(attestations, &pb.Attestation{
			AggregationBitfield: []byte{0x80},
			Data: &pb.AttestationData{
				Slot:  params.BeaconConfig().GenesisSlot + 1,
				Shard: 1,
			},
		})
	}

	if err := service.BatchUpdateLatestAttestation(ctx, attestations); err != nil {
		t.Fatalf("could not update latest attestation: %v", err)
	}
}<|MERGE_RESOLUTION|>--- conflicted
+++ resolved
@@ -13,11 +13,7 @@
 	pb "github.com/prysmaticlabs/prysm/proto/beacon/p2p/v1"
 	"github.com/prysmaticlabs/prysm/shared/bytesutil"
 	"github.com/prysmaticlabs/prysm/shared/hashutil"
-<<<<<<< HEAD
-=======
-	"github.com/prysmaticlabs/prysm/shared/params"
 	"github.com/prysmaticlabs/prysm/shared/testutil"
->>>>>>> b1334c61
 	"github.com/sirupsen/logrus"
 	logTest "github.com/sirupsen/logrus/hooks/test"
 )
@@ -371,17 +367,17 @@
 	for i := 0; i < 64; i++ {
 		validators = append(validators, &pb.Validator{
 			Pubkey:          []byte{byte(i)},
-			ActivationEpoch: params.BeaconConfig().GenesisEpoch,
-			ExitEpoch:       params.BeaconConfig().GenesisEpoch + 10,
-		})
-	}
-
-	beaconState := &pb.BeaconState{
-		Slot:              params.BeaconConfig().GenesisSlot + 1,
-		ValidatorRegistry: validators,
-	}
-	block := &pb.BeaconBlock{
-		Slot: params.BeaconConfig().GenesisSlot + 1,
+			ActivationEpoch: 0,
+			ExitEpoch:       10,
+		})
+	}
+
+	beaconState := &pb.BeaconState{
+		Slot:              1,
+		ValidatorRegistry: validators,
+	}
+	block := &pb.BeaconBlock{
+		Slot: 1,
 	}
 	if err := beaconDB.SaveBlock(block); err != nil {
 		t.Fatal(err)
@@ -393,7 +389,7 @@
 	attestation := &pb.Attestation{
 		AggregationBitfield: []byte{0xC0},
 		Data: &pb.AttestationData{
-			Slot:  params.BeaconConfig().GenesisSlot + 1,
+			Slot:  1,
 			Shard: 1,
 		},
 	}
@@ -413,17 +409,17 @@
 	for i := 0; i < 64; i++ {
 		validators = append(validators, &pb.Validator{
 			Pubkey:          []byte{byte(i)},
-			ActivationEpoch: params.BeaconConfig().GenesisEpoch,
-			ExitEpoch:       params.BeaconConfig().GenesisEpoch + 10,
-		})
-	}
-
-	beaconState := &pb.BeaconState{
-		Slot:              params.BeaconConfig().GenesisSlot + 1,
-		ValidatorRegistry: validators,
-	}
-	block := &pb.BeaconBlock{
-		Slot: params.BeaconConfig().GenesisSlot + 1,
+			ActivationEpoch: 0,
+			ExitEpoch:       10,
+		})
+	}
+
+	beaconState := &pb.BeaconState{
+		Slot:              1,
+		ValidatorRegistry: validators,
+	}
+	block := &pb.BeaconBlock{
+		Slot: 1,
 	}
 	if err := beaconDB.SaveBlock(block); err != nil {
 		t.Fatal(err)
@@ -437,7 +433,7 @@
 		attestations = append(attestations, &pb.Attestation{
 			AggregationBitfield: []byte{0x80},
 			Data: &pb.AttestationData{
-				Slot:  params.BeaconConfig().GenesisSlot + 1,
+				Slot:  1,
 				Shard: 1,
 			},
 		})
