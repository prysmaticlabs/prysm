// Package attestation defines the life-cycle and status of single and aggregated attestation.
package attestation

import (
	"context"
	"fmt"
	"sort"
	"sync"

	"github.com/gogo/protobuf/proto"
	"github.com/prysmaticlabs/prysm/beacon-chain/cache"
	"github.com/prysmaticlabs/prysm/beacon-chain/core/helpers"
	"github.com/prysmaticlabs/prysm/beacon-chain/db"
	pb "github.com/prysmaticlabs/prysm/proto/beacon/p2p/v1"
	"github.com/prysmaticlabs/prysm/shared/bitutil"
	"github.com/prysmaticlabs/prysm/shared/bytesutil"
	"github.com/prysmaticlabs/prysm/shared/event"
	handler "github.com/prysmaticlabs/prysm/shared/messagehandler"
	"github.com/prysmaticlabs/prysm/shared/params"
	"github.com/sirupsen/logrus"
)

var log = logrus.WithField("prefix", "attestation")
var committeeCache = cache.NewCommitteesCache()

// TargetHandler provides an interface for fetching latest attestation targets
// and updating attestations in batches.
type TargetHandler interface {
	LatestAttestationTarget(state *pb.BeaconState, validatorIndex uint64) (*pb.AttestationTarget, error)
	BatchUpdateLatestAttestation(ctx context.Context, atts []*pb.Attestation) error
}

type attestationStore struct {
	sync.RWMutex
	m map[[48]byte]*pb.Attestation
}

// Service represents a service that handles the internal
// logic of managing single and aggregated attestation.
type Service struct {
	ctx          context.Context
	cancel       context.CancelFunc
	beaconDB     *db.BeaconDB
	incomingFeed *event.Feed
	incomingChan chan *pb.Attestation
	// store is the mapping of individual
	// validator's public key to it's latest attestation.
	store              attestationStore
	pooledAttestations []*pb.Attestation
	poolLimit          int
}

// Config options for the service.
type Config struct {
	BeaconDB *db.BeaconDB
}

// NewAttestationService instantiates a new service instance that will
// be registered into a running beacon node.
func NewAttestationService(ctx context.Context, cfg *Config) *Service {
	ctx, cancel := context.WithCancel(ctx)
	return &Service{
		ctx:                ctx,
		cancel:             cancel,
		beaconDB:           cfg.BeaconDB,
		incomingFeed:       new(event.Feed),
		incomingChan:       make(chan *pb.Attestation, params.BeaconConfig().DefaultBufferSize),
		store:              attestationStore{m: make(map[[48]byte]*pb.Attestation)},
		pooledAttestations: make([]*pb.Attestation, 0, 1),
		poolLimit:          1,
	}
}

// Start an attestation service's main event loop.
func (a *Service) Start() {
	log.Info("Starting service")
	go a.attestationPool()
}

// Stop the Attestation service's main event loop and associated goroutines.
func (a *Service) Stop() error {
	defer a.cancel()
	log.Info("Stopping service")
	return nil
}

// Status always returns nil.
// TODO(1201): Add service health checks.
func (a *Service) Status() error {
	return nil
}

// IncomingAttestationFeed returns a feed that any service can send incoming p2p attestations into.
// The attestation service will subscribe to this feed in order to relay incoming attestations.
func (a *Service) IncomingAttestationFeed() *event.Feed {
	return a.incomingFeed
}

// LatestAttestationTarget returns the target block that the validator index attested to,
// the highest slotNumber attestation in attestation pool gets returned.
//
// Spec pseudocode definition:
//	Let `get_latest_attestation_target(store: Store, validator_index: ValidatorIndex) ->
//		BeaconBlock` be the target block in the attestation
//		`get_latest_attestation(store, validator_index)`.
func (a *Service) LatestAttestationTarget(beaconState *pb.BeaconState, index uint64) (*pb.AttestationTarget, error) {
	if index >= uint64(len(beaconState.ValidatorRegistry)) {
		return nil, fmt.Errorf("invalid validator index %d", index)
	}
	validator := beaconState.ValidatorRegistry[index]

	pubKey := bytesutil.ToBytes48(validator.Pubkey)
	a.store.RLock()
	defer a.store.RUnlock()
	if _, exists := a.store.m[pubKey]; !exists {
		return nil, nil
	}

	attestation := a.store.m[pubKey]
	if attestation == nil {
		return nil, nil
	}
	targetRoot := bytesutil.ToBytes32(attestation.Data.BeaconBlockRootHash32)
	if !a.beaconDB.HasBlock(targetRoot) {
		return nil, nil
	}

	return a.beaconDB.AttestationTarget(targetRoot)
}

// attestationPool takes an newly received attestation from sync service
// and updates attestation pool.
func (a *Service) attestationPool() {
	incomingSub := a.incomingFeed.Subscribe(a.incomingChan)
	defer incomingSub.Unsubscribe()
	for {
		select {
		case <-a.ctx.Done():
			log.Debug("Attestation pool closed, exiting goroutine")
			return
		// Listen for a newly received incoming attestation from the sync service.
		case attestations := <-a.incomingChan:
			handler.SafelyHandleMessage(a.ctx, a.handleAttestation, attestations)
		}
	}
}

func (a *Service) handleAttestation(ctx context.Context, msg proto.Message) error {
	attestation := msg.(*pb.Attestation)
	a.pooledAttestations = append(a.pooledAttestations, attestation)
	if len(a.pooledAttestations) > a.poolLimit {
		if err := a.BatchUpdateLatestAttestation(ctx, a.pooledAttestations); err != nil {
			return err
		}
		state, err := a.beaconDB.HeadState(ctx)
		if err != nil {
			return err
		}

		// This sets the pool limit, once the old pool is cleared out. It does by using the number of active
		// validators per slot as an estimate. The active indices here are not used in the actual processing
		// of attestations.
		activeIndices := helpers.ActiveValidatorIndices(state.ValidatorRegistry, helpers.CurrentEpoch(state))
		attPerSlot := len(activeIndices) / int(params.BeaconConfig().SlotsPerEpoch)
		// we only set the limit at 70% of the calculated amount to be safe so that relevant attestations
		// arent carried over to the next batch.
		a.poolLimit = attPerSlot * 7 / 10
		if a.poolLimit == 0 {
			a.poolLimit++
		}
		attestationPoolLimit.Set(float64(a.poolLimit))
		a.pooledAttestations = make([]*pb.Attestation, 0, a.poolLimit)
	}
	attestationPoolSize.Set(float64(len(a.pooledAttestations)))
	return nil
}

// UpdateLatestAttestation inputs an new attestation and checks whether
// the attesters who submitted this attestation with the higher slot number
// have been noted in the attestation pool. If not, it updates the
// attestation pool with attester's public key to attestation.
func (a *Service) UpdateLatestAttestation(ctx context.Context, attestation *pb.Attestation) error {
	totalAttestationSeen.Inc()

	// Potential improvement, instead of getting the state,
	// we could get a mapping of validator index to public key.
	beaconState, err := a.beaconDB.HeadState(ctx)
	if err != nil {
		return err
	}
	return a.updateAttestation(beaconState, attestation)
}

// BatchUpdateLatestAttestation updates multiple attestations and adds them into the attestation store
// if they are valid.
func (a *Service) BatchUpdateLatestAttestation(ctx context.Context, attestations []*pb.Attestation) error {

	if attestations == nil {
		return nil
	}
	// Potential improvement, instead of getting the state,
	// we could get a mapping of validator index to public key.
	beaconState, err := a.beaconDB.HeadState(ctx)
	if err != nil {
		return err
	}

	attestations = a.sortAttestations(attestations)

	for _, attestation := range attestations {
<<<<<<< HEAD
		if err := a.updateAttestation(beaconState, attestation); err != nil {
			return err
=======
		if err := a.updateAttestation(ctx, headRoot, beaconState, attestation); err != nil {
			log.Error(err)
>>>>>>> 3871be00
		}
	}
	return nil
}

// InsertAttestationIntoStore locks the store, inserts the attestation, then
// unlocks the store again. This method may be used by external services
// in testing to populate the attestation store.
func (a *Service) InsertAttestationIntoStore(pubkey [48]byte, att *pb.Attestation) {
	a.store.Lock()
	defer a.store.Unlock()
	a.store.m[pubkey] = att
}

func (a *Service) updateAttestation(beaconState *pb.BeaconState, attestation *pb.Attestation) error {
	totalAttestationSeen.Inc()

<<<<<<< HEAD
	committee, err := helpers.CrosslinkCommitteeAtEpoch(beaconState, helpers.CurrentEpoch(beaconState), attestation.Data.Shard)
=======
	slot := attestation.Data.Slot
	var committee []uint64
	var cachedCommittees *cache.CommitteesInSlot
	var err error

	for beaconState.Slot < slot {
		beaconState, err = state.ExecuteStateTransition(
			ctx, beaconState, nil /* block */, headRoot, state.DefaultConfig(),
		)
		if err != nil {
			return fmt.Errorf("could not execute head transition: %v", err)
		}
	}

	cachedCommittees, err = committeeCache.CommitteesInfoBySlot(slot)
>>>>>>> 3871be00
	if err != nil {
		return err
	}
	log.WithFields(logrus.Fields{
		"attestationSlot":    attestation.Data.Slot,
		"attestationShard":   attestation.Data.Shard,
		"committeesShard":    attestation.Data.Shard,
		"committeesList":     committee,
		"lengthOfCommittees": len(committee),
	}).Debug("Updating latest attestation")

	// The participation bitfield from attestation is represented in bytes,
	// here we multiply by 8 to get an accurate validator count in bits.
	bitfield := attestation.AggregationBitfield
	totalBits := len(bitfield) * 8

	// Check each bit of participation bitfield to find out which
	// attester has submitted new attestation.
	// This is has O(n) run time and could be optimized down the line.
	for i := 0; i < totalBits; i++ {
		bitSet, err := bitutil.CheckBit(bitfield, i)
		if err != nil {
			return err
		}
		if !bitSet {
			continue
		}

		if i >= len(committee) {
			log.Debugf("bitfield points to an invalid index in the committee: bitfield %08b", bitfield)
			return nil
		}

		if int(committee[i]) >= len(beaconState.ValidatorRegistry) {
			log.Debugf("index doesn't exist in validator registry: index %d", committee[i])
			return nil
		}

		// If the attestation came from this attester. We use the slot committee to find the
		// validator's actual index.
		pubkey := bytesutil.ToBytes48(beaconState.ValidatorRegistry[committee[i]].Pubkey)
		newAttestationSlot := attestation.Data.Slot
		currentAttestationSlot := uint64(0)
		a.store.Lock()
		defer a.store.Unlock()
		if _, exists := a.store.m[pubkey]; exists {
			currentAttestationSlot = a.store.m[pubkey].Data.Slot
		}
		// If the attestation is newer than this attester's one in pool.
		if newAttestationSlot > currentAttestationSlot {
			a.store.m[pubkey] = attestation

			log.WithFields(
				logrus.Fields{
					"attestationSlot": attestation.Data.Slot,
					"justifiedEpoch":  attestation.Data.JustifiedEpoch,
				},
			).Debug("Attestation store updated")

			blockRoot := bytesutil.ToBytes32(attestation.Data.BeaconBlockRootHash32)
			votedBlock, err := a.beaconDB.Block(blockRoot)
			if err != nil {
				return err
			}
			reportVoteMetrics(committee[i], votedBlock)
		}
	}
	return nil
}

// sortAttestations sorts attestations by their slot number in ascending order.
func (a *Service) sortAttestations(attestations []*pb.Attestation) []*pb.Attestation {
	sort.SliceStable(attestations, func(i, j int) bool {
		return attestations[i].Data.Slot < attestations[j].Data.Slot
	})

	return attestations
}<|MERGE_RESOLUTION|>--- conflicted
+++ resolved
@@ -208,13 +208,8 @@
 	attestations = a.sortAttestations(attestations)
 
 	for _, attestation := range attestations {
-<<<<<<< HEAD
 		if err := a.updateAttestation(beaconState, attestation); err != nil {
-			return err
-=======
-		if err := a.updateAttestation(ctx, headRoot, beaconState, attestation); err != nil {
 			log.Error(err)
->>>>>>> 3871be00
 		}
 	}
 	return nil
@@ -232,25 +227,7 @@
 func (a *Service) updateAttestation(beaconState *pb.BeaconState, attestation *pb.Attestation) error {
 	totalAttestationSeen.Inc()
 
-<<<<<<< HEAD
 	committee, err := helpers.CrosslinkCommitteeAtEpoch(beaconState, helpers.CurrentEpoch(beaconState), attestation.Data.Shard)
-=======
-	slot := attestation.Data.Slot
-	var committee []uint64
-	var cachedCommittees *cache.CommitteesInSlot
-	var err error
-
-	for beaconState.Slot < slot {
-		beaconState, err = state.ExecuteStateTransition(
-			ctx, beaconState, nil /* block */, headRoot, state.DefaultConfig(),
-		)
-		if err != nil {
-			return fmt.Errorf("could not execute head transition: %v", err)
-		}
-	}
-
-	cachedCommittees, err = committeeCache.CommitteesInfoBySlot(slot)
->>>>>>> 3871be00
 	if err != nil {
 		return err
 	}
