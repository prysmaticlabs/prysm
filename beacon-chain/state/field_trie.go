package state

import (
	"fmt"
	"reflect"
	"sync"

	"github.com/pkg/errors"
	ethpb "github.com/prysmaticlabs/ethereumapis/eth/v1alpha1"
	"github.com/prysmaticlabs/prysm/beacon-chain/state/stateutil"
	pb "github.com/prysmaticlabs/prysm/proto/beacon/p2p/v1"
	"github.com/prysmaticlabs/prysm/shared/bytesutil"
	"github.com/prysmaticlabs/prysm/shared/hashutil"
)

// FieldTrie is the representation of the representative
// trie of the particular field.
type FieldTrie struct {
<<<<<<< HEAD
	*sync.Mutex
	reference   *stateutil.Reference
=======
	*sync.RWMutex
	*reference
>>>>>>> dc0fc94c
	fieldLayers [][]*[32]byte
	field       fieldIndex
}

// NewFieldTrie is the constructor for the field trie data structure. It creates the corresponding
// trie according to the given parameters. Depending on whether the field is a basic/composite array
// which is either fixed/variable length, it will appropriately determine the trie.
func NewFieldTrie(field fieldIndex, elements interface{}, length uint64) (*FieldTrie, error) {
	if elements == nil {
		return &FieldTrie{
			field:     field,
<<<<<<< HEAD
			reference: stateutil.NewRef(1),
			Mutex:     new(sync.Mutex),
=======
			reference: &reference{refs: 1},
			RWMutex:   new(sync.RWMutex),
>>>>>>> dc0fc94c
		}, nil
	}
	datType, ok := fieldMap[field]
	if !ok {
		return nil, errors.Errorf("unrecognized field in trie")
	}
	fieldRoots, err := fieldConverters(field, []uint64{}, elements, true)
	if err != nil {
		return nil, err
	}
	switch datType {
	case basicArray:
		return &FieldTrie{
			fieldLayers: stateutil.ReturnTrieLayer(fieldRoots, length),
			field:       field,
<<<<<<< HEAD
			reference:   stateutil.NewRef(1),
			Mutex:       new(sync.Mutex),
=======
			reference:   &reference{refs: 1},
			RWMutex:     new(sync.RWMutex),
>>>>>>> dc0fc94c
		}, nil
	case compositeArray:
		return &FieldTrie{
			fieldLayers: stateutil.ReturnTrieLayerVariable(fieldRoots, length),
			field:       field,
<<<<<<< HEAD
			reference:   stateutil.NewRef(1),
			Mutex:       new(sync.Mutex),
=======
			reference:   &reference{refs: 1},
			RWMutex:     new(sync.RWMutex),
>>>>>>> dc0fc94c
		}, nil
	default:
		return nil, errors.Errorf("unrecognized data type in field map: %v", reflect.TypeOf(datType).Name())
	}

}

// RecomputeTrie rebuilds the affected branches in the trie according to the provided
// changed indices and elements. This recomputes the trie according to the particular
// field the trie is based on.
func (f *FieldTrie) RecomputeTrie(indices []uint64, elements interface{}) ([32]byte, error) {
	f.Lock()
	defer f.Unlock()
	var fieldRoot [32]byte
	if len(indices) == 0 {
		return f.TrieRoot()
	}
	datType, ok := fieldMap[f.field]
	if !ok {
		return [32]byte{}, errors.Errorf("unrecognized field in trie")
	}
	fieldRoots, err := fieldConverters(f.field, indices, elements, false)
	if err != nil {
		return [32]byte{}, err
	}
	switch datType {
	case basicArray:
		fieldRoot, f.fieldLayers, err = stateutil.RecomputeFromLayer(fieldRoots, indices, f.fieldLayers)
		if err != nil {
			return [32]byte{}, err
		}
		return fieldRoot, nil
	case compositeArray:
		fieldRoot, f.fieldLayers, err = stateutil.RecomputeFromLayerVariable(fieldRoots, indices, f.fieldLayers)
		if err != nil {
			return [32]byte{}, err
		}
		return stateutil.AddInMixin(fieldRoot, uint64(len(f.fieldLayers[0])))
	default:
		return [32]byte{}, errors.Errorf("unrecognized data type in field map: %v", reflect.TypeOf(datType).Name())
	}

}

// CopyTrie copies the references to the elements the trie
// is built on.
func (f *FieldTrie) CopyTrie() *FieldTrie {
	if f.fieldLayers == nil {
		return &FieldTrie{
			field:     f.field,
<<<<<<< HEAD
			reference: stateutil.NewRef(1),
			Mutex:     new(sync.Mutex),
=======
			reference: &reference{refs: 1},
			RWMutex:   new(sync.RWMutex),
>>>>>>> dc0fc94c
		}
	}
	dstFieldTrie := make([][]*[32]byte, len(f.fieldLayers))
	for i, layer := range f.fieldLayers {
		dstFieldTrie[i] = make([]*[32]byte, len(layer))
		copy(dstFieldTrie[i], layer)
	}
	return &FieldTrie{
		fieldLayers: dstFieldTrie,
		field:       f.field,
<<<<<<< HEAD
		reference:   stateutil.NewRef(1),
		Mutex:       new(sync.Mutex),
=======
		reference:   &reference{refs: 1},
		RWMutex:     new(sync.RWMutex),
>>>>>>> dc0fc94c
	}
}

// TrieRoot returns the corresponding root of the trie.
func (f *FieldTrie) TrieRoot() ([32]byte, error) {
	datType, ok := fieldMap[f.field]
	if !ok {
		return [32]byte{}, errors.Errorf("unrecognized field in trie")
	}
	switch datType {
	case basicArray:
		return *f.fieldLayers[len(f.fieldLayers)-1][0], nil
	case compositeArray:
		trieRoot := *f.fieldLayers[len(f.fieldLayers)-1][0]
		return stateutil.AddInMixin(trieRoot, uint64(len(f.fieldLayers[0])))
	default:
		return [32]byte{}, errors.Errorf("unrecognized data type in field map: %v", reflect.TypeOf(datType).Name())
	}
}

// this converts the corresponding field and the provided elements to the appropriate roots.
func fieldConverters(field fieldIndex, indices []uint64, elements interface{}, convertAll bool) ([][32]byte, error) {
	switch field {
	case blockRoots, stateRoots, randaoMixes:
		val, ok := elements.([][]byte)
		if !ok {
			return nil, errors.Errorf("Wanted type of %v but got %v",
				reflect.TypeOf([][]byte{}).Name(), reflect.TypeOf(elements).Name())
		}
		return handleByteArrays(val, indices, convertAll)
	case eth1DataVotes:
		val, ok := elements.([]*ethpb.Eth1Data)
		if !ok {
			return nil, errors.Errorf("Wanted type of %v but got %v",
				reflect.TypeOf([]*ethpb.Eth1Data{}).Name(), reflect.TypeOf(elements).Name())
		}
		return handleEth1DataSlice(val, indices, convertAll)
	case validators:
		val, ok := elements.([]*ethpb.Validator)
		if !ok {
			return nil, errors.Errorf("Wanted type of %v but got %v",
				reflect.TypeOf([]*ethpb.Validator{}).Name(), reflect.TypeOf(elements).Name())
		}
		return handleValidatorSlice(val, indices, convertAll)
	case previousEpochAttestations, currentEpochAttestations:
		val, ok := elements.([]*pb.PendingAttestation)
		if !ok {
			return nil, errors.Errorf("Wanted type of %v but got %v",
				reflect.TypeOf([]*pb.PendingAttestation{}).Name(), reflect.TypeOf(elements).Name())
		}
		return handlePendingAttestation(val, indices, convertAll)
	default:
		return [][32]byte{}, errors.Errorf("got unsupported type of %v", reflect.TypeOf(elements).Name())
	}
}

func handleByteArrays(val [][]byte, indices []uint64, convertAll bool) ([][32]byte, error) {
	length := len(indices)
	if convertAll {
		length = len(val)
	}
	roots := make([][32]byte, 0, length)
	rootCreator := func(input []byte) {
		newRoot := bytesutil.ToBytes32(input)
		roots = append(roots, newRoot)
	}
	if convertAll {
		for i := range val {
			rootCreator(val[i])
		}
		return roots, nil
	}
	if len(val) > 0 {
		for _, idx := range indices {
			if idx > uint64(len(val))-1 {
				return nil, fmt.Errorf("index %d greater than number of byte arrays %d", idx, len(val))
			}
			rootCreator(val[idx])
		}
	}
	return roots, nil
}

func handleEth1DataSlice(val []*ethpb.Eth1Data, indices []uint64, convertAll bool) ([][32]byte, error) {
	length := len(indices)
	if convertAll {
		length = len(val)
	}
	roots := make([][32]byte, 0, length)
	hasher := hashutil.CustomSHA256Hasher()
	rootCreator := func(input *ethpb.Eth1Data) error {
		newRoot, err := stateutil.Eth1Root(hasher, input)
		if err != nil {
			return err
		}
		roots = append(roots, newRoot)
		return nil
	}
	if convertAll {
		for i := range val {
			err := rootCreator(val[i])
			if err != nil {
				return nil, err
			}
		}
		return roots, nil
	}
	if len(val) > 0 {
		for _, idx := range indices {
			if idx > uint64(len(val))-1 {
				return nil, fmt.Errorf("index %d greater than number of items in eth1 data slice %d", idx, len(val))
			}
			err := rootCreator(val[idx])
			if err != nil {
				return nil, err
			}
		}
	}
	return roots, nil
}

func handleValidatorSlice(val []*ethpb.Validator, indices []uint64, convertAll bool) ([][32]byte, error) {
	length := len(indices)
	if convertAll {
		length = len(val)
	}
	roots := make([][32]byte, 0, length)
	hasher := hashutil.CustomSHA256Hasher()
	rootCreator := func(input *ethpb.Validator) error {
		newRoot, err := stateutil.ValidatorRoot(hasher, input)
		if err != nil {
			return err
		}
		roots = append(roots, newRoot)
		return nil
	}
	if convertAll {
		for i := range val {
			err := rootCreator(val[i])
			if err != nil {
				return nil, err
			}
		}
		return roots, nil
	}
	if len(val) > 0 {
		for _, idx := range indices {
			if idx > uint64(len(val))-1 {
				return nil, fmt.Errorf("index %d greater than number of validators %d", idx, len(val))
			}
			err := rootCreator(val[idx])
			if err != nil {
				return nil, err
			}
		}
	}
	return roots, nil
}

func handlePendingAttestation(val []*pb.PendingAttestation, indices []uint64, convertAll bool) ([][32]byte, error) {
	length := len(indices)
	if convertAll {
		length = len(val)
	}
	roots := make([][32]byte, 0, length)
	hasher := hashutil.CustomSHA256Hasher()
	rootCreator := func(input *pb.PendingAttestation) error {
		newRoot, err := stateutil.PendingAttestationRoot(hasher, input)
		if err != nil {
			return err
		}
		roots = append(roots, newRoot)
		return nil
	}
	if convertAll {
		for i := range val {
			err := rootCreator(val[i])
			if err != nil {
				return nil, err
			}
		}
		return roots, nil
	}
	if len(val) > 0 {
		for _, idx := range indices {
			if idx > uint64(len(val))-1 {
				return nil, fmt.Errorf("index %d greater than number of pending attestations %d", idx, len(val))
			}
			err := rootCreator(val[idx])
			if err != nil {
				return nil, err
			}
		}
	}
	return roots, nil
}<|MERGE_RESOLUTION|>--- conflicted
+++ resolved
@@ -16,13 +16,8 @@
 // FieldTrie is the representation of the representative
 // trie of the particular field.
 type FieldTrie struct {
-<<<<<<< HEAD
-	*sync.Mutex
+	*sync.RWMutex
 	reference   *stateutil.Reference
-=======
-	*sync.RWMutex
-	*reference
->>>>>>> dc0fc94c
 	fieldLayers [][]*[32]byte
 	field       fieldIndex
 }
@@ -34,13 +29,8 @@
 	if elements == nil {
 		return &FieldTrie{
 			field:     field,
-<<<<<<< HEAD
 			reference: stateutil.NewRef(1),
-			Mutex:     new(sync.Mutex),
-=======
-			reference: &reference{refs: 1},
 			RWMutex:   new(sync.RWMutex),
->>>>>>> dc0fc94c
 		}, nil
 	}
 	datType, ok := fieldMap[field]
@@ -56,25 +46,15 @@
 		return &FieldTrie{
 			fieldLayers: stateutil.ReturnTrieLayer(fieldRoots, length),
 			field:       field,
-<<<<<<< HEAD
 			reference:   stateutil.NewRef(1),
-			Mutex:       new(sync.Mutex),
-=======
-			reference:   &reference{refs: 1},
 			RWMutex:     new(sync.RWMutex),
->>>>>>> dc0fc94c
 		}, nil
 	case compositeArray:
 		return &FieldTrie{
 			fieldLayers: stateutil.ReturnTrieLayerVariable(fieldRoots, length),
 			field:       field,
-<<<<<<< HEAD
 			reference:   stateutil.NewRef(1),
-			Mutex:       new(sync.Mutex),
-=======
-			reference:   &reference{refs: 1},
 			RWMutex:     new(sync.RWMutex),
->>>>>>> dc0fc94c
 		}, nil
 	default:
 		return nil, errors.Errorf("unrecognized data type in field map: %v", reflect.TypeOf(datType).Name())
@@ -125,13 +105,8 @@
 	if f.fieldLayers == nil {
 		return &FieldTrie{
 			field:     f.field,
-<<<<<<< HEAD
 			reference: stateutil.NewRef(1),
-			Mutex:     new(sync.Mutex),
-=======
-			reference: &reference{refs: 1},
 			RWMutex:   new(sync.RWMutex),
->>>>>>> dc0fc94c
 		}
 	}
 	dstFieldTrie := make([][]*[32]byte, len(f.fieldLayers))
@@ -142,13 +117,8 @@
 	return &FieldTrie{
 		fieldLayers: dstFieldTrie,
 		field:       f.field,
-<<<<<<< HEAD
 		reference:   stateutil.NewRef(1),
-		Mutex:       new(sync.Mutex),
-=======
-		reference:   &reference{refs: 1},
 		RWMutex:     new(sync.RWMutex),
->>>>>>> dc0fc94c
 	}
 }
 
