--- conflicted
+++ resolved
@@ -25,23 +25,19 @@
         "//tools/pcli:__pkg__",
     ],
     deps = [
-        "//beacon-chain/state/interface:go_default_library",
+        "//beacon-chain/state:go_default_library",
         "//beacon-chain/state/stateutil:go_default_library",
         "//beacon-chain/state/v1:go_default_library",
-<<<<<<< HEAD
-        "//proto/beacon/p2p/v1:go_default_library",
-        "//proto/eth/v1alpha1:go_default_library",
+        "//proto/prysm/v1alpha1:go_default_library",
+        "//proto/prysm/v2/state:go_default_library",
         "//shared/bytesutil:go_default_library",
         "//shared/copyutil:go_default_library",
-=======
-        "//proto/prysm/v1alpha1:go_default_library",
-        "//proto/prysm/v2/state:go_default_library",
->>>>>>> 8c8f1bb9
         "//shared/params:go_default_library",
         "//shared/version:go_default_library",
         "@com_github_pkg_errors//:go_default_library",
         "@com_github_prysmaticlabs_eth2_types//:go_default_library",
         "@com_github_prysmaticlabs_go_bitfield//:go_default_library",
+        "@com_github_prysmaticlabs_prysm//proto/beacon/p2p/v1:go_default_library",
         "@org_golang_google_protobuf//proto:go_default_library",
     ],
 )
