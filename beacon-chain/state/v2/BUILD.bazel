load("@prysm//tools/go:def.bzl", "go_library", "go_test")
load("//proto:ssz_proto_library.bzl", "ssz_proto_files")
load("//tools:ssz.bzl", "SSZ_DEPS", "ssz_gen_marshal")

# gazelle:ignore
go_library(
    name = "go_default_library",
    srcs = [
<<<<<<< HEAD
        ":ssz_generated_files",
        "beacon_state.go",
        "beacon_state_minimal.go", # keep
=======
>>>>>>> 85b7baf3
        "deprecated_getters.go",
        "deprecated_setters.go",
        "field_roots.go",
        "getters_block.go",
        "getters_checkpoint.go",
        "getters_eth1.go",
        "getters_misc.go",
        "getters_participation.go",
        "getters_randao.go",
        "getters_state.go",
        "getters_sync_committee.go",
        "getters_validator.go",
        "setters_block.go",
        "setters_checkpoint.go",
        "setters_eth1.go",
        "setters_misc.go",
        "setters_participation.go",
        "setters_randao.go",
        "setters_state.go",
        "setters_sync_committee.go",
        "setters_validator.go",
        "state_trie.go",
        "types.go",
        ":ssz_generated_files",  # keep
    ],
    importpath = "github.com/prysmaticlabs/prysm/beacon-chain/state/v2",
    visibility = [
        "//beacon-chain:__subpackages__",
        "//proto/migration:__subpackages__",
        "//testing/spectest:__subpackages__",
        "//testing/util:__pkg__",
    ],
    deps = [
        "//beacon-chain/state:go_default_library",
        "//beacon-chain/state/custom-types:go_default_library",
        "//beacon-chain/state/fieldtrie:go_default_library",
        "//beacon-chain/state/stateutil:go_default_library",
        "//beacon-chain/state/types:go_default_library",
        "//beacon-chain/state/v1:go_default_library",
        "//config/features:go_default_library",
        "//config/params:go_default_library",
        "//container/slice:go_default_library",
        "//crypto/hash:go_default_library",
        "//encoding/bytesutil:go_default_library",
        "//encoding/ssz:go_default_library",
        "//proto/prysm/v1alpha1:go_default_library",
        "//runtime/version:go_default_library",
        "@com_github_ferranbt_fastssz//:go_default_library",
        "@com_github_pkg_errors//:go_default_library",
        "@com_github_prometheus_client_golang//prometheus:go_default_library",
        "@com_github_prometheus_client_golang//prometheus/promauto:go_default_library",
        "@com_github_prysmaticlabs_eth2_types//:go_default_library",
        "@com_github_prysmaticlabs_go_bitfield//:go_default_library",
        "@io_opencensus_go//trace:go_default_library",
        "@org_golang_google_protobuf//proto:go_default_library",
    ],
)

go_test(
    name = "go_default_test",
    srcs = [
        "deprecated_getters_test.go",
        "deprecated_setters_test.go",
        "getters_block_test.go",
        "getters_test.go",
        "getters_validator_test.go",
        "setters_test.go",
        "state_trie_test.go",
    ],
    embed = [":go_default_library"],
    deps = [
        "//beacon-chain/state/stateutil:go_default_library",
        "//beacon-chain/state/types:go_default_library",
        "//beacon-chain/state/v1:go_default_library",
        "//config/features:go_default_library",
        "//config/params:go_default_library",
        "//encoding/bytesutil:go_default_library",
        "//proto/prysm/v1alpha1:go_default_library",
        "//testing/assert:go_default_library",
        "//testing/require:go_default_library",
        "@com_github_prysmaticlabs_eth2_types//:go_default_library",
        "@com_github_prysmaticlabs_go_bitfield//:go_default_library",
    ],
)

ssz_gen_marshal(
    name = "ssz_generated_files",
    srcs = [
        "beacon_state.go",
    ],
    includes = [
        "//beacon-chain/state/custom-types:go_default_library",
        "//proto/prysm/v1alpha1:go_default_library",
        "@com_github_prysmaticlabs_eth2_types//:go_default_library",
    ],
    objs = [
        "BeaconState[no-htr]",
    ],
)<|MERGE_RESOLUTION|>--- conflicted
+++ resolved
@@ -6,12 +6,6 @@
 go_library(
     name = "go_default_library",
     srcs = [
-<<<<<<< HEAD
-        ":ssz_generated_files",
-        "beacon_state.go",
-        "beacon_state_minimal.go", # keep
-=======
->>>>>>> 85b7baf3
         "deprecated_getters.go",
         "deprecated_setters.go",
         "field_roots.go",
