--- conflicted
+++ resolved
@@ -125,15 +125,9 @@
 
 func Initialize() (*BeaconState, error) {
 	fieldCount := params.BeaconConfig().BeaconStateAltairFieldCount
-<<<<<<< HEAD
-	sRoots := customtypes.BlockRoots([8192][32]byte{})
-	bRoots := customtypes.BlockRoots([8192][32]byte{})
-	mixes := customtypes.RandaoMixes([65536][32]byte{})
-=======
 	sRoots := customtypes.StateRoots([customtypes.StateRootsSize][32]byte{})
 	bRoots := customtypes.StateRoots([customtypes.BlockRootsSize][32]byte{})
 	mixes := customtypes.RandaoMixes([customtypes.RandaoMixesSize][32]byte{})
->>>>>>> 8a64ba5c
 	b := &BeaconState{
 		dirtyFields:           make(map[types.FieldIndex]bool, fieldCount),
 		dirtyIndices:          make(map[types.FieldIndex][]uint64, fieldCount),
