--- conflicted
+++ resolved
@@ -4,13 +4,8 @@
 	"runtime/debug"
 	"testing"
 
-<<<<<<< HEAD
 	"github.com/prysmaticlabs/prysm/beacon-chain/state"
 	testtmpl "github.com/prysmaticlabs/prysm/beacon-chain/state/testing"
-=======
-	types "github.com/prysmaticlabs/eth2-types"
-	"github.com/prysmaticlabs/prysm/beacon-chain/state"
->>>>>>> d3d5cfca
 	fieldparams "github.com/prysmaticlabs/prysm/config/fieldparams"
 	ethpb "github.com/prysmaticlabs/prysm/proto/prysm/v1alpha1"
 )
@@ -79,7 +74,6 @@
 	_ = err
 }
 
-<<<<<<< HEAD
 func TestBeaconState_MatchCurrentJustifiedCheckpt(t *testing.T) {
 	testtmpl.VerifyBeaconState_MatchCurrentJustifiedCheckpt(
 		t,
@@ -111,77 +105,6 @@
 		},
 	)
 }
-=======
-func TestBeaconState_ValidatorByPubkey(t *testing.T) {
-	keyCreator := func(input []byte) [fieldparams.BLSPubkeyLength]byte {
-		nKey := [fieldparams.BLSPubkeyLength]byte{}
-		copy(nKey[:1], input)
-		return nKey
-	}
-
-	tests := []struct {
-		name            string
-		modifyFunc      func(b state.BeaconStateAltair, k [fieldparams.BLSPubkeyLength]byte)
-		exists          bool
-		expectedIdx     types.ValidatorIndex
-		largestIdxInSet types.ValidatorIndex
-	}{
-		{
-			name: "retrieve validator",
-			modifyFunc: func(b state.BeaconStateAltair, key [fieldparams.BLSPubkeyLength]byte) {
-				assert.NoError(t, b.AppendValidator(&ethpb.Validator{PublicKey: key[:]}))
-			},
-			exists:      true,
-			expectedIdx: 0,
-		},
-		{
-			name: "retrieve validator with multiple validators from the start",
-			modifyFunc: func(b state.BeaconStateAltair, key [fieldparams.BLSPubkeyLength]byte) {
-				key1 := keyCreator([]byte{'C'})
-				key2 := keyCreator([]byte{'D'})
-				assert.NoError(t, b.AppendValidator(&ethpb.Validator{PublicKey: key[:]}))
-				assert.NoError(t, b.AppendValidator(&ethpb.Validator{PublicKey: key1[:]}))
-				assert.NoError(t, b.AppendValidator(&ethpb.Validator{PublicKey: key2[:]}))
-			},
-			exists:      true,
-			expectedIdx: 0,
-		},
-		{
-			name: "retrieve validator with multiple validators",
-			modifyFunc: func(b state.BeaconStateAltair, key [fieldparams.BLSPubkeyLength]byte) {
-				key1 := keyCreator([]byte{'C'})
-				key2 := keyCreator([]byte{'D'})
-				assert.NoError(t, b.AppendValidator(&ethpb.Validator{PublicKey: key1[:]}))
-				assert.NoError(t, b.AppendValidator(&ethpb.Validator{PublicKey: key2[:]}))
-				assert.NoError(t, b.AppendValidator(&ethpb.Validator{PublicKey: key[:]}))
-			},
-			exists:      true,
-			expectedIdx: 2,
-		},
-		{
-			name: "retrieve validator with multiple validators from the start with shared state",
-			modifyFunc: func(b state.BeaconStateAltair, key [fieldparams.BLSPubkeyLength]byte) {
-				key1 := keyCreator([]byte{'C'})
-				key2 := keyCreator([]byte{'D'})
-				assert.NoError(t, b.AppendValidator(&ethpb.Validator{PublicKey: key[:]}))
-				_ = b.Copy()
-				assert.NoError(t, b.AppendValidator(&ethpb.Validator{PublicKey: key1[:]}))
-				assert.NoError(t, b.AppendValidator(&ethpb.Validator{PublicKey: key2[:]}))
-			},
-			exists:      true,
-			expectedIdx: 0,
-		},
-		{
-			name: "retrieve validator with multiple validators with shared state",
-			modifyFunc: func(b state.BeaconStateAltair, key [fieldparams.BLSPubkeyLength]byte) {
-				key1 := keyCreator([]byte{'C'})
-				key2 := keyCreator([]byte{'D'})
-				assert.NoError(t, b.AppendValidator(&ethpb.Validator{PublicKey: key1[:]}))
-				assert.NoError(t, b.AppendValidator(&ethpb.Validator{PublicKey: key2[:]}))
-				n := b.Copy()
-				// Append to another state
-				assert.NoError(t, n.AppendValidator(&ethpb.Validator{PublicKey: key[:]}))
->>>>>>> d3d5cfca
 
 func TestBeaconState_MarshalSSZ_NilState(t *testing.T) {
 	testtmpl.VerifyBeaconState_MarshalSSZ_NilState(
@@ -189,27 +112,12 @@
 		func() (state.BeaconState, error) {
 			return InitializeFromProto(&ethpb.BeaconStateAltair{})
 		},
-<<<<<<< HEAD
 		func(i state.BeaconState) {
 			s, ok := i.(*BeaconState)
 			if !ok {
 				panic("error in type assertion in test template")
 			}
 			s.state = nil
-=======
-		{
-			name: "retrieve validator with multiple validators with shared state at boundary",
-			modifyFunc: func(b state.BeaconStateAltair, key [fieldparams.BLSPubkeyLength]byte) {
-				key1 := keyCreator([]byte{'C'})
-				assert.NoError(t, b.AppendValidator(&ethpb.Validator{PublicKey: key1[:]}))
-				n := b.Copy()
-				// Append to another state
-				assert.NoError(t, n.AppendValidator(&ethpb.Validator{PublicKey: key[:]}))
-
-			},
-			exists:      false,
-			expectedIdx: 0,
->>>>>>> d3d5cfca
 		},
 	)
 }
