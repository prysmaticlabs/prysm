package v2

import (
	"github.com/pkg/errors"
	customtypes "github.com/prysmaticlabs/prysm/beacon-chain/state/custom-types"
	"github.com/prysmaticlabs/prysm/beacon-chain/state/stateutil"
)

// SetRandaoMixes for the beacon state. Updates the entire
// randao mixes to a new value by overwriting the previous one.
<<<<<<< HEAD
func (b *BeaconState) SetRandaoMixes(val *[65536][32]byte) error {
=======
func (b *BeaconState) SetRandaoMixes(val *[customtypes.RandaoMixesSize][32]byte) error {
	if !b.hasInnerState() {
		return ErrNilInnerState
	}
>>>>>>> 8a64ba5c
	b.lock.Lock()
	defer b.lock.Unlock()

	b.sharedFieldReferences[randaoMixes].MinusRef()
	b.sharedFieldReferences[randaoMixes] = stateutil.NewRef(1)

	mixes := customtypes.RandaoMixes(*val)
	b.randaoMixes = &mixes
	b.markFieldAsDirty(randaoMixes)
	b.rebuildTrie[randaoMixes] = true
	return nil
}

// UpdateRandaoMixesAtIndex for the beacon state. Updates the randao mixes
// at a specific index to a new value.
func (b *BeaconState) UpdateRandaoMixesAtIndex(idx uint64, val [32]byte) error {
	if uint64(len(b.randaoMixes)) <= idx {
		return errors.Errorf("invalid index provided %d", idx)
	}
	b.lock.Lock()
	defer b.lock.Unlock()

	mixes := b.randaoMixes
	if refs := b.sharedFieldReferences[randaoMixes].Refs(); refs > 1 {
		// Copy elements in underlying array by reference.
		m := *b.randaoMixes
		mCopy := m
		mixes = &mCopy
		b.sharedFieldReferences[randaoMixes].MinusRef()
		b.sharedFieldReferences[randaoMixes] = stateutil.NewRef(1)
	}

	mixes[idx] = val
	b.randaoMixes = mixes
	b.markFieldAsDirty(randaoMixes)
	b.addDirtyIndices(randaoMixes, []uint64{idx})

	return nil
}<|MERGE_RESOLUTION|>--- conflicted
+++ resolved
@@ -8,14 +8,7 @@
 
 // SetRandaoMixes for the beacon state. Updates the entire
 // randao mixes to a new value by overwriting the previous one.
-<<<<<<< HEAD
-func (b *BeaconState) SetRandaoMixes(val *[65536][32]byte) error {
-=======
 func (b *BeaconState) SetRandaoMixes(val *[customtypes.RandaoMixesSize][32]byte) error {
-	if !b.hasInnerState() {
-		return ErrNilInnerState
-	}
->>>>>>> 8a64ba5c
 	b.lock.Lock()
 	defer b.lock.Unlock()
 
