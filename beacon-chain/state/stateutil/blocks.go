package stateutil

import (
	"bytes"
	"encoding/binary"

	"github.com/pkg/errors"
	ethpb "github.com/prysmaticlabs/ethereumapis/eth/v1alpha1"
	"github.com/prysmaticlabs/prysm/shared/bytesutil"
	"github.com/prysmaticlabs/prysm/shared/featureconfig"
	"github.com/prysmaticlabs/prysm/shared/hashutil"
	"github.com/prysmaticlabs/prysm/shared/params"
)

// BlockHeaderRoot computes the HashTreeRoot Merkleization of
// a BeaconBlockHeader struct according to the eth2
// Simple Serialize specification.
func BlockHeaderRoot(header *ethpb.BeaconBlockHeader) ([32]byte, error) {
	fieldRoots := make([][]byte, 4)
	if header != nil {
		headerSlotBuf := make([]byte, 8)
		binary.LittleEndian.PutUint64(headerSlotBuf, header.Slot)
		headerSlotRoot := bytesutil.ToBytes32(headerSlotBuf)
		fieldRoots[0] = headerSlotRoot[:]
		parentRoot := bytesutil.ToBytes32(header.ParentRoot)
		fieldRoots[1] = parentRoot[:]
		stateRoot := bytesutil.ToBytes32(header.StateRoot)
		fieldRoots[2] = stateRoot[:]
		bodyRoot := bytesutil.ToBytes32(header.BodyRoot)
		fieldRoots[3] = bodyRoot[:]
	}
	return bitwiseMerkleize(fieldRoots, uint64(len(fieldRoots)), uint64(len(fieldRoots)))
}

// Eth1Root computes the HashTreeRoot Merkleization of
// a BeaconBlockHeader struct according to the eth2
// Simple Serialize specification.
func Eth1Root(eth1Data *ethpb.Eth1Data) ([32]byte, error) {
	enc := make([]byte, 0, 96)
	fieldRoots := make([][]byte, 3)
	for i := 0; i < len(fieldRoots); i++ {
		fieldRoots[i] = make([]byte, 32)
	}
	if eth1Data != nil {
		if len(eth1Data.DepositRoot) > 0 {
			depRoot := bytesutil.ToBytes32(eth1Data.DepositRoot)
			fieldRoots[0] = depRoot[:]
			enc = append(enc, depRoot[:]...)
		}
		eth1DataCountBuf := make([]byte, 8)
		binary.LittleEndian.PutUint64(eth1DataCountBuf, eth1Data.DepositCount)
		eth1CountRoot := bytesutil.ToBytes32(eth1DataCountBuf)
		fieldRoots[1] = eth1CountRoot[:]
		enc = append(enc, eth1CountRoot[:]...)
		if len(eth1Data.BlockHash) > 0 {
			blockHash := bytesutil.ToBytes32(eth1Data.BlockHash)
			fieldRoots[2] = blockHash[:]
			enc = append(enc, blockHash[:]...)
		}
		if featureconfig.Get().EnableSSZCache {
			if found, ok := cachedHasher.rootsCache.Get(string(enc)); ok && found != nil {
				return found.([32]byte), nil
			}
		}
	}
	root, err := bitwiseMerkleize(fieldRoots, uint64(len(fieldRoots)), uint64(len(fieldRoots)))
	if err != nil {
		return [32]byte{}, err
	}
	if featureconfig.Get().EnableSSZCache {
		cachedHasher.rootsCache.Set(string(enc), root, 32)
	}
	return root, nil
}

// Eth1DataVotesRoot computes the HashTreeRoot Merkleization of
// a list of Eth1Data structs according to the eth2
// Simple Serialize specification.
func Eth1DataVotesRoot(eth1DataVotes []*ethpb.Eth1Data) ([32]byte, error) {
	eth1VotesRoots := make([][]byte, 0)
	enc := make([]byte, len(eth1DataVotes)*32)
	for i := 0; i < len(eth1DataVotes); i++ {
		eth1, err := Eth1Root(eth1DataVotes[i])
		if err != nil {
			return [32]byte{}, errors.Wrap(err, "could not compute eth1data merkleization")
		}
		copy(enc[(i*32):(i+1)*32], eth1[:])
		eth1VotesRoots = append(eth1VotesRoots, eth1[:])
	}
	hashKey := hashutil.FastSum256(enc)
	if featureconfig.Get().EnableSSZCache {
		if found, ok := cachedHasher.rootsCache.Get(string(hashKey[:])); ok && found != nil {
			return found.([32]byte), nil
		}
	}
	eth1Chunks, err := pack(eth1VotesRoots)
	if err != nil {
		return [32]byte{}, errors.Wrap(err, "could not chunk eth1 votes roots")
	}
	eth1VotesRootsRoot, err := bitwiseMerkleize(eth1Chunks, uint64(len(eth1Chunks)), params.BeaconConfig().SlotsPerEth1VotingPeriod)
	if err != nil {
		return [32]byte{}, errors.Wrap(err, "could not compute eth1data votes merkleization")
	}
	eth1VotesRootBuf := new(bytes.Buffer)
	if err := binary.Write(eth1VotesRootBuf, binary.LittleEndian, uint64(len(eth1DataVotes))); err != nil {
		return [32]byte{}, errors.Wrap(err, "could not marshal eth1data votes length")
	}
	// We need to mix in the length of the slice.
	eth1VotesRootBufRoot := make([]byte, 32)
	copy(eth1VotesRootBufRoot, eth1VotesRootBuf.Bytes())
	root := mixInLength(eth1VotesRootsRoot, eth1VotesRootBufRoot)
	if featureconfig.Get().EnableSSZCache {
		cachedHasher.rootsCache.Set(string(hashKey[:]), root, 32)
	}
	return root, nil
}

<<<<<<< HEAD
func Eth1DataVotesRootWithTrie(eth1DataVotes []*ethpb.Eth1Data) ([][]*[32]byte, error) {
	eth1VotesRoots := make([][32]byte, 0, len(eth1DataVotes))
	for i := 0; i < len(eth1DataVotes); i++ {
		eth1, err := Eth1Root(eth1DataVotes[i])
		if err != nil {
			return nil, errors.Wrap(err, "could not compute eth1data merkleization")
		}
		eth1VotesRoots = append(eth1VotesRoots, eth1)
	}
	layers := ReturnTrieLayerVariable(eth1VotesRoots, params.BeaconConfig().SlotsPerEth1VotingPeriod)
	return layers, nil
}

=======
// AddInMixin describes a method from which a lenth mixin is added to the
// provided root.
>>>>>>> 1be8b3aa
func AddInMixin(root [32]byte, length uint64) ([32]byte, error) {
	rootBuf := new(bytes.Buffer)
	if err := binary.Write(rootBuf, binary.LittleEndian, length); err != nil {
		return [32]byte{}, errors.Wrap(err, "could not marshal eth1data votes length")
	}
	// We need to mix in the length of the slice.
	rootBufRoot := make([]byte, 32)
	copy(rootBufRoot, rootBuf.Bytes())
	return mixInLength(root, rootBufRoot), nil
}<|MERGE_RESOLUTION|>--- conflicted
+++ resolved
@@ -115,24 +115,8 @@
 	return root, nil
 }
 
-<<<<<<< HEAD
-func Eth1DataVotesRootWithTrie(eth1DataVotes []*ethpb.Eth1Data) ([][]*[32]byte, error) {
-	eth1VotesRoots := make([][32]byte, 0, len(eth1DataVotes))
-	for i := 0; i < len(eth1DataVotes); i++ {
-		eth1, err := Eth1Root(eth1DataVotes[i])
-		if err != nil {
-			return nil, errors.Wrap(err, "could not compute eth1data merkleization")
-		}
-		eth1VotesRoots = append(eth1VotesRoots, eth1)
-	}
-	layers := ReturnTrieLayerVariable(eth1VotesRoots, params.BeaconConfig().SlotsPerEth1VotingPeriod)
-	return layers, nil
-}
-
-=======
 // AddInMixin describes a method from which a lenth mixin is added to the
 // provided root.
->>>>>>> 1be8b3aa
 func AddInMixin(root [32]byte, length uint64) ([32]byte, error) {
 	rootBuf := new(bytes.Buffer)
 	if err := binary.Write(rootBuf, binary.LittleEndian, length); err != nil {
