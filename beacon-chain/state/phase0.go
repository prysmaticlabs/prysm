// Package state defines the actual beacon state interface used
// by a Prysm beacon node, also containing useful, scoped interfaces such as
// a ReadOnlyState and WriteOnlyBeaconState.
package state

import (
	"context"

	types "github.com/prysmaticlabs/eth2-types"
	"github.com/prysmaticlabs/go-bitfield"
	ethpb "github.com/prysmaticlabs/prysm/proto/prysm/v1alpha1"
)

// BeaconState has read and write access to beacon state methods.
type BeaconState interface {
	ReadOnlyBeaconState
	WriteOnlyBeaconState
	Copy() BeaconState
	HashTreeRoot(ctx context.Context) ([32]byte, error)
	FutureForkStub
}

// ReadOnlyBeaconState defines a struct which only has read access to beacon state methods.
type ReadOnlyBeaconState interface {
	ReadOnlyBlockRoots
	ReadOnlyStateRoots
	ReadOnlyRandaoMixes
	ReadOnlyEth1Data
	ReadOnlyValidators
	ReadOnlyBalances
	ReadOnlyCheckpoint
	ReadOnlyAttestations
	InnerStateUnsafe() interface{}
	CloneInnerState() interface{}
	GenesisTime() uint64
	GenesisValidatorRoot() [32]byte
	Slot() types.Slot
	Fork() *ethpb.Fork
	LatestBlockHeader() *ethpb.BeaconBlockHeader
	HistoricalRoots() [][32]byte
	Slashings() []uint64
	FieldReferencesCount() map[string]uint64
	MarshalSSZ() ([]byte, error)
	IsNil() bool
	Version() int
}

// WriteOnlyBeaconState defines a struct which only has write access to beacon state methods.
type WriteOnlyBeaconState interface {
	WriteOnlyBlockRoots
	WriteOnlyStateRoots
	WriteOnlyRandaoMixes
	WriteOnlyEth1Data
	WriteOnlyValidators
	WriteOnlyBalances
	WriteOnlyCheckpoint
	WriteOnlyAttestations
	SetGenesisTime(val uint64) error
	SetGenesisValidatorRoot(val [32]byte) error
	SetSlot(val types.Slot) error
	SetFork(val *ethpb.Fork) error
	SetLatestBlockHeader(val *ethpb.BeaconBlockHeader) error
	SetHistoricalRoots(val [][32]byte) error
	SetSlashings(val []uint64) error
	UpdateSlashingsAtIndex(idx, val uint64) error
	AppendHistoricalRoots(root [32]byte) error
}

// ReadOnlyValidator defines a struct which only has read access to validator methods.
type ReadOnlyValidator interface {
	EffectiveBalance() uint64
	ActivationEligibilityEpoch() types.Epoch
	ActivationEpoch() types.Epoch
	WithdrawableEpoch() types.Epoch
	ExitEpoch() types.Epoch
	PublicKey() [48]byte
	WithdrawalCredentials() []byte
	Slashed() bool
	IsNil() bool
}

// ReadOnlyValidators defines a struct which only has read access to validators methods.
type ReadOnlyValidators interface {
	Validators() []*ethpb.Validator
	ValidatorAtIndex(idx types.ValidatorIndex) (*ethpb.Validator, error)
	ValidatorAtIndexReadOnly(idx types.ValidatorIndex) (ReadOnlyValidator, error)
	ValidatorIndexByPubkey(key [48]byte) (types.ValidatorIndex, bool)
	PubkeyAtIndex(idx types.ValidatorIndex) [48]byte
	NumValidators() int
	ReadFromEveryValidator(f func(idx int, val ReadOnlyValidator) error) error
}

// ReadOnlyBalances defines a struct which only has read access to balances methods.
type ReadOnlyBalances interface {
	Balances() []uint64
	BalanceAtIndex(idx types.ValidatorIndex) (uint64, error)
	BalancesLength() int
}

// ReadOnlyCheckpoint defines a struct which only has read access to checkpoint methods.
type ReadOnlyCheckpoint interface {
	PreviousJustifiedCheckpoint() *ethpb.Checkpoint
	CurrentJustifiedCheckpoint() *ethpb.Checkpoint
	MatchCurrentJustifiedCheckpoint(c *ethpb.Checkpoint) bool
	MatchPreviousJustifiedCheckpoint(c *ethpb.Checkpoint) bool
	FinalizedCheckpoint() *ethpb.Checkpoint
	FinalizedCheckpointEpoch() types.Epoch
	JustificationBits() bitfield.Bitvector4
}

// ReadOnlyBlockRoots defines a struct which only has read access to block roots methods.
type ReadOnlyBlockRoots interface {
	BlockRoots() *[8192][32]byte
	BlockRootAtIndex(idx uint64) ([32]byte, error)
}

// ReadOnlyStateRoots defines a struct which only has read access to state roots methods.
type ReadOnlyStateRoots interface {
	StateRoots() *[8192][32]byte
	StateRootAtIndex(idx uint64) ([32]byte, error)
}

// ReadOnlyRandaoMixes defines a struct which only has read access to randao mixes methods.
type ReadOnlyRandaoMixes interface {
	RandaoMixes() *[65536][32]byte
	RandaoMixAtIndex(idx uint64) ([32]byte, error)
	RandaoMixesLength() int
}

// ReadOnlyEth1Data defines a struct which only has read access to eth1 data methods.
type ReadOnlyEth1Data interface {
	Eth1Data() *ethpb.Eth1Data
	Eth1DataVotes() []*ethpb.Eth1Data
	Eth1DepositIndex() uint64
}

// ReadOnlyAttestations defines a struct which only has read access to attestations methods.
type ReadOnlyAttestations interface {
	PreviousEpochAttestations() ([]*ethpb.PendingAttestation, error)
	CurrentEpochAttestations() ([]*ethpb.PendingAttestation, error)
}

// WriteOnlyBlockRoots defines a struct which only has write access to block roots methods.
type WriteOnlyBlockRoots interface {
	SetBlockRoots(val *[8192][32]byte) error
	UpdateBlockRootAtIndex(idx uint64, blockRoot [32]byte) error
}

// WriteOnlyStateRoots defines a struct which only has write access to state roots methods.
type WriteOnlyStateRoots interface {
<<<<<<< HEAD
	SetStateRoots(val *[8192][32]byte) error
=======
>>>>>>> 59623638
	UpdateStateRootAtIndex(idx uint64, stateRoot [32]byte) error
}

// WriteOnlyEth1Data defines a struct which only has write access to eth1 data methods.
type WriteOnlyEth1Data interface {
	SetEth1Data(val *ethpb.Eth1Data) error
	SetEth1DataVotes(val []*ethpb.Eth1Data) error
	AppendEth1DataVotes(val *ethpb.Eth1Data) error
	SetEth1DepositIndex(val uint64) error
}

// WriteOnlyValidators defines a struct which only has write access to validators methods.
type WriteOnlyValidators interface {
	SetValidators(val []*ethpb.Validator) error
	ApplyToEveryValidator(f func(idx int, val *ethpb.Validator) (bool, *ethpb.Validator, error)) error
	UpdateValidatorAtIndex(idx types.ValidatorIndex, val *ethpb.Validator) error
	AppendValidator(val *ethpb.Validator) error
}

// WriteOnlyBalances defines a struct which only has write access to balances methods.
type WriteOnlyBalances interface {
	SetBalances(val []uint64) error
	UpdateBalancesAtIndex(idx types.ValidatorIndex, val uint64) error
	AppendBalance(bal uint64) error
}

// WriteOnlyRandaoMixes defines a struct which only has write access to randao mixes methods.
type WriteOnlyRandaoMixes interface {
	SetRandaoMixes(val *[65536][32]byte) error
	UpdateRandaoMixesAtIndex(idx uint64, val [32]byte) error
}

// WriteOnlyCheckpoint defines a struct which only has write access to check point methods.
type WriteOnlyCheckpoint interface {
	SetFinalizedCheckpoint(val *ethpb.Checkpoint) error
	SetPreviousJustifiedCheckpoint(val *ethpb.Checkpoint) error
	SetCurrentJustifiedCheckpoint(val *ethpb.Checkpoint) error
	SetJustificationBits(val bitfield.Bitvector4) error
}

// WriteOnlyAttestations defines a struct which only has write access to attestations methods.
type WriteOnlyAttestations interface {
	AppendCurrentEpochAttestations(val *ethpb.PendingAttestation) error
	AppendPreviousEpochAttestations(val *ethpb.PendingAttestation) error
	RotateAttestations() error
}

// FutureForkStub defines methods that are used for future forks. This is a low cost solution to enable
// various state casting of interface to work.
type FutureForkStub interface {
	AppendCurrentParticipationBits(val byte) error
	AppendPreviousParticipationBits(val byte) error
	AppendInactivityScore(s uint64) error
	CurrentEpochParticipation() ([]byte, error)
	PreviousEpochParticipation() ([]byte, error)
	InactivityScores() ([]uint64, error)
	SetInactivityScores(val []uint64) error
	CurrentSyncCommittee() (*ethpb.SyncCommittee, error)
	SetCurrentSyncCommittee(val *ethpb.SyncCommittee) error
	SetPreviousParticipationBits(val []byte) error
	SetCurrentParticipationBits(val []byte) error
	NextSyncCommittee() (*ethpb.SyncCommittee, error)
	SetNextSyncCommittee(val *ethpb.SyncCommittee) error
}<|MERGE_RESOLUTION|>--- conflicted
+++ resolved
@@ -148,10 +148,6 @@
 
 // WriteOnlyStateRoots defines a struct which only has write access to state roots methods.
 type WriteOnlyStateRoots interface {
-<<<<<<< HEAD
-	SetStateRoots(val *[8192][32]byte) error
-=======
->>>>>>> 59623638
 	UpdateStateRootAtIndex(idx uint64, stateRoot [32]byte) error
 }
 
