--- conflicted
+++ resolved
@@ -382,7 +382,6 @@
 	if !b.HasInnerState() {
 		return [32]byte{}
 	}
-<<<<<<< HEAD
 
 	b.lock.RLock()
 	defer b.lock.RUnlock()
@@ -397,11 +396,6 @@
 		return [32]byte{}
 	}
 
-=======
-	b.lock.RLock()
-	defer b.lock.RUnlock()
-
->>>>>>> 359b9bef
 	parentRoot := [32]byte{}
 	copy(parentRoot[:], b.state.LatestBlockHeader.ParentRoot)
 	return parentRoot
@@ -454,7 +448,6 @@
 	b.lock.RLock()
 	defer b.lock.RUnlock()
 
-<<<<<<< HEAD
 	return b.blockRootAtIndex(idx)
 }
 
@@ -469,10 +462,7 @@
 		return nil, nil
 	}
 
-	if len(b.state.BlockRoots) <= int(idx) {
-=======
 	if uint64(len(b.state.BlockRoots)) <= idx {
->>>>>>> 359b9bef
 		return nil, fmt.Errorf("index %d out of range", idx)
 	}
 	root := make([]byte, 32)
@@ -561,7 +551,6 @@
 		return nil
 	}
 
-<<<<<<< HEAD
 	b.lock.RLock()
 	defer b.lock.RUnlock()
 
@@ -578,8 +567,6 @@
 		return nil
 	}
 
-=======
->>>>>>> 359b9bef
 	return CopyETH1Data(b.state.Eth1Data)
 }
 
@@ -597,7 +584,6 @@
 		return nil
 	}
 
-<<<<<<< HEAD
 	b.lock.RLock()
 	defer b.lock.RUnlock()
 
@@ -615,8 +601,6 @@
 		return nil
 	}
 
-=======
->>>>>>> 359b9bef
 	res := make([]*ethpb.Eth1Data, len(b.state.Eth1DataVotes))
 	for i := 0; i < len(res); i++ {
 		res[i] = CopyETH1Data(b.state.Eth1DataVotes[i])
@@ -634,7 +618,6 @@
 	b.lock.RLock()
 	defer b.lock.RUnlock()
 
-<<<<<<< HEAD
 	return b.eth1DepositIndex()
 }
 
@@ -646,8 +629,6 @@
 		return 0
 	}
 
-=======
->>>>>>> 359b9bef
 	return b.state.Eth1DepositIndex
 }
 
@@ -944,7 +925,6 @@
 	b.lock.RLock()
 	defer b.lock.RUnlock()
 
-<<<<<<< HEAD
 	return b.randaoMixAtIndex(idx)
 }
 
@@ -959,10 +939,7 @@
 		return nil, nil
 	}
 
-	if len(b.state.RandaoMixes) <= int(idx) {
-=======
 	if uint64(len(b.state.RandaoMixes)) <= idx {
->>>>>>> 359b9bef
 		return nil, fmt.Errorf("index %d out of range", idx)
 	}
 	root := make([]byte, 32)
