--- conflicted
+++ resolved
@@ -93,22 +93,16 @@
 )
 
 const (
-<<<<<<< HEAD
 	phase0SharedFieldRefCount                     = 10
 	altairSharedFieldRefCount                     = 11
 	bellatrixSharedFieldRefCount                  = 12
 	capellaSharedFieldRefCount                    = 14
+	denebSharedFieldRefCount                      = 14
 	experimentalStatePhase0SharedFieldRefCount    = 5
 	experimentalStateAltairSharedFieldRefCount    = 5
 	experimentalStateBellatrixSharedFieldRefCount = 6
 	experimentalStateCapellaSharedFieldRefCount   = 8
-=======
-	phase0SharedFieldRefCount    = 10
-	altairSharedFieldRefCount    = 11
-	bellatrixSharedFieldRefCount = 12
-	capellaSharedFieldRefCount   = 14
-	denebSharedFieldRefCount     = 14
->>>>>>> c8b39e08
+	experimentalStateDenebSharedFieldRefCount     = 8
 )
 
 // InitializeFromProtoPhase0 the beacon state from a protobuf representation.
@@ -582,21 +576,9 @@
 		return nil, errors.New("received nil state")
 	}
 
-	var bRoots customtypes.BlockRoots
-	for i, r := range st.BlockRoots {
-		bRoots[i] = bytesutil.ToBytes32(r)
-	}
-	var sRoots customtypes.StateRoots
-	for i, r := range st.StateRoots {
-		sRoots[i] = bytesutil.ToBytes32(r)
-	}
 	hRoots := customtypes.HistoricalRoots(make([][32]byte, len(st.HistoricalRoots)))
 	for i, r := range st.HistoricalRoots {
 		hRoots[i] = bytesutil.ToBytes32(r)
-	}
-	var mixes customtypes.RandaoMixes
-	for i, m := range st.RandaoMixes {
-		mixes[i] = bytesutil.ToBytes32(m)
 	}
 
 	fieldCount := params.BeaconConfig().BeaconStateDenebFieldCount
@@ -607,15 +589,10 @@
 		slot:                              st.Slot,
 		fork:                              st.Fork,
 		latestBlockHeader:                 st.LatestBlockHeader,
-		blockRoots:                        &bRoots,
-		stateRoots:                        &sRoots,
 		historicalRoots:                   hRoots,
 		eth1Data:                          st.Eth1Data,
 		eth1DataVotes:                     st.Eth1DataVotes,
 		eth1DepositIndex:                  st.Eth1DepositIndex,
-		validators:                        st.Validators,
-		balances:                          st.Balances,
-		randaoMixes:                       &mixes,
 		slashings:                         st.Slashings,
 		previousEpochParticipation:        st.PreviousEpochParticipation,
 		currentEpochParticipation:         st.CurrentEpochParticipation,
@@ -623,7 +600,6 @@
 		previousJustifiedCheckpoint:       st.PreviousJustifiedCheckpoint,
 		currentJustifiedCheckpoint:        st.CurrentJustifiedCheckpoint,
 		finalizedCheckpoint:               st.FinalizedCheckpoint,
-		inactivityScores:                  st.InactivityScores,
 		currentSyncCommittee:              st.CurrentSyncCommittee,
 		nextSyncCommittee:                 st.NextSyncCommittee,
 		latestExecutionPayloadHeaderDeneb: st.LatestExecutionPayloadHeader,
@@ -631,12 +607,45 @@
 		nextWithdrawalValidatorIndex:      st.NextWithdrawalValidatorIndex,
 		historicalSummaries:               st.HistoricalSummaries,
 
-		dirtyFields:           make(map[types.FieldIndex]bool, fieldCount),
-		dirtyIndices:          make(map[types.FieldIndex][]uint64, fieldCount),
-		stateFieldLeaves:      make(map[types.FieldIndex]*fieldtrie.FieldTrie, fieldCount),
-		sharedFieldReferences: make(map[types.FieldIndex]*stateutil.Reference, capellaSharedFieldRefCount),
-		rebuildTrie:           make(map[types.FieldIndex]bool, fieldCount),
-		valMapHandler:         stateutil.NewValMapHandler(st.Validators),
+		dirtyFields:      make(map[types.FieldIndex]bool, fieldCount),
+		dirtyIndices:     make(map[types.FieldIndex][]uint64, fieldCount),
+		stateFieldLeaves: make(map[types.FieldIndex]*fieldtrie.FieldTrie, fieldCount),
+		rebuildTrie:      make(map[types.FieldIndex]bool, fieldCount),
+		valMapHandler:    stateutil.NewValMapHandler(st.Validators),
+	}
+
+	if features.Get().EnableExperimentalState {
+		b.blockRootsMultiValue = NewMultiValueBlockRoots(st.BlockRoots)
+		b.stateRootsMultiValue = NewMultiValueStateRoots(st.StateRoots)
+		b.randaoMixesMultiValue = NewMultiValueRandaoMixes(st.RandaoMixes)
+		b.balancesMultiValue = NewMultiValueBalances(st.Balances)
+		b.validatorsMultiValue = NewMultiValueValidators(st.Validators)
+		b.inactivityScoresMultiValue = NewMultiValueInactivityScores(st.InactivityScores)
+		b.sharedFieldReferences = make(map[types.FieldIndex]*stateutil.Reference, experimentalStateDenebSharedFieldRefCount)
+	} else {
+		bRoots := make([][32]byte, fieldparams.BlockRootsLength)
+		for i, r := range st.BlockRoots {
+			bRoots[i] = bytesutil.ToBytes32(r)
+		}
+		b.blockRoots = bRoots
+
+		sRoots := make([][32]byte, fieldparams.StateRootsLength)
+		for i, r := range st.StateRoots {
+			sRoots[i] = bytesutil.ToBytes32(r)
+		}
+		b.stateRoots = sRoots
+
+		mixes := make([][32]byte, fieldparams.RandaoMixesLength)
+		for i, m := range st.RandaoMixes {
+			mixes[i] = bytesutil.ToBytes32(m)
+		}
+		b.randaoMixes = mixes
+
+		b.balances = st.Balances
+		b.validators = st.Validators
+		b.inactivityScores = st.InactivityScores
+
+		b.sharedFieldReferences = make(map[types.FieldIndex]*stateutil.Reference, denebSharedFieldRefCount)
 	}
 
 	for _, f := range denebFields {
@@ -651,19 +660,21 @@
 	}
 
 	// Initialize field reference tracking for shared data.
-	b.sharedFieldReferences[types.BlockRoots] = stateutil.NewRef(1)
-	b.sharedFieldReferences[types.StateRoots] = stateutil.NewRef(1)
 	b.sharedFieldReferences[types.HistoricalRoots] = stateutil.NewRef(1)
 	b.sharedFieldReferences[types.Eth1DataVotes] = stateutil.NewRef(1)
-	b.sharedFieldReferences[types.Validators] = stateutil.NewRef(1)
-	b.sharedFieldReferences[types.Balances] = stateutil.NewRef(1)
-	b.sharedFieldReferences[types.RandaoMixes] = stateutil.NewRef(1)
 	b.sharedFieldReferences[types.Slashings] = stateutil.NewRef(1)
 	b.sharedFieldReferences[types.PreviousEpochParticipationBits] = stateutil.NewRef(1)
 	b.sharedFieldReferences[types.CurrentEpochParticipationBits] = stateutil.NewRef(1)
-	b.sharedFieldReferences[types.InactivityScores] = stateutil.NewRef(1)
 	b.sharedFieldReferences[types.LatestExecutionPayloadHeaderDeneb] = stateutil.NewRef(1) // New in Deneb.
 	b.sharedFieldReferences[types.HistoricalSummaries] = stateutil.NewRef(1)               // New in Capella.
+	if !features.Get().EnableExperimentalState {
+		b.sharedFieldReferences[types.BlockRoots] = stateutil.NewRef(1)
+		b.sharedFieldReferences[types.StateRoots] = stateutil.NewRef(1)
+		b.sharedFieldReferences[types.RandaoMixes] = stateutil.NewRef(1)
+		b.sharedFieldReferences[types.Balances] = stateutil.NewRef(1)
+		b.sharedFieldReferences[types.Validators] = stateutil.NewRef(1)
+		b.sharedFieldReferences[types.InactivityScores] = stateutil.NewRef(1)
+	}
 
 	state.StateCount.Inc()
 	// Finalizer runs when dst is being destroyed in garbage collection.
@@ -750,7 +761,6 @@
 		valMapHandler: b.valMapHandler,
 	}
 
-<<<<<<< HEAD
 	if features.Get().EnableExperimentalState {
 		b.blockRootsMultiValue.Copy(b, dst)
 		b.stateRootsMultiValue.Copy(b, dst)
@@ -772,6 +782,8 @@
 			dst.sharedFieldReferences = make(map[types.FieldIndex]*stateutil.Reference, experimentalStateBellatrixSharedFieldRefCount)
 		case version.Capella:
 			dst.sharedFieldReferences = make(map[types.FieldIndex]*stateutil.Reference, experimentalStateCapellaSharedFieldRefCount)
+		case version.Deneb:
+			dst.sharedFieldReferences = make(map[types.FieldIndex]*stateutil.Reference, experimentalStateDenebSharedFieldRefCount)
 		}
 	} else {
 		switch b.version {
@@ -783,20 +795,9 @@
 			dst.sharedFieldReferences = make(map[types.FieldIndex]*stateutil.Reference, bellatrixSharedFieldRefCount)
 		case version.Capella:
 			dst.sharedFieldReferences = make(map[types.FieldIndex]*stateutil.Reference, capellaSharedFieldRefCount)
-		}
-=======
-	switch b.version {
-	case version.Phase0:
-		dst.sharedFieldReferences = make(map[types.FieldIndex]*stateutil.Reference, phase0SharedFieldRefCount)
-	case version.Altair:
-		dst.sharedFieldReferences = make(map[types.FieldIndex]*stateutil.Reference, altairSharedFieldRefCount)
-	case version.Bellatrix:
-		dst.sharedFieldReferences = make(map[types.FieldIndex]*stateutil.Reference, bellatrixSharedFieldRefCount)
-	case version.Capella:
-		dst.sharedFieldReferences = make(map[types.FieldIndex]*stateutil.Reference, capellaSharedFieldRefCount)
-	case version.Deneb:
-		dst.sharedFieldReferences = make(map[types.FieldIndex]*stateutil.Reference, denebSharedFieldRefCount)
->>>>>>> c8b39e08
+		case version.Deneb:
+			dst.sharedFieldReferences = make(map[types.FieldIndex]*stateutil.Reference, denebSharedFieldRefCount)
+		}
 	}
 
 	for field, ref := range b.sharedFieldReferences {
