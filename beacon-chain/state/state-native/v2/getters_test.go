package v2

import (
	"testing"

	"github.com/prysmaticlabs/prysm/beacon-chain/state"
	testtmpl "github.com/prysmaticlabs/prysm/beacon-chain/state/testing"
	ethpb "github.com/prysmaticlabs/prysm/proto/prysm/v1alpha1"
)

func TestBeaconState_SlotDataRace(t *testing.T) {
	testtmpl.VerifyBeaconState_SlotDataRace(t, func() (state.BeaconState, error) {
		return InitializeFromProto(&ethpb.BeaconStateAltair{Slot: 1})
	})
}

func TestBeaconState_MatchCurrentJustifiedCheckpt(t *testing.T) {
	testtmpl.VerifyBeaconState_MatchCurrentJustifiedCheckptNative(
		t,
		func(cp *ethpb.Checkpoint) (state.BeaconState, error) {
			return InitializeFromProto(&ethpb.BeaconStateAltair{CurrentJustifiedCheckpoint: cp})
		},
	)
}

func TestBeaconState_MatchPreviousJustifiedCheckpt(t *testing.T) {
	testtmpl.VerifyBeaconState_MatchPreviousJustifiedCheckptNative(
		t,
		func(cp *ethpb.Checkpoint) (state.BeaconState, error) {
			return InitializeFromProto(&ethpb.BeaconStateAltair{PreviousJustifiedCheckpoint: cp})
		},
	)
}

<<<<<<< HEAD
	for _, tt := range tests {
		t.Run(tt.name, func(t *testing.T) {
			s, err := InitializeFromProto(&ethpb.BeaconStateAltair{})
			require.NoError(t, err)
			st, ok := s.(*BeaconState)
			require.Equal(t, true, ok)
			nKey := keyCreator([]byte{'A'})
			tt.modifyFunc(st, nKey)
			idx, ok := s.ValidatorIndexByPubkey(nKey)
			assert.Equal(t, tt.exists, ok)
			assert.Equal(t, tt.expectedIdx, idx)
		})
	}
=======
func TestBeaconState_ValidatorByPubkey(t *testing.T) {
	testtmpl.VerifyBeaconState_ValidatorByPubkey(t, func() (state.BeaconState, error) {
		return InitializeFromProto(&ethpb.BeaconStateAltair{})
	})
>>>>>>> 1835f541
}<|MERGE_RESOLUTION|>--- conflicted
+++ resolved
@@ -32,24 +32,8 @@
 	)
 }
 
-<<<<<<< HEAD
-	for _, tt := range tests {
-		t.Run(tt.name, func(t *testing.T) {
-			s, err := InitializeFromProto(&ethpb.BeaconStateAltair{})
-			require.NoError(t, err)
-			st, ok := s.(*BeaconState)
-			require.Equal(t, true, ok)
-			nKey := keyCreator([]byte{'A'})
-			tt.modifyFunc(st, nKey)
-			idx, ok := s.ValidatorIndexByPubkey(nKey)
-			assert.Equal(t, tt.exists, ok)
-			assert.Equal(t, tt.expectedIdx, idx)
-		})
-	}
-=======
 func TestBeaconState_ValidatorByPubkey(t *testing.T) {
 	testtmpl.VerifyBeaconState_ValidatorByPubkey(t, func() (state.BeaconState, error) {
 		return InitializeFromProto(&ethpb.BeaconStateAltair{})
 	})
->>>>>>> 1835f541
 }