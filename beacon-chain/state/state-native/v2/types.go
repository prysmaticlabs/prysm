--- conflicted
+++ resolved
@@ -1,10 +1,6 @@
 package v2
 
 import (
-<<<<<<< HEAD
-	"github.com/pkg/errors"
-=======
->>>>>>> 0802c8fe
 	"github.com/prysmaticlabs/prysm/beacon-chain/state/types"
 	"github.com/prysmaticlabs/prysm/config/params"
 )
@@ -29,13 +25,6 @@
 // to its corresponding data type.
 var fieldMap map[types.FieldIndex]types.DataType
 
-<<<<<<< HEAD
-// ErrNilInnerState returns when the inner state is nil and no copy set or get
-// operations can be performed on state.
-var ErrNilInnerState = errors.New("nil inner state")
-
-=======
->>>>>>> 0802c8fe
 // Field Aliases for values from the types package.
 const (
 	genesisTime                    = types.GenesisTime
