--- conflicted
+++ resolved
@@ -4,10 +4,6 @@
 	"fmt"
 
 	"github.com/pkg/errors"
-<<<<<<< HEAD
-	customtypes "github.com/prysmaticlabs/prysm/beacon-chain/state/state-native/custom-types"
-=======
->>>>>>> 0802c8fe
 	ethpb "github.com/prysmaticlabs/prysm/proto/prysm/v1alpha1"
 )
 
@@ -18,37 +14,6 @@
 		return nil
 	}
 
-<<<<<<< HEAD
-	bRoots := make([][]byte, len(b.blockRoots))
-	for i, r := range b.blockRoots {
-		tmp := r
-		bRoots[i] = tmp[:]
-	}
-	sRoots := make([][]byte, len(b.stateRoots))
-	for i, r := range b.stateRoots {
-		tmp := r
-		sRoots[i] = tmp[:]
-	}
-	hRoots := make([][]byte, len(b.historicalRoots))
-	for i, r := range b.historicalRoots {
-		tmp := r
-		hRoots[i] = tmp[:]
-	}
-	mixes := make([][]byte, len(b.randaoMixes))
-	for i, m := range b.randaoMixes {
-		tmp := m
-		mixes[i] = tmp[:]
-	}
-	return &ethpb.BeaconStateAltair{
-		GenesisTime:                 b.genesisTime,
-		GenesisValidatorsRoot:       b.genesisValidatorsRoot[:],
-		Slot:                        b.slot,
-		Fork:                        b.fork,
-		LatestBlockHeader:           b.latestBlockHeader,
-		BlockRoots:                  bRoots,
-		StateRoots:                  sRoots,
-		HistoricalRoots:             hRoots,
-=======
 	gvrCopy := b.genesisValidatorsRoot
 
 	return &ethpb.BeaconStateAltair{
@@ -60,17 +25,12 @@
 		BlockRoots:                  b.blockRoots.Slice(),
 		StateRoots:                  b.stateRoots.Slice(),
 		HistoricalRoots:             b.historicalRoots.Slice(),
->>>>>>> 0802c8fe
 		Eth1Data:                    b.eth1Data,
 		Eth1DataVotes:               b.eth1DataVotes,
 		Eth1DepositIndex:            b.eth1DepositIndex,
 		Validators:                  b.validators,
 		Balances:                    b.balances,
-<<<<<<< HEAD
-		RandaoMixes:                 mixes,
-=======
 		RandaoMixes:                 b.randaoMixes.Slice(),
->>>>>>> 0802c8fe
 		Slashings:                   b.slashings,
 		PreviousEpochParticipation:  b.previousEpochParticipation,
 		CurrentEpochParticipation:   b.currentEpochParticipation,
@@ -93,80 +53,6 @@
 	b.lock.RLock()
 	defer b.lock.RUnlock()
 
-<<<<<<< HEAD
-	return b.toProtoNoLock()
-}
-
-// toProtoNoLock returns the pointer value of the underlying
-// beacon state proto object, bypassing state locking. Use with care.
-func (b *BeaconState) toProtoNoLock() interface{} {
-	if b == nil {
-		return nil
-	}
-
-	gvr := b.genesisValidatorRootInternal()
-	var bRoots [][]byte
-	if b.blockRoots != nil {
-		bRoots = make([][]byte, len(b.blockRootsInternal()))
-		for i, r := range b.blockRootsInternal() {
-			tmp := r
-			bRoots[i] = tmp[:]
-		}
-	}
-	var sRoots [][]byte
-	if b.stateRoots != nil {
-		sRoots = make([][]byte, len(b.stateRootsInternal()))
-		for i, r := range b.stateRootsInternal() {
-			tmp := r
-			sRoots[i] = tmp[:]
-		}
-	}
-	var hRoots [][]byte
-	if b.historicalRoots != nil {
-		hRoots = make([][]byte, len(b.historicalRootsInternal()))
-		for i, r := range b.historicalRootsInternal() {
-			tmp := r
-			hRoots[i] = tmp[:]
-		}
-	}
-	var mixes [][]byte
-	if b.randaoMixes != nil {
-		mixes = make([][]byte, len(b.randaoMixesInternal()))
-		for i, m := range b.randaoMixesInternal() {
-			tmp := m
-			mixes[i] = tmp[:]
-		}
-	}
-
-	return &ethpb.BeaconStateAltair{
-		GenesisTime:                 b.genesisTimeInternal(),
-		GenesisValidatorsRoot:       gvr[:],
-		Slot:                        b.slotInternal(),
-		Fork:                        b.forkInternal(),
-		LatestBlockHeader:           b.latestBlockHeaderInternal(),
-		BlockRoots:                  bRoots,
-		StateRoots:                  sRoots,
-		HistoricalRoots:             hRoots,
-		Eth1Data:                    b.eth1DataInternal(),
-		Eth1DataVotes:               b.eth1DataVotesInternal(),
-		Eth1DepositIndex:            b.eth1DepositIndexInternal(),
-		Validators:                  b.validatorsInternal(),
-		Balances:                    b.balancesInternal(),
-		RandaoMixes:                 mixes,
-		Slashings:                   b.slashingsInternal(),
-		PreviousEpochParticipation:  b.previousEpochParticipationInternal(),
-		CurrentEpochParticipation:   b.currentEpochParticipationInternal(),
-		JustificationBits:           b.justificationBitsInternal(),
-		PreviousJustifiedCheckpoint: b.previousJustifiedCheckpointInternal(),
-		CurrentJustifiedCheckpoint:  b.currentJustifiedCheckpointInternal(),
-		FinalizedCheckpoint:         b.finalizedCheckpointInternal(),
-		InactivityScores:            b.inactivityScoresInternal(),
-		CurrentSyncCommittee:        b.currentSyncCommitteeInternal(),
-		NextSyncCommittee:           b.nextSyncCommitteeInternal(),
-	}
-}
-
-=======
 	gvrCopy := b.genesisValidatorsRoot
 
 	return &ethpb.BeaconStateAltair{
@@ -197,7 +83,6 @@
 	}
 }
 
->>>>>>> 0802c8fe
 // StateRoots kept track of in the beacon state.
 func (b *BeaconState) StateRoots() [][]byte {
 	if b.stateRoots == nil {
@@ -207,24 +92,7 @@
 	b.lock.RLock()
 	defer b.lock.RUnlock()
 
-<<<<<<< HEAD
-	rootsArr := b.stateRootsInternal()
-	roots := make([][]byte, len(rootsArr))
-	for i, r := range rootsArr {
-		tmp := r
-		roots[i] = tmp[:]
-	}
-
-	return roots
-}
-
-// stateRootsInternal kept track of in the beacon state.
-// This assumes that a lock is already held on BeaconState.
-func (b *BeaconState) stateRootsInternal() *customtypes.StateRoots {
-	return b.stateRoots
-=======
 	return b.stateRoots.Slice()
->>>>>>> 0802c8fe
 }
 
 // StateRootAtIndex retrieves a specific state root based on an
@@ -273,9 +141,5 @@
 
 // CloneInnerState the beacon state into a protobuf for usage.
 func (b *BeaconState) CloneInnerState() interface{} {
-<<<<<<< HEAD
-	return nil
-=======
 	return b.ToProto()
->>>>>>> 0802c8fe
 }