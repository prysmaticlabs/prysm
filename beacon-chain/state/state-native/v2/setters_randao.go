package v2

import (
	"github.com/pkg/errors"
	customtypes "github.com/prysmaticlabs/prysm/beacon-chain/state/state-native/custom-types"
	"github.com/prysmaticlabs/prysm/beacon-chain/state/stateutil"
	fieldparams "github.com/prysmaticlabs/prysm/config/fieldparams"
	"github.com/prysmaticlabs/prysm/encoding/bytesutil"
)

// SetRandaoMixes for the beacon state. Updates the entire
// randao mixes to a new value by overwriting the previous one.
func (b *BeaconState) SetRandaoMixes(val [][]byte) error {
	b.lock.Lock()
	defer b.lock.Unlock()

	b.sharedFieldReferences[randaoMixes].MinusRef()
	b.sharedFieldReferences[randaoMixes] = stateutil.NewRef(1)

	var mixesArr [fieldparams.RandaoMixesLength][32]byte
	for i := 0; i < len(mixesArr); i++ {
<<<<<<< HEAD
		mixesArr[i] = bytesutil.ToBytes32(val[i])
=======
		copy(mixesArr[i][:], val[i])
>>>>>>> 0802c8fe
	}
	mixes := customtypes.RandaoMixes(mixesArr)
	b.randaoMixes = &mixes
	b.markFieldAsDirty(randaoMixes)
	b.rebuildTrie[randaoMixes] = true
	return nil
}

// UpdateRandaoMixesAtIndex for the beacon state. Updates the randao mixes
// at a specific index to a new value.
func (b *BeaconState) UpdateRandaoMixesAtIndex(idx uint64, val []byte) error {
	if uint64(len(b.randaoMixes)) <= idx {
		return errors.Errorf("invalid index provided %d", idx)
	}
	b.lock.Lock()
	defer b.lock.Unlock()

	mixes := b.randaoMixes
	if refs := b.sharedFieldReferences[randaoMixes].Refs(); refs > 1 {
		// Copy elements in underlying array by reference.
		m := *b.randaoMixes
		mCopy := m
		mixes = &mCopy
		b.sharedFieldReferences[randaoMixes].MinusRef()
		b.sharedFieldReferences[randaoMixes] = stateutil.NewRef(1)
	}

	mixes[idx] = bytesutil.ToBytes32(val)
	b.randaoMixes = mixes
	b.markFieldAsDirty(randaoMixes)
	b.addDirtyIndices(randaoMixes, []uint64{idx})

	return nil
}<|MERGE_RESOLUTION|>--- conflicted
+++ resolved
@@ -19,11 +19,7 @@
 
 	var mixesArr [fieldparams.RandaoMixesLength][32]byte
 	for i := 0; i < len(mixesArr); i++ {
-<<<<<<< HEAD
-		mixesArr[i] = bytesutil.ToBytes32(val[i])
-=======
 		copy(mixesArr[i][:], val[i])
->>>>>>> 0802c8fe
 	}
 	mixes := customtypes.RandaoMixes(mixesArr)
 	b.randaoMixes = &mixes
