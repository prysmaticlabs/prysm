--- conflicted
+++ resolved
@@ -1,18 +1,11 @@
 package v1
 
 import (
-<<<<<<< HEAD
-	"runtime/debug"
-=======
-	"sync"
->>>>>>> ef906cf7
 	"testing"
 
 	"github.com/prysmaticlabs/prysm/beacon-chain/state"
 	testtmpl "github.com/prysmaticlabs/prysm/beacon-chain/state/testing"
-	fieldparams "github.com/prysmaticlabs/prysm/config/fieldparams"
 	ethpb "github.com/prysmaticlabs/prysm/proto/prysm/v1alpha1"
-	"github.com/prysmaticlabs/prysm/testing/require"
 )
 
 func TestBeaconState_SlotDataRace(t *testing.T) {
@@ -22,98 +15,19 @@
 }
 
 func TestBeaconState_MatchCurrentJustifiedCheckpt(t *testing.T) {
-<<<<<<< HEAD
-	testtmpl.VerifyBeaconState_MatchCurrentJustifiedCheckpt(
+	testtmpl.VerifyBeaconState_MatchCurrentJustifiedCheckptNative(
 		t,
 		func(cp *ethpb.Checkpoint) (state.BeaconState, error) {
 			return InitializeFromProto(&ethpb.BeaconState{CurrentJustifiedCheckpoint: cp})
-		},
-		func(i state.BeaconState) {
-			s := i.(*BeaconState)
-			s.state = nil
 		},
 	)
 }
 
 func TestBeaconState_MatchPreviousJustifiedCheckpt(t *testing.T) {
-	testtmpl.VerifyBeaconState_MatchPreviousJustifiedCheckpt(
+	testtmpl.VerifyBeaconState_MatchPreviousJustifiedCheckptNative(
 		t,
 		func(cp *ethpb.Checkpoint) (state.BeaconState, error) {
 			return InitializeFromProto(&ethpb.BeaconState{PreviousJustifiedCheckpoint: cp})
-=======
-	c1 := &ethpb.Checkpoint{Epoch: 1}
-	c2 := &ethpb.Checkpoint{Epoch: 2}
-	beaconState, err := InitializeFromProto(&ethpb.BeaconState{CurrentJustifiedCheckpoint: c1})
-	require.NoError(t, err)
-	require.Equal(t, true, beaconState.MatchCurrentJustifiedCheckpoint(c1))
-	require.Equal(t, false, beaconState.MatchCurrentJustifiedCheckpoint(c2))
-	require.Equal(t, false, beaconState.MatchPreviousJustifiedCheckpoint(c1))
-	require.Equal(t, false, beaconState.MatchPreviousJustifiedCheckpoint(c2))
-}
-
-func TestBeaconState_MatchPreviousJustifiedCheckpt(t *testing.T) {
-	c1 := &ethpb.Checkpoint{Epoch: 1}
-	c2 := &ethpb.Checkpoint{Epoch: 2}
-	beaconState, err := InitializeFromProto(&ethpb.BeaconState{PreviousJustifiedCheckpoint: c1})
-	require.NoError(t, err)
-	require.NoError(t, err)
-	require.Equal(t, false, beaconState.MatchCurrentJustifiedCheckpoint(c1))
-	require.Equal(t, false, beaconState.MatchCurrentJustifiedCheckpoint(c2))
-	require.Equal(t, true, beaconState.MatchPreviousJustifiedCheckpoint(c1))
-	require.Equal(t, false, beaconState.MatchPreviousJustifiedCheckpoint(c2))
-}
-
-func TestBeaconState_ValidatorByPubkey(t *testing.T) {
-	keyCreator := func(input []byte) [fieldparams.BLSPubkeyLength]byte {
-		nKey := [fieldparams.BLSPubkeyLength]byte{}
-		copy(nKey[:1], input)
-		return nKey
-	}
-
-	tests := []struct {
-		name            string
-		modifyFunc      func(b *BeaconState, k [fieldparams.BLSPubkeyLength]byte)
-		exists          bool
-		expectedIdx     types.ValidatorIndex
-		largestIdxInSet types.ValidatorIndex
-	}{
-		{
-			name: "retrieve validator",
-			modifyFunc: func(b *BeaconState, key [fieldparams.BLSPubkeyLength]byte) {
-				assert.NoError(t, b.AppendValidator(&ethpb.Validator{PublicKey: key[:]}))
-			},
-			exists:      true,
-			expectedIdx: 0,
-		},
-		{
-			name: "retrieve validator with multiple validators from the start",
-			modifyFunc: func(b *BeaconState, key [fieldparams.BLSPubkeyLength]byte) {
-				key1 := keyCreator([]byte{'C'})
-				key2 := keyCreator([]byte{'D'})
-				assert.NoError(t, b.AppendValidator(&ethpb.Validator{PublicKey: key[:]}))
-				assert.NoError(t, b.AppendValidator(&ethpb.Validator{PublicKey: key1[:]}))
-				assert.NoError(t, b.AppendValidator(&ethpb.Validator{PublicKey: key2[:]}))
-			},
-			exists:      true,
-			expectedIdx: 0,
->>>>>>> ef906cf7
-		},
-		func(i state.BeaconState) {
-			s := i.(*BeaconState)
-			s.state = nil
-		},
-	)
-}
-
-func TestBeaconState_MarshalSSZ_NilState(t *testing.T) {
-	testtmpl.VerifyBeaconState_MarshalSSZ_NilState(
-		t,
-		func() (state.BeaconState, error) {
-			return InitializeFromProto(&ethpb.BeaconState{})
-		},
-		func(i state.BeaconState) {
-			s := i.(*BeaconState)
-			s.state = nil
 		},
 	)
 }
