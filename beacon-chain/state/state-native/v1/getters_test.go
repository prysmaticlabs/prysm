package v1

import (
	"testing"

	"github.com/prysmaticlabs/prysm/beacon-chain/state"
	testtmpl "github.com/prysmaticlabs/prysm/beacon-chain/state/testing"
	ethpb "github.com/prysmaticlabs/prysm/proto/prysm/v1alpha1"
)

func TestBeaconState_SlotDataRace(t *testing.T) {
	testtmpl.VerifyBeaconState_SlotDataRace(t, func() (state.BeaconState, error) {
		return InitializeFromProto(&ethpb.BeaconState{Slot: 1})
	})
}

func TestBeaconState_MatchCurrentJustifiedCheckpt(t *testing.T) {
	testtmpl.VerifyBeaconState_MatchCurrentJustifiedCheckptNative(
		t,
		func(cp *ethpb.Checkpoint) (state.BeaconState, error) {
			return InitializeFromProto(&ethpb.BeaconState{CurrentJustifiedCheckpoint: cp})
		},
	)
}

func TestBeaconState_MatchPreviousJustifiedCheckpt(t *testing.T) {
	testtmpl.VerifyBeaconState_MatchPreviousJustifiedCheckptNative(
		t,
		func(cp *ethpb.Checkpoint) (state.BeaconState, error) {
			return InitializeFromProto(&ethpb.BeaconState{PreviousJustifiedCheckpoint: cp})
		},
	)
}

func TestBeaconState_ValidatorByPubkey(t *testing.T) {
<<<<<<< HEAD
	keyCreator := func(input []byte) [fieldparams.BLSPubkeyLength]byte {
		nKey := [fieldparams.BLSPubkeyLength]byte{}
		copy(nKey[:1], input)
		return nKey
	}

	tests := []struct {
		name            string
		modifyFunc      func(b *BeaconState, k [fieldparams.BLSPubkeyLength]byte)
		exists          bool
		expectedIdx     types.ValidatorIndex
		largestIdxInSet types.ValidatorIndex
	}{
		{
			name: "retrieve validator",
			modifyFunc: func(b *BeaconState, key [fieldparams.BLSPubkeyLength]byte) {
				assert.NoError(t, b.AppendValidator(&ethpb.Validator{PublicKey: key[:]}))
			},
			exists:      true,
			expectedIdx: 0,
		},
		{
			name: "retrieve validator with multiple validators from the start",
			modifyFunc: func(b *BeaconState, key [fieldparams.BLSPubkeyLength]byte) {
				key1 := keyCreator([]byte{'C'})
				key2 := keyCreator([]byte{'D'})
				assert.NoError(t, b.AppendValidator(&ethpb.Validator{PublicKey: key[:]}))
				assert.NoError(t, b.AppendValidator(&ethpb.Validator{PublicKey: key1[:]}))
				assert.NoError(t, b.AppendValidator(&ethpb.Validator{PublicKey: key2[:]}))
			},
			exists:      true,
			expectedIdx: 0,
		},
		{
			name: "retrieve validator with multiple validators",
			modifyFunc: func(b *BeaconState, key [fieldparams.BLSPubkeyLength]byte) {
				key1 := keyCreator([]byte{'C'})
				key2 := keyCreator([]byte{'D'})
				assert.NoError(t, b.AppendValidator(&ethpb.Validator{PublicKey: key1[:]}))
				assert.NoError(t, b.AppendValidator(&ethpb.Validator{PublicKey: key2[:]}))
				assert.NoError(t, b.AppendValidator(&ethpb.Validator{PublicKey: key[:]}))
			},
			exists:      true,
			expectedIdx: 2,
		},
		{
			name: "retrieve validator with multiple validators from the start with shared state",
			modifyFunc: func(b *BeaconState, key [fieldparams.BLSPubkeyLength]byte) {
				key1 := keyCreator([]byte{'C'})
				key2 := keyCreator([]byte{'D'})
				assert.NoError(t, b.AppendValidator(&ethpb.Validator{PublicKey: key[:]}))
				_ = b.Copy()
				assert.NoError(t, b.AppendValidator(&ethpb.Validator{PublicKey: key1[:]}))
				assert.NoError(t, b.AppendValidator(&ethpb.Validator{PublicKey: key2[:]}))
			},
			exists:      true,
			expectedIdx: 0,
		},
		{
			name: "retrieve validator with multiple validators with shared state",
			modifyFunc: func(b *BeaconState, key [fieldparams.BLSPubkeyLength]byte) {
				key1 := keyCreator([]byte{'C'})
				key2 := keyCreator([]byte{'D'})
				assert.NoError(t, b.AppendValidator(&ethpb.Validator{PublicKey: key1[:]}))
				assert.NoError(t, b.AppendValidator(&ethpb.Validator{PublicKey: key2[:]}))
				n := b.Copy()
				// Append to another state
				assert.NoError(t, n.AppendValidator(&ethpb.Validator{PublicKey: key[:]}))

			},
			exists:      false,
			expectedIdx: 0,
		},
		{
			name: "retrieve validator with multiple validators with shared state at boundary",
			modifyFunc: func(b *BeaconState, key [fieldparams.BLSPubkeyLength]byte) {
				key1 := keyCreator([]byte{'C'})
				assert.NoError(t, b.AppendValidator(&ethpb.Validator{PublicKey: key1[:]}))
				n := b.Copy()
				// Append to another state
				assert.NoError(t, n.AppendValidator(&ethpb.Validator{PublicKey: key[:]}))

			},
			exists:      false,
			expectedIdx: 0,
		},
	}

	for _, tt := range tests {
		t.Run(tt.name, func(t *testing.T) {
			s, err := InitializeFromProto(&ethpb.BeaconState{})
			require.NoError(t, err)
			st, ok := s.(*BeaconState)
			require.Equal(t, true, ok)
			nKey := keyCreator([]byte{'A'})
			tt.modifyFunc(st, nKey)
			idx, ok := s.ValidatorIndexByPubkey(nKey)
			assert.Equal(t, tt.exists, ok)
			assert.Equal(t, tt.expectedIdx, idx)
		})
	}
=======
	testtmpl.VerifyBeaconState_ValidatorByPubkey(t, func() (state.BeaconState, error) {
		return InitializeFromProto(&ethpb.BeaconState{})
	})
>>>>>>> 1835f541
}<|MERGE_RESOLUTION|>--- conflicted
+++ resolved
@@ -33,111 +33,7 @@
 }
 
 func TestBeaconState_ValidatorByPubkey(t *testing.T) {
-<<<<<<< HEAD
-	keyCreator := func(input []byte) [fieldparams.BLSPubkeyLength]byte {
-		nKey := [fieldparams.BLSPubkeyLength]byte{}
-		copy(nKey[:1], input)
-		return nKey
-	}
-
-	tests := []struct {
-		name            string
-		modifyFunc      func(b *BeaconState, k [fieldparams.BLSPubkeyLength]byte)
-		exists          bool
-		expectedIdx     types.ValidatorIndex
-		largestIdxInSet types.ValidatorIndex
-	}{
-		{
-			name: "retrieve validator",
-			modifyFunc: func(b *BeaconState, key [fieldparams.BLSPubkeyLength]byte) {
-				assert.NoError(t, b.AppendValidator(&ethpb.Validator{PublicKey: key[:]}))
-			},
-			exists:      true,
-			expectedIdx: 0,
-		},
-		{
-			name: "retrieve validator with multiple validators from the start",
-			modifyFunc: func(b *BeaconState, key [fieldparams.BLSPubkeyLength]byte) {
-				key1 := keyCreator([]byte{'C'})
-				key2 := keyCreator([]byte{'D'})
-				assert.NoError(t, b.AppendValidator(&ethpb.Validator{PublicKey: key[:]}))
-				assert.NoError(t, b.AppendValidator(&ethpb.Validator{PublicKey: key1[:]}))
-				assert.NoError(t, b.AppendValidator(&ethpb.Validator{PublicKey: key2[:]}))
-			},
-			exists:      true,
-			expectedIdx: 0,
-		},
-		{
-			name: "retrieve validator with multiple validators",
-			modifyFunc: func(b *BeaconState, key [fieldparams.BLSPubkeyLength]byte) {
-				key1 := keyCreator([]byte{'C'})
-				key2 := keyCreator([]byte{'D'})
-				assert.NoError(t, b.AppendValidator(&ethpb.Validator{PublicKey: key1[:]}))
-				assert.NoError(t, b.AppendValidator(&ethpb.Validator{PublicKey: key2[:]}))
-				assert.NoError(t, b.AppendValidator(&ethpb.Validator{PublicKey: key[:]}))
-			},
-			exists:      true,
-			expectedIdx: 2,
-		},
-		{
-			name: "retrieve validator with multiple validators from the start with shared state",
-			modifyFunc: func(b *BeaconState, key [fieldparams.BLSPubkeyLength]byte) {
-				key1 := keyCreator([]byte{'C'})
-				key2 := keyCreator([]byte{'D'})
-				assert.NoError(t, b.AppendValidator(&ethpb.Validator{PublicKey: key[:]}))
-				_ = b.Copy()
-				assert.NoError(t, b.AppendValidator(&ethpb.Validator{PublicKey: key1[:]}))
-				assert.NoError(t, b.AppendValidator(&ethpb.Validator{PublicKey: key2[:]}))
-			},
-			exists:      true,
-			expectedIdx: 0,
-		},
-		{
-			name: "retrieve validator with multiple validators with shared state",
-			modifyFunc: func(b *BeaconState, key [fieldparams.BLSPubkeyLength]byte) {
-				key1 := keyCreator([]byte{'C'})
-				key2 := keyCreator([]byte{'D'})
-				assert.NoError(t, b.AppendValidator(&ethpb.Validator{PublicKey: key1[:]}))
-				assert.NoError(t, b.AppendValidator(&ethpb.Validator{PublicKey: key2[:]}))
-				n := b.Copy()
-				// Append to another state
-				assert.NoError(t, n.AppendValidator(&ethpb.Validator{PublicKey: key[:]}))
-
-			},
-			exists:      false,
-			expectedIdx: 0,
-		},
-		{
-			name: "retrieve validator with multiple validators with shared state at boundary",
-			modifyFunc: func(b *BeaconState, key [fieldparams.BLSPubkeyLength]byte) {
-				key1 := keyCreator([]byte{'C'})
-				assert.NoError(t, b.AppendValidator(&ethpb.Validator{PublicKey: key1[:]}))
-				n := b.Copy()
-				// Append to another state
-				assert.NoError(t, n.AppendValidator(&ethpb.Validator{PublicKey: key[:]}))
-
-			},
-			exists:      false,
-			expectedIdx: 0,
-		},
-	}
-
-	for _, tt := range tests {
-		t.Run(tt.name, func(t *testing.T) {
-			s, err := InitializeFromProto(&ethpb.BeaconState{})
-			require.NoError(t, err)
-			st, ok := s.(*BeaconState)
-			require.Equal(t, true, ok)
-			nKey := keyCreator([]byte{'A'})
-			tt.modifyFunc(st, nKey)
-			idx, ok := s.ValidatorIndexByPubkey(nKey)
-			assert.Equal(t, tt.exists, ok)
-			assert.Equal(t, tt.expectedIdx, idx)
-		})
-	}
-=======
 	testtmpl.VerifyBeaconState_ValidatorByPubkey(t, func() (state.BeaconState, error) {
 		return InitializeFromProto(&ethpb.BeaconState{})
 	})
->>>>>>> 1835f541
 }