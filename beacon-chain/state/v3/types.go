--- conflicted
+++ resolved
@@ -25,10 +25,6 @@
 	fieldMap[types.Balances] = types.CompressedArray
 }
 
-<<<<<<< HEAD
-const (
-	latestExecutionPayloadHeader = types.LatestExecutionPayloadHeader
-=======
 // Field Aliases for values from the types package.
 const (
 	genesisTime                    = types.GenesisTime
@@ -55,7 +51,7 @@
 	inactivityScores               = types.InactivityScores
 	currentSyncCommittee           = types.CurrentSyncCommittee
 	nextSyncCommittee              = types.NextSyncCommittee
->>>>>>> 838b19e9
+	latestExecutionPayloadHeader = types.LatestExecutionPayloadHeader
 )
 
 // fieldMap keeps track of each field
