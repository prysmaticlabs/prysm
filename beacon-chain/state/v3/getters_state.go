package v3

import (
	"fmt"

	"github.com/pkg/errors"
	customtypes "github.com/prysmaticlabs/prysm/beacon-chain/state/custom-types"
	ethpb "github.com/prysmaticlabs/prysm/proto/prysm/v1alpha1"
)

// ToProtoUnsafe returns the pointer value of the underlying
// beacon state proto object, bypassing immutability. Use with care.
func (b *BeaconState) ToProtoUnsafe() interface{} {
	if b == nil {
		return nil
	}

	bRoots := make([][]byte, len(b.blockRoots))
	for i, r := range b.blockRoots {
		tmp := r
		bRoots[i] = tmp[:]
	}
	sRoots := make([][]byte, len(b.stateRoots))
	for i, r := range b.stateRoots {
		tmp := r
		sRoots[i] = tmp[:]
	}
	hRoots := make([][]byte, len(b.historicalRoots))
	for i, r := range b.historicalRoots {
		tmp := r
		hRoots[i] = tmp[:]
	}
	mixes := make([][]byte, len(b.randaoMixes))
	for i, m := range b.randaoMixes {
		tmp := m
		mixes[i] = tmp[:]
	}
	return &ethpb.BeaconStateMerge{
		GenesisTime:                  b.genesisTime,
		GenesisValidatorsRoot:        b.genesisValidatorsRoot[:],
		Slot:                         b.slot,
		Fork:                         b.fork,
		LatestBlockHeader:            b.latestBlockHeader,
		BlockRoots:                   bRoots,
		StateRoots:                   sRoots,
		HistoricalRoots:              hRoots,
		Eth1Data:                     b.eth1Data,
		Eth1DataVotes:                b.eth1DataVotes,
		Eth1DepositIndex:             b.eth1DepositIndex,
		Validators:                   b.validators,
		Balances:                     b.balances,
		RandaoMixes:                  mixes,
		Slashings:                    b.slashings,
		PreviousEpochParticipation:   b.previousEpochParticipation,
		CurrentEpochParticipation:    b.currentEpochParticipation,
		JustificationBits:            b.justificationBits,
		PreviousJustifiedCheckpoint:  b.previousJustifiedCheckpoint,
		CurrentJustifiedCheckpoint:   b.currentJustifiedCheckpoint,
		FinalizedCheckpoint:          b.finalizedCheckpoint,
		InactivityScores:             b.inactivityScores,
		CurrentSyncCommittee:         b.currentSyncCommittee,
		NextSyncCommittee:            b.nextSyncCommittee,
		LatestExecutionPayloadHeader: b.latestExecutionPayloadHeader,
	}
}

// ToProto the beacon state into a protobuf for usage.
func (b *BeaconState) ToProto() interface{} {
	if b == nil {
		return nil
	}

	b.lock.RLock()
	defer b.lock.RUnlock()

	return b.toProtoNoLock()
}

// toProtoNoLock returns the pointer value of the underlying
// beacon state proto object, bypassing state locking. Use with care.
func (b *BeaconState) toProtoNoLock() interface{} {
	if b == nil {
		return nil
	}

	gvr := b.genesisValidatorRootInternal()
	var bRoots [][]byte
	if b.blockRoots != nil {
		bRoots = make([][]byte, len(b.blockRootsInternal()))
		for i, r := range b.blockRootsInternal() {
			tmp := r
			bRoots[i] = tmp[:]
		}
	}
	var sRoots [][]byte
	if b.stateRoots != nil {
		sRoots = make([][]byte, len(b.stateRootsInternal()))
		for i, r := range b.stateRootsInternal() {
			tmp := r
			sRoots[i] = tmp[:]
		}
	}
	var hRoots [][]byte
	if b.historicalRoots != nil {
		hRoots = make([][]byte, len(b.historicalRootsInternal()))
		for i, r := range b.historicalRootsInternal() {
			tmp := r
			hRoots[i] = tmp[:]
		}
	}
	var mixes [][]byte
	if b.randaoMixes != nil {
		mixes = make([][]byte, len(b.randaoMixesInternal()))
		for i, m := range b.randaoMixesInternal() {
			tmp := m
			mixes[i] = tmp[:]
		}
	}

	return &ethpb.BeaconStateMerge{
		GenesisTime:                  b.genesisTimeInternal(),
		GenesisValidatorsRoot:        gvr[:],
		Slot:                         b.slotInternal(),
		Fork:                         b.forkInternal(),
		LatestBlockHeader:            b.latestBlockHeaderInternal(),
		BlockRoots:                   bRoots,
		StateRoots:                   sRoots,
		HistoricalRoots:              hRoots,
		Eth1Data:                     b.eth1DataInternal(),
		Eth1DataVotes:                b.eth1DataVotesInternal(),
		Eth1DepositIndex:             b.eth1DepositIndexInternal(),
		Validators:                   b.validatorsInternal(),
		Balances:                     b.balancesInternal(),
		RandaoMixes:                  mixes,
		Slashings:                    b.slashingsInternal(),
		PreviousEpochParticipation:   b.previousEpochParticipationInternal(),
		CurrentEpochParticipation:    b.currentEpochParticipationInternal(),
		JustificationBits:            b.justificationBitsInternal(),
		PreviousJustifiedCheckpoint:  b.previousJustifiedCheckpointInternal(),
		CurrentJustifiedCheckpoint:   b.currentJustifiedCheckpointInternal(),
		FinalizedCheckpoint:          b.finalizedCheckpointInternal(),
		InactivityScores:             b.inactivityScoresInternal(),
		CurrentSyncCommittee:         b.currentSyncCommitteeInternal(),
		NextSyncCommittee:            b.nextSyncCommitteeInternal(),
		LatestExecutionPayloadHeader: b.latestExecutionPayloadHeaderInternal(),
	}
}

// StateRoots kept track of in the beacon state.
<<<<<<< HEAD
func (b *BeaconState) StateRoots() *[8192][32]byte {
=======
func (b *BeaconState) StateRoots() *[customtypes.StateRootsSize][32]byte {
	if !b.hasInnerState() {
		return nil
	}
>>>>>>> 8a64ba5c
	if b.stateRoots == nil {
		return nil
	}

	b.lock.RLock()
	defer b.lock.RUnlock()

	roots := [customtypes.StateRootsSize][32]byte(*b.stateRootsInternal())
	return &roots
}

// stateRootsInternal kept track of in the beacon state.
// This assumes that a lock is already held on BeaconState.
func (b *BeaconState) stateRootsInternal() *customtypes.BlockRoots {
	return b.stateRoots
}

// StateRootAtIndex retrieves a specific state root based on an
// input index value.
func (b *BeaconState) StateRootAtIndex(idx uint64) ([32]byte, error) {
	if b.stateRoots == nil {
		return [32]byte{}, nil
	}

	b.lock.RLock()
	defer b.lock.RUnlock()

	return b.stateRootAtIndex(idx)
}

// stateRootAtIndex retrieves a specific state root based on an
// input index value.
// This assumes that a lock is already held on BeaconState.
func (b *BeaconState) stateRootAtIndex(idx uint64) ([32]byte, error) {
	if uint64(len(b.stateRoots)) <= idx {
		return [32]byte{}, fmt.Errorf("index %d out of range", idx)
	}

	return b.stateRoots[idx], nil
}

// ProtobufBeaconState transforms an input into beacon state Merge in the form of protobuf.
// Error is returned if the input is not type protobuf beacon state.
func ProtobufBeaconState(s interface{}) (*ethpb.BeaconStateMerge, error) {
	pbState, ok := s.(*ethpb.BeaconStateMerge)
	if !ok {
		return nil, errors.New("input is not type pb.BeaconStateMerge")
	}
	return pbState, nil
}<|MERGE_RESOLUTION|>--- conflicted
+++ resolved
@@ -147,14 +147,7 @@
 }
 
 // StateRoots kept track of in the beacon state.
-<<<<<<< HEAD
-func (b *BeaconState) StateRoots() *[8192][32]byte {
-=======
 func (b *BeaconState) StateRoots() *[customtypes.StateRootsSize][32]byte {
-	if !b.hasInnerState() {
-		return nil
-	}
->>>>>>> 8a64ba5c
 	if b.stateRoots == nil {
 		return nil
 	}
