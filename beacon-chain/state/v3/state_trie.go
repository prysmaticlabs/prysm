package v3

import (
	"context"
	"runtime"
	"sort"

	"github.com/pkg/errors"
	"github.com/prometheus/client_golang/prometheus"
	"github.com/prometheus/client_golang/prometheus/promauto"
	"github.com/prysmaticlabs/prysm/beacon-chain/state"
	"github.com/prysmaticlabs/prysm/beacon-chain/state/fieldtrie"
	"github.com/prysmaticlabs/prysm/beacon-chain/state/stateutil"
	"github.com/prysmaticlabs/prysm/beacon-chain/state/types"
	fieldparams "github.com/prysmaticlabs/prysm/config/fieldparams"
	"github.com/prysmaticlabs/prysm/config/params"
	"github.com/prysmaticlabs/prysm/container/slice"
	"github.com/prysmaticlabs/prysm/crypto/hash"
	"github.com/prysmaticlabs/prysm/encoding/bytesutil"
	"github.com/prysmaticlabs/prysm/encoding/ssz"
	ethpb "github.com/prysmaticlabs/prysm/proto/prysm/v1alpha1"
	"go.opencensus.io/trace"
	"google.golang.org/protobuf/proto"
)

var (
	stateCount = promauto.NewGauge(prometheus.GaugeOpts{
		Name: "beacon_state_bellatrix_count",
		Help: "Count the number of active beacon state objects.",
	})
)

// InitializeFromProto the beacon state from a protobuf representation.
func InitializeFromProto(st *ethpb.BeaconStateBellatrix) (*BeaconState, error) {
	return InitializeFromProtoUnsafe(proto.Clone(st).(*ethpb.BeaconStateBellatrix))
}

// InitializeFromProtoUnsafe directly uses the beacon state protobuf pointer
// and sets it as the inner state of the BeaconState type.
func InitializeFromProtoUnsafe(st *ethpb.BeaconStateBellatrix) (*BeaconState, error) {
	if st == nil {
		return nil, errors.New("received nil state")
	}

	fieldCount := params.BeaconConfig().BeaconStateBellatrixFieldCount
	b := &BeaconState{
		state:                 st,
		dirtyFields:           make(map[types.FieldIndex]bool, fieldCount),
		dirtyIndices:          make(map[types.FieldIndex][]uint64, fieldCount),
		stateFieldLeaves:      make(map[types.FieldIndex]*fieldtrie.FieldTrie, fieldCount),
		sharedFieldReferences: make(map[types.FieldIndex]*stateutil.Reference, 11),
		rebuildTrie:           make(map[types.FieldIndex]bool, fieldCount),
		valMapHandler:         stateutil.NewValMapHandler(st.Validators),
	}

	var err error
	for i := 0; i < fieldCount; i++ {
		b.dirtyFields[types.FieldIndex(i)] = true
		b.rebuildTrie[types.FieldIndex(i)] = true
		b.dirtyIndices[types.FieldIndex(i)] = []uint64{}
		b.stateFieldLeaves[types.FieldIndex(i)], err = fieldtrie.NewFieldTrie(types.FieldIndex(i), types.BasicArray, nil, 0)
		if err != nil {
			return nil, err
		}
	}

	// Initialize field reference tracking for shared data.
	b.sharedFieldReferences[randaoMixes] = stateutil.NewRef(1)
	b.sharedFieldReferences[stateRoots] = stateutil.NewRef(1)
	b.sharedFieldReferences[blockRoots] = stateutil.NewRef(1)
	b.sharedFieldReferences[previousEpochParticipationBits] = stateutil.NewRef(1) // New in Altair.
	b.sharedFieldReferences[currentEpochParticipationBits] = stateutil.NewRef(1)  // New in Altair.
	b.sharedFieldReferences[slashings] = stateutil.NewRef(1)
	b.sharedFieldReferences[eth1DataVotes] = stateutil.NewRef(1)
	b.sharedFieldReferences[validators] = stateutil.NewRef(1)
	b.sharedFieldReferences[balances] = stateutil.NewRef(1)
	b.sharedFieldReferences[inactivityScores] = stateutil.NewRef(1) // New in Altair.
	b.sharedFieldReferences[historicalRoots] = stateutil.NewRef(1)
	b.sharedFieldReferences[latestExecutionPayloadHeader] = stateutil.NewRef(1) // New in Bellatrix.
	stateCount.Inc()
	return b, nil
}

// Copy returns a deep copy of the beacon state.
func (b *BeaconState) Copy() state.BeaconState {
	if !b.hasInnerState() {
		return nil
	}

	b.lock.RLock()
	defer b.lock.RUnlock()
	fieldCount := params.BeaconConfig().BeaconStateBellatrixFieldCount

	dst := &BeaconState{
		state: &ethpb.BeaconStateBellatrix{
			// Primitive types, safe to copy.
			GenesisTime:      b.state.GenesisTime,
			Slot:             b.state.Slot,
			Eth1DepositIndex: b.state.Eth1DepositIndex,

			// Large arrays, infrequently changed, constant size.
			RandaoMixes:   b.state.RandaoMixes,
			StateRoots:    b.state.StateRoots,
			BlockRoots:    b.state.BlockRoots,
			Slashings:     b.state.Slashings,
			Eth1DataVotes: b.state.Eth1DataVotes,

			// Large arrays, increases over time.
			Validators:                 b.state.Validators,
			Balances:                   b.state.Balances,
			HistoricalRoots:            b.state.HistoricalRoots,
			PreviousEpochParticipation: b.state.PreviousEpochParticipation,
			CurrentEpochParticipation:  b.state.CurrentEpochParticipation,
			InactivityScores:           b.state.InactivityScores,

			// Everything else, too small to be concerned about, constant size.
			Fork:                         b.fork(),
			LatestBlockHeader:            b.latestBlockHeader(),
			Eth1Data:                     b.eth1Data(),
			JustificationBits:            b.justificationBits(),
			PreviousJustifiedCheckpoint:  b.previousJustifiedCheckpoint(),
			CurrentJustifiedCheckpoint:   b.currentJustifiedCheckpoint(),
			FinalizedCheckpoint:          b.finalizedCheckpoint(),
			GenesisValidatorsRoot:        b.genesisValidatorRoot(),
			CurrentSyncCommittee:         b.currentSyncCommittee(),
			NextSyncCommittee:            b.nextSyncCommittee(),
			LatestExecutionPayloadHeader: b.latestExecutionPayloadHeader(),
		},
		dirtyFields:           make(map[types.FieldIndex]bool, fieldCount),
		dirtyIndices:          make(map[types.FieldIndex][]uint64, fieldCount),
		rebuildTrie:           make(map[types.FieldIndex]bool, fieldCount),
		sharedFieldReferences: make(map[types.FieldIndex]*stateutil.Reference, 11),
		stateFieldLeaves:      make(map[types.FieldIndex]*fieldtrie.FieldTrie, fieldCount),

		// Copy on write validator index map.
		valMapHandler: b.valMapHandler,
	}

	for field, ref := range b.sharedFieldReferences {
		ref.AddRef()
		dst.sharedFieldReferences[field] = ref
	}

	// Increment ref for validator map
	b.valMapHandler.AddRef()

	for i := range b.dirtyFields {
		dst.dirtyFields[i] = true
	}

	for i := range b.dirtyIndices {
		indices := make([]uint64, len(b.dirtyIndices[i]))
		copy(indices, b.dirtyIndices[i])
		dst.dirtyIndices[i] = indices
	}

	for i := range b.rebuildTrie {
		dst.rebuildTrie[i] = true
	}

	for fldIdx, fieldTrie := range b.stateFieldLeaves {
		dst.stateFieldLeaves[fldIdx] = fieldTrie
		if fieldTrie.FieldReference() != nil {
			fieldTrie.Lock()
			fieldTrie.FieldReference().AddRef()
			fieldTrie.Unlock()
		}
	}

	if b.merkleLayers != nil {
		dst.merkleLayers = make([][][]byte, len(b.merkleLayers))
		for i, layer := range b.merkleLayers {
			dst.merkleLayers[i] = make([][]byte, len(layer))
			for j, content := range layer {
				dst.merkleLayers[i][j] = make([]byte, len(content))
				copy(dst.merkleLayers[i][j], content)
			}
		}
	}
	stateCount.Inc()
	// Finalizer runs when dst is being destroyed in garbage collection.
	runtime.SetFinalizer(dst, func(b *BeaconState) {
		for field, v := range b.sharedFieldReferences {
			v.MinusRef()
			if b.stateFieldLeaves[field].FieldReference() != nil {
				b.stateFieldLeaves[field].FieldReference().MinusRef()
			}
		}
		for i := 0; i < fieldCount; i++ {
			field := types.FieldIndex(i)
			delete(b.stateFieldLeaves, field)
			delete(b.dirtyIndices, field)
			delete(b.dirtyFields, field)
			delete(b.sharedFieldReferences, field)
			delete(b.stateFieldLeaves, field)
		}
		stateCount.Sub(1)
	})

	return dst
}

// HashTreeRoot of the beacon state retrieves the Merkle root of the trie
// representation of the beacon state based on the eth2 Simple Serialize specification.
func (b *BeaconState) HashTreeRoot(ctx context.Context) ([32]byte, error) {
	_, span := trace.StartSpan(ctx, "BeaconStateBellatrix.HashTreeRoot")
	defer span.End()

	b.lock.Lock()
	defer b.lock.Unlock()
	if err := b.initializeMerkleLayers(ctx); err != nil {
		return [32]byte{}, err
	}
	if err := b.recomputeDirtyFields(ctx); err != nil {
		return [32]byte{}, err
	}
	return bytesutil.ToBytes32(b.merkleLayers[len(b.merkleLayers)-1][0]), nil
}

<<<<<<< HEAD
// Initializes the Merkle layers for the beacon state if they are empty.
// WARNING: Caller must acquire the mutex before using.
func (b *BeaconState) initializeMerkleLayers(ctx context.Context) error {
	if len(b.merkleLayers) > 0 {
		return nil
	}
	fieldRoots, err := computeFieldRoots(ctx, b.state)
	if err != nil {
		return err
=======
	if b.merkleLayers == nil || len(b.merkleLayers) == 0 {
		fieldRoots, err := computeFieldRoots(ctx, b.state)
		if err != nil {
			return [32]byte{}, err
		}
		layers := stateutil.Merkleize(fieldRoots)
		b.merkleLayers = layers
		b.dirtyFields = make(map[types.FieldIndex]bool, params.BeaconConfig().BeaconStateBellatrixFieldCount)
>>>>>>> 84335b00
	}
	layers := stateutil.Merkleize(fieldRoots)
	b.merkleLayers = layers
	b.dirtyFields = make(map[types.FieldIndex]bool, params.BeaconConfig().BeaconStateMergeFieldCount)
	return nil
}

// Recomputes the Merkle layers for the dirty fields in the state.
// WARNING: Caller must acquire the mutex before using.
func (b *BeaconState) recomputeDirtyFields(_ context.Context) error {
	for field := range b.dirtyFields {
		root, err := b.rootSelector(field)
		if err != nil {
			return err
		}
		b.merkleLayers[0][field] = root[:]
		b.recomputeRoot(int(field))
		delete(b.dirtyFields, field)
	}
	return nil
}

// FieldReferencesCount returns the reference count held by each field. This
// also includes the field trie held by each field.
func (b *BeaconState) FieldReferencesCount() map[string]uint64 {
	refMap := make(map[string]uint64)
	b.lock.RLock()
	defer b.lock.RUnlock()
	for i, f := range b.sharedFieldReferences {
		refMap[i.String(b.Version())] = uint64(f.Refs())
	}
	for i, f := range b.stateFieldLeaves {
		numOfRefs := uint64(f.FieldReference().Refs())
		f.RLock()
		if !f.Empty() {
			refMap[i.String(b.Version())+"_trie"] = numOfRefs
		}
		f.RUnlock()
	}
	return refMap
}

// IsNil checks if the state and the underlying proto
// object are nil.
func (b *BeaconState) IsNil() bool {
	return b == nil || b.state == nil
}

func (b *BeaconState) rootSelector(field types.FieldIndex) ([32]byte, error) {
	hasher := hash.CustomSHA256Hasher()
	switch field {
	case genesisTime:
		return ssz.Uint64Root(b.state.GenesisTime), nil
	case genesisValidatorRoot:
		return bytesutil.ToBytes32(b.state.GenesisValidatorsRoot), nil
	case slot:
		return ssz.Uint64Root(uint64(b.state.Slot)), nil
	case eth1DepositIndex:
		return ssz.Uint64Root(b.state.Eth1DepositIndex), nil
	case fork:
		return ssz.ForkRoot(b.state.Fork)
	case latestBlockHeader:
		return stateutil.BlockHeaderRoot(b.state.LatestBlockHeader)
	case blockRoots:
		if b.rebuildTrie[field] {
			err := b.resetFieldTrie(field, b.state.BlockRoots, fieldparams.BlockRootsLength)
			if err != nil {
				return [32]byte{}, err
			}
			b.dirtyIndices[field] = []uint64{}
			delete(b.rebuildTrie, field)
			return b.stateFieldLeaves[field].TrieRoot()
		}
		return b.recomputeFieldTrie(blockRoots, b.state.BlockRoots)
	case stateRoots:
		if b.rebuildTrie[field] {
			err := b.resetFieldTrie(field, b.state.StateRoots, fieldparams.StateRootsLength)
			if err != nil {
				return [32]byte{}, err
			}
			b.dirtyIndices[field] = []uint64{}
			delete(b.rebuildTrie, field)
			return b.stateFieldLeaves[field].TrieRoot()
		}
		return b.recomputeFieldTrie(stateRoots, b.state.StateRoots)
	case historicalRoots:
		return ssz.ByteArrayRootWithLimit(b.state.HistoricalRoots, fieldparams.HistoricalRootsLength)
	case eth1Data:
		return stateutil.Eth1Root(hasher, b.state.Eth1Data)
	case eth1DataVotes:
		if b.rebuildTrie[field] {
			err := b.resetFieldTrie(
				field,
				b.state.Eth1DataVotes,
				fieldparams.Eth1DataVotesLength,
			)
			if err != nil {
				return [32]byte{}, err
			}
			b.dirtyIndices[field] = []uint64{}
			delete(b.rebuildTrie, field)
			return b.stateFieldLeaves[field].TrieRoot()
		}
		return b.recomputeFieldTrie(field, b.state.Eth1DataVotes)
	case validators:
		if b.rebuildTrie[field] {
			err := b.resetFieldTrie(field, b.state.Validators, fieldparams.ValidatorRegistryLimit)
			if err != nil {
				return [32]byte{}, err
			}
			b.dirtyIndices[validators] = []uint64{}
			delete(b.rebuildTrie, validators)
			return b.stateFieldLeaves[field].TrieRoot()
		}
		return b.recomputeFieldTrie(validators, b.state.Validators)
	case balances:
		return stateutil.Uint64ListRootWithRegistryLimit(b.state.Balances)
	case randaoMixes:
		if b.rebuildTrie[field] {
			err := b.resetFieldTrie(field, b.state.RandaoMixes, fieldparams.RandaoMixesLength)
			if err != nil {
				return [32]byte{}, err
			}
			b.dirtyIndices[field] = []uint64{}
			delete(b.rebuildTrie, field)
			return b.stateFieldLeaves[field].TrieRoot()
		}
		return b.recomputeFieldTrie(randaoMixes, b.state.RandaoMixes)
	case slashings:
		return ssz.SlashingsRoot(b.state.Slashings)
	case previousEpochParticipationBits:
		return stateutil.ParticipationBitsRoot(b.state.PreviousEpochParticipation)
	case currentEpochParticipationBits:
		return stateutil.ParticipationBitsRoot(b.state.CurrentEpochParticipation)
	case justificationBits:
		return bytesutil.ToBytes32(b.state.JustificationBits), nil
	case previousJustifiedCheckpoint:
		return ssz.CheckpointRoot(hasher, b.state.PreviousJustifiedCheckpoint)
	case currentJustifiedCheckpoint:
		return ssz.CheckpointRoot(hasher, b.state.CurrentJustifiedCheckpoint)
	case finalizedCheckpoint:
		return ssz.CheckpointRoot(hasher, b.state.FinalizedCheckpoint)
	case inactivityScores:
		return stateutil.Uint64ListRootWithRegistryLimit(b.state.InactivityScores)
	case currentSyncCommittee:
		return stateutil.SyncCommitteeRoot(b.state.CurrentSyncCommittee)
	case nextSyncCommittee:
		return stateutil.SyncCommitteeRoot(b.state.NextSyncCommittee)
	case latestExecutionPayloadHeader:
		return b.state.LatestExecutionPayloadHeader.HashTreeRoot()
	}
	return [32]byte{}, errors.New("invalid field index provided")
}

func (b *BeaconState) recomputeFieldTrie(index types.FieldIndex, elements interface{}) ([32]byte, error) {
	fTrie := b.stateFieldLeaves[index]
	if fTrie.FieldReference().Refs() > 1 {
		fTrie.Lock()
		defer fTrie.Unlock()
		fTrie.FieldReference().MinusRef()
		newTrie := fTrie.CopyTrie()
		b.stateFieldLeaves[index] = newTrie
		fTrie = newTrie
	}
	// remove duplicate indexes
	b.dirtyIndices[index] = slice.SetUint64(b.dirtyIndices[index])
	// sort indexes again
	sort.Slice(b.dirtyIndices[index], func(i int, j int) bool {
		return b.dirtyIndices[index][i] < b.dirtyIndices[index][j]
	})
	root, err := fTrie.RecomputeTrie(b.dirtyIndices[index], elements)
	if err != nil {
		return [32]byte{}, err
	}
	b.dirtyIndices[index] = []uint64{}
	return root, nil
}

func (b *BeaconState) resetFieldTrie(index types.FieldIndex, elements interface{}, length uint64) error {
	fTrie, err := fieldtrie.NewFieldTrie(index, fieldMap[index], elements, length)
	if err != nil {
		return err
	}
	b.stateFieldLeaves[index] = fTrie
	b.dirtyIndices[index] = []uint64{}
	return nil
}<|MERGE_RESOLUTION|>--- conflicted
+++ resolved
@@ -217,7 +217,6 @@
 	return bytesutil.ToBytes32(b.merkleLayers[len(b.merkleLayers)-1][0]), nil
 }
 
-<<<<<<< HEAD
 // Initializes the Merkle layers for the beacon state if they are empty.
 // WARNING: Caller must acquire the mutex before using.
 func (b *BeaconState) initializeMerkleLayers(ctx context.Context) error {
@@ -227,20 +226,10 @@
 	fieldRoots, err := computeFieldRoots(ctx, b.state)
 	if err != nil {
 		return err
-=======
-	if b.merkleLayers == nil || len(b.merkleLayers) == 0 {
-		fieldRoots, err := computeFieldRoots(ctx, b.state)
-		if err != nil {
-			return [32]byte{}, err
-		}
-		layers := stateutil.Merkleize(fieldRoots)
-		b.merkleLayers = layers
-		b.dirtyFields = make(map[types.FieldIndex]bool, params.BeaconConfig().BeaconStateBellatrixFieldCount)
->>>>>>> 84335b00
 	}
 	layers := stateutil.Merkleize(fieldRoots)
 	b.merkleLayers = layers
-	b.dirtyFields = make(map[types.FieldIndex]bool, params.BeaconConfig().BeaconStateMergeFieldCount)
+	b.dirtyFields = make(map[types.FieldIndex]bool, params.BeaconConfig().BeaconStateBellatrixFieldCount)
 	return nil
 }
 
