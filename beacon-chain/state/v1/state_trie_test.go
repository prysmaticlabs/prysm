--- conflicted
+++ resolved
@@ -251,203 +251,4 @@
 	assert.Equal(t, originalCount, st1.NumValidators(), "st1 NumValidators mutated")
 	_, ok := st1.ValidatorIndexByPubkey(butil.ToBytes48(val.PublicKey))
 	assert.Equal(t, false, ok, "Expected no validator index to be present in st1 for the newly inserted pubkey")
-<<<<<<< HEAD
-}
-
-func TestBeaconState_ToProto(t *testing.T) {
-	source, err := testutil.NewBeaconState(testutil.FillRootsNaturalOpt, func(state *ethpb.BeaconState) error {
-		state.GenesisTime = 1
-		state.GenesisValidatorsRoot = butil.PadTo([]byte("genesisvalidatorroot"), 32)
-		state.Slot = 2
-		state.Fork = &ethpb.Fork{
-			PreviousVersion: butil.PadTo([]byte("123"), 4),
-			CurrentVersion:  butil.PadTo([]byte("456"), 4),
-			Epoch:           3,
-		}
-		state.LatestBlockHeader = &eth.BeaconBlockHeader{
-			Slot:          4,
-			ProposerIndex: 5,
-			ParentRoot:    butil.PadTo([]byte("lbhparentroot"), 32),
-			StateRoot:     butil.PadTo([]byte("lbhstateroot"), 32),
-			BodyRoot:      butil.PadTo([]byte("lbhbodyroot"), 32),
-		}
-		state.BlockRoots = [][]byte{butil.PadTo([]byte("blockroots"), 32)}
-		state.StateRoots = [][]byte{butil.PadTo([]byte("stateroots"), 32)}
-		state.HistoricalRoots = [][]byte{butil.PadTo([]byte("historicalroots"), 32)}
-		state.Eth1Data = &eth.Eth1Data{
-			DepositRoot:  butil.PadTo([]byte("e1ddepositroot"), 32),
-			DepositCount: 6,
-			BlockHash:    butil.PadTo([]byte("e1dblockhash"), 32),
-		}
-		state.Eth1DataVotes = []*eth.Eth1Data{{
-			DepositRoot:  butil.PadTo([]byte("e1dvdepositroot"), 32),
-			DepositCount: 7,
-			BlockHash:    butil.PadTo([]byte("e1dvblockhash"), 32),
-		}}
-		state.Eth1DepositIndex = 8
-		state.Validators = []*eth.Validator{{
-			PublicKey:                  butil.PadTo([]byte("publickey"), 48),
-			WithdrawalCredentials:      butil.PadTo([]byte("withdrawalcredentials"), 32),
-			EffectiveBalance:           9,
-			Slashed:                    true,
-			ActivationEligibilityEpoch: 10,
-			ActivationEpoch:            11,
-			ExitEpoch:                  12,
-			WithdrawableEpoch:          13,
-		}}
-		state.Balances = []uint64{14}
-		state.RandaoMixes = [][]byte{butil.PadTo([]byte("randaomixes"), 32)}
-		state.Slashings = []uint64{15}
-		state.PreviousEpochAttestations = []*ethpb.PendingAttestation{{
-			AggregationBits: bitfield.Bitlist{16},
-			Data: &eth.AttestationData{
-				Slot:            17,
-				CommitteeIndex:  18,
-				BeaconBlockRoot: butil.PadTo([]byte("peabeaconblockroot"), 32),
-				Source: &eth.Checkpoint{
-					Epoch: 19,
-					Root:  butil.PadTo([]byte("peasroot"), 32),
-				},
-				Target: &eth.Checkpoint{
-					Epoch: 20,
-					Root:  butil.PadTo([]byte("peatroot"), 32),
-				},
-			},
-			InclusionDelay: 21,
-			ProposerIndex:  22,
-		}}
-		state.CurrentEpochAttestations = []*ethpb.PendingAttestation{{
-			AggregationBits: bitfield.Bitlist{23},
-			Data: &eth.AttestationData{
-				Slot:            24,
-				CommitteeIndex:  25,
-				BeaconBlockRoot: butil.PadTo([]byte("ceabeaconblockroot"), 32),
-				Source: &eth.Checkpoint{
-					Epoch: 26,
-					Root:  butil.PadTo([]byte("ceasroot"), 32),
-				},
-				Target: &eth.Checkpoint{
-					Epoch: 27,
-					Root:  butil.PadTo([]byte("ceatroot"), 32),
-				},
-			},
-			InclusionDelay: 28,
-			ProposerIndex:  29,
-		}}
-		state.JustificationBits = bitfield.Bitvector4{1}
-		state.PreviousJustifiedCheckpoint = &eth.Checkpoint{
-			Epoch: 30,
-			Root:  butil.PadTo([]byte("pjcroot"), 32),
-		}
-		state.CurrentJustifiedCheckpoint = &eth.Checkpoint{
-			Epoch: 31,
-			Root:  butil.PadTo([]byte("cjcroot"), 32),
-		}
-		state.FinalizedCheckpoint = &eth.Checkpoint{
-			Epoch: 32,
-			Root:  butil.PadTo([]byte("fcroot"), 32),
-		}
-		return nil
-	})
-	require.NoError(t, err)
-
-	result, err := source.ToProto()
-	require.NoError(t, err)
-	require.NotNil(t, result)
-	assert.Equal(t, uint64(1), result.GenesisTime)
-	assert.DeepEqual(t, butil.PadTo([]byte("genesisvalidatorroot"), 32), result.GenesisValidatorsRoot)
-	assert.Equal(t, types.Slot(2), result.Slot)
-	resultFork := result.Fork
-	require.NotNil(t, resultFork)
-	assert.DeepEqual(t, butil.PadTo([]byte("123"), 4), resultFork.PreviousVersion)
-	assert.DeepEqual(t, butil.PadTo([]byte("456"), 4), resultFork.CurrentVersion)
-	assert.Equal(t, types.Epoch(3), resultFork.Epoch)
-	resultLatestBlockHeader := result.LatestBlockHeader
-	require.NotNil(t, resultLatestBlockHeader)
-	assert.Equal(t, types.Slot(4), resultLatestBlockHeader.Slot)
-	assert.Equal(t, types.ValidatorIndex(5), resultLatestBlockHeader.ProposerIndex)
-	assert.DeepEqual(t, butil.PadTo([]byte("lbhparentroot"), 32), resultLatestBlockHeader.ParentRoot)
-	assert.DeepEqual(t, butil.PadTo([]byte("lbhstateroot"), 32), resultLatestBlockHeader.StateRoot)
-	assert.DeepEqual(t, butil.PadTo([]byte("lbhbodyroot"), 32), resultLatestBlockHeader.BodyRoot)
-	assert.DeepEqual(t, [][]byte{butil.PadTo([]byte("blockroots"), 32)}, result.BlockRoots)
-	assert.DeepEqual(t, [][]byte{butil.PadTo([]byte("stateroots"), 32)}, result.StateRoots)
-	assert.DeepEqual(t, [][]byte{butil.PadTo([]byte("historicalroots"), 32)}, result.HistoricalRoots)
-	resultEth1Data := result.Eth1Data
-	require.NotNil(t, resultEth1Data)
-	assert.DeepEqual(t, butil.PadTo([]byte("e1ddepositroot"), 32), resultEth1Data.DepositRoot)
-	assert.Equal(t, uint64(6), resultEth1Data.DepositCount)
-	assert.DeepEqual(t, butil.PadTo([]byte("e1dblockhash"), 32), resultEth1Data.BlockHash)
-	require.Equal(t, 1, len(result.Eth1DataVotes))
-	resultEth1DataVote := result.Eth1DataVotes[0]
-	require.NotNil(t, resultEth1DataVote)
-	assert.DeepEqual(t, butil.PadTo([]byte("e1dvdepositroot"), 32), resultEth1DataVote.DepositRoot)
-	assert.Equal(t, uint64(7), resultEth1DataVote.DepositCount)
-	assert.DeepEqual(t, butil.PadTo([]byte("e1dvblockhash"), 32), resultEth1DataVote.BlockHash)
-	assert.Equal(t, uint64(8), result.Eth1DepositIndex)
-	require.Equal(t, 1, len(result.Validators))
-	resultValidator := result.Validators[0]
-	require.NotNil(t, resultValidator)
-	assert.DeepEqual(t, butil.PadTo([]byte("publickey"), 48), resultValidator.Pubkey)
-	assert.DeepEqual(t, butil.PadTo([]byte("withdrawalcredentials"), 32), resultValidator.WithdrawalCredentials)
-	assert.Equal(t, uint64(9), resultValidator.EffectiveBalance)
-	assert.Equal(t, true, resultValidator.Slashed)
-	assert.Equal(t, types.Epoch(10), resultValidator.ActivationEligibilityEpoch)
-	assert.Equal(t, types.Epoch(11), resultValidator.ActivationEpoch)
-	assert.Equal(t, types.Epoch(12), resultValidator.ExitEpoch)
-	assert.Equal(t, types.Epoch(13), resultValidator.WithdrawableEpoch)
-	assert.DeepEqual(t, []uint64{14}, result.Balances)
-	assert.DeepEqual(t, [][]byte{butil.PadTo([]byte("randaomixes"), 32)}, result.RandaoMixes)
-	assert.DeepEqual(t, []uint64{15}, result.Slashings)
-	require.Equal(t, 1, len(result.PreviousEpochAttestations))
-	resultPrevEpochAtt := result.PreviousEpochAttestations[0]
-	require.NotNil(t, resultPrevEpochAtt)
-	assert.DeepEqual(t, bitfield.Bitlist{16}, resultPrevEpochAtt.AggregationBits)
-	resultPrevEpochAttData := resultPrevEpochAtt.Data
-	require.NotNil(t, resultPrevEpochAttData)
-	assert.Equal(t, types.Slot(17), resultPrevEpochAttData.Slot)
-	assert.Equal(t, types.CommitteeIndex(18), resultPrevEpochAttData.Index)
-	assert.DeepEqual(t, butil.PadTo([]byte("peabeaconblockroot"), 32), resultPrevEpochAttData.BeaconBlockRoot)
-	resultPrevEpochAttSource := resultPrevEpochAttData.Source
-	require.NotNil(t, resultPrevEpochAttSource)
-	assert.Equal(t, types.Epoch(19), resultPrevEpochAttSource.Epoch)
-	assert.DeepEqual(t, butil.PadTo([]byte("peasroot"), 32), resultPrevEpochAttSource.Root)
-	resultPrevEpochAttTarget := resultPrevEpochAttData.Target
-	require.NotNil(t, resultPrevEpochAttTarget)
-	assert.Equal(t, types.Epoch(20), resultPrevEpochAttTarget.Epoch)
-	assert.DeepEqual(t, butil.PadTo([]byte("peatroot"), 32), resultPrevEpochAttTarget.Root)
-	assert.Equal(t, types.Slot(21), resultPrevEpochAtt.InclusionDelay)
-	assert.Equal(t, types.ValidatorIndex(22), resultPrevEpochAtt.ProposerIndex)
-	resultCurrEpochAtt := result.CurrentEpochAttestations[0]
-	require.NotNil(t, resultCurrEpochAtt)
-	assert.DeepEqual(t, bitfield.Bitlist{23}, resultCurrEpochAtt.AggregationBits)
-	resultCurrEpochAttData := resultCurrEpochAtt.Data
-	require.NotNil(t, resultCurrEpochAttData)
-	assert.Equal(t, types.Slot(24), resultCurrEpochAttData.Slot)
-	assert.Equal(t, types.CommitteeIndex(25), resultCurrEpochAttData.Index)
-	assert.DeepEqual(t, butil.PadTo([]byte("ceabeaconblockroot"), 32), resultCurrEpochAttData.BeaconBlockRoot)
-	resultCurrEpochAttSource := resultCurrEpochAttData.Source
-	require.NotNil(t, resultCurrEpochAttSource)
-	assert.Equal(t, types.Epoch(26), resultCurrEpochAttSource.Epoch)
-	assert.DeepEqual(t, butil.PadTo([]byte("ceasroot"), 32), resultCurrEpochAttSource.Root)
-	resultCurrEpochAttTarget := resultCurrEpochAttData.Target
-	require.NotNil(t, resultCurrEpochAttTarget)
-	assert.Equal(t, types.Epoch(27), resultCurrEpochAttTarget.Epoch)
-	assert.DeepEqual(t, butil.PadTo([]byte("ceatroot"), 32), resultCurrEpochAttTarget.Root)
-	assert.Equal(t, types.Slot(28), resultCurrEpochAtt.InclusionDelay)
-	assert.Equal(t, types.ValidatorIndex(29), resultCurrEpochAtt.ProposerIndex)
-	assert.DeepEqual(t, bitfield.Bitvector4{1}, result.JustificationBits)
-	resultPrevJustifiedCheckpoint := result.PreviousJustifiedCheckpoint
-	require.NotNil(t, resultPrevJustifiedCheckpoint)
-	assert.Equal(t, types.Epoch(30), resultPrevJustifiedCheckpoint.Epoch)
-	assert.DeepEqual(t, butil.PadTo([]byte("pjcroot"), 32), resultPrevJustifiedCheckpoint.Root)
-	resultCurrJustifiedCheckpoint := result.CurrentJustifiedCheckpoint
-	require.NotNil(t, resultCurrJustifiedCheckpoint)
-	assert.Equal(t, types.Epoch(31), resultCurrJustifiedCheckpoint.Epoch)
-	assert.DeepEqual(t, butil.PadTo([]byte("cjcroot"), 32), resultCurrJustifiedCheckpoint.Root)
-	resultFinalizedCheckpoint := result.FinalizedCheckpoint
-	require.NotNil(t, resultFinalizedCheckpoint)
-	assert.Equal(t, types.Epoch(32), resultFinalizedCheckpoint.Epoch)
-	assert.DeepEqual(t, butil.PadTo([]byte("fcroot"), 32), resultFinalizedCheckpoint.Root)
-=======
->>>>>>> 8d4cdde0
 }