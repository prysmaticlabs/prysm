--- conflicted
+++ resolved
@@ -7,7 +7,6 @@
 
 	"github.com/dgraph-io/ristretto"
 	"github.com/pkg/errors"
-	"github.com/prysmaticlabs/prysm/beacon-chain/state"
 	"github.com/prysmaticlabs/prysm/beacon-chain/state/stateutil"
 	"github.com/prysmaticlabs/prysm/config/features"
 	"github.com/prysmaticlabs/prysm/config/params"
@@ -49,22 +48,14 @@
 
 // computeFieldRoots returns the hash tree root computations of every field in
 // the beacon state as a list of 32 byte roots.
-<<<<<<< HEAD
-func computeFieldRoots(ctx context.Context, state state.BeaconState) ([][]byte, error) {
-=======
 func computeFieldRoots(ctx context.Context, state *BeaconState) ([][]byte, error) {
->>>>>>> 5f5706d6
 	if features.Get().EnableSSZCache {
 		return cachedHasher.computeFieldRootsWithHasher(ctx, state)
 	}
 	return nocachedHasher.computeFieldRootsWithHasher(ctx, state)
 }
 
-<<<<<<< HEAD
-func (h *stateRootHasher) computeFieldRootsWithHasher(ctx context.Context, state state.BeaconState) ([][]byte, error) {
-=======
 func (h *stateRootHasher) computeFieldRootsWithHasher(ctx context.Context, state *BeaconState) ([][]byte, error) {
->>>>>>> 5f5706d6
 	ctx, span := trace.StartSpan(ctx, "beaconState.computeFieldRootsWithHasher")
 	defer span.End()
 
@@ -75,21 +66,6 @@
 	fieldRoots := make([][]byte, params.BeaconConfig().BeaconStateFieldCount)
 
 	// Genesis time root.
-<<<<<<< HEAD
-	genesisRoot := ssz.Uint64Root(state.GenesisTime())
-	fieldRoots[0] = genesisRoot[:]
-
-	// Genesis validator root.
-	genesisValidatorsRoot := state.GenesisValidatorRoot()
-	fieldRoots[1] = genesisValidatorsRoot[:]
-
-	// Slot root.
-	slotRoot := ssz.Uint64Root(uint64(state.Slot()))
-	fieldRoots[2] = slotRoot[:]
-
-	// Fork data structure root.
-	forkHashTreeRoot, err := ssz.ForkRoot(state.Fork())
-=======
 	genesisRoot := ssz.Uint64Root(state.genesisTimeInternal())
 	fieldRoots[0] = genesisRoot[:]
 
@@ -103,33 +79,22 @@
 
 	// Fork data structure root.
 	forkHashTreeRoot, err := ssz.ForkRoot(state.fork())
->>>>>>> 5f5706d6
 	if err != nil {
 		return nil, errors.Wrap(err, "could not compute fork merkleization")
 	}
 	fieldRoots[3] = forkHashTreeRoot[:]
 
 	// BeaconBlockHeader data structure root.
-<<<<<<< HEAD
-	headerHashTreeRoot, err := stateutil.BlockHeaderRoot(state.LatestBlockHeader())
-=======
 	headerHashTreeRoot, err := stateutil.BlockHeaderRoot(state.latestBlockHeader())
->>>>>>> 5f5706d6
 	if err != nil {
 		return nil, errors.Wrap(err, "could not compute block header merkleization")
 	}
 	fieldRoots[4] = headerHashTreeRoot[:]
 
 	// BlockRoots array root.
-<<<<<<< HEAD
-	bRoots := make([][]byte, len(state.BlockRoots()))
-	for i := range bRoots {
-		bRoots[i] = state.BlockRoots()[i][:]
-=======
 	bRoots := make([][]byte, len(state.blockRoots()))
 	for i := range bRoots {
 		bRoots[i] = state.blockRoots()[i][:]
->>>>>>> 5f5706d6
 	}
 	blockRootsRoot, err := h.arraysRoot(bRoots, uint64(params.BeaconConfig().SlotsPerHistoricalRoot), "BlockRoots")
 	if err != nil {
@@ -138,15 +103,9 @@
 	fieldRoots[5] = blockRootsRoot[:]
 
 	// StateRoots array root.
-<<<<<<< HEAD
-	sRoots := make([][]byte, len(state.BlockRoots()))
-	for i := range sRoots {
-		sRoots[i] = state.StateRoots()[i][:]
-=======
 	sRoots := make([][]byte, len(state.stateRoots()))
 	for i := range sRoots {
 		sRoots[i] = state.stateRoots()[i][:]
->>>>>>> 5f5706d6
 	}
 	stateRootsRoot, err := h.arraysRoot(sRoots, uint64(params.BeaconConfig().SlotsPerHistoricalRoot), "StateRoots")
 	if err != nil {
@@ -155,15 +114,9 @@
 	fieldRoots[6] = stateRootsRoot[:]
 
 	// HistoricalRoots slice root.
-<<<<<<< HEAD
-	hRoots := make([][]byte, len(state.HistoricalRoots()))
-	for i := range hRoots {
-		hRoots[i] = state.HistoricalRoots()[i][:]
-=======
 	hRoots := make([][]byte, len(state.historicalRoots()))
 	for i := range hRoots {
 		hRoots[i] = state.historicalRoots()[i][:]
->>>>>>> 5f5706d6
 	}
 	historicalRootsRt, err := ssz.ByteArrayRootWithLimit(hRoots, params.BeaconConfig().HistoricalRootsLimit)
 	if err != nil {
@@ -172,22 +125,14 @@
 	fieldRoots[7] = historicalRootsRt[:]
 
 	// Eth1Data data structure root.
-<<<<<<< HEAD
-	eth1HashTreeRoot, err := eth1Root(hasher, state.Eth1Data())
-=======
 	eth1HashTreeRoot, err := eth1Root(hasher, state.eth1Data())
->>>>>>> 5f5706d6
 	if err != nil {
 		return nil, errors.Wrap(err, "could not compute eth1data merkleization")
 	}
 	fieldRoots[8] = eth1HashTreeRoot[:]
 
 	// Eth1DataVotes slice root.
-<<<<<<< HEAD
-	eth1VotesRoot, err := eth1DataVotesRoot(state.Eth1DataVotes())
-=======
 	eth1VotesRoot, err := eth1DataVotesRoot(state.eth1DataVotes())
->>>>>>> 5f5706d6
 	if err != nil {
 		return nil, errors.Wrap(err, "could not compute eth1data votes merkleization")
 	}
@@ -195,46 +140,28 @@
 
 	// Eth1DepositIndex root.
 	eth1DepositIndexBuf := make([]byte, 8)
-<<<<<<< HEAD
-	binary.LittleEndian.PutUint64(eth1DepositIndexBuf, state.Eth1DepositIndex())
-=======
 	binary.LittleEndian.PutUint64(eth1DepositIndexBuf, state.eth1DepositIndex())
->>>>>>> 5f5706d6
 	eth1DepositBuf := bytesutil.ToBytes32(eth1DepositIndexBuf)
 	fieldRoots[10] = eth1DepositBuf[:]
 
 	// Validators slice root.
-<<<<<<< HEAD
-	validatorsRoot, err := h.validatorRegistryRoot(state.Validators())
-=======
 	validatorsRoot, err := h.validatorRegistryRoot(state.validators())
->>>>>>> 5f5706d6
 	if err != nil {
 		return nil, errors.Wrap(err, "could not compute validator registry merkleization")
 	}
 	fieldRoots[11] = validatorsRoot[:]
 
 	// Balances slice root.
-<<<<<<< HEAD
-	balancesRoot, err := stateutil.Uint64ListRootWithRegistryLimit(state.Balances())
-=======
 	balancesRoot, err := stateutil.Uint64ListRootWithRegistryLimit(state.balances())
->>>>>>> 5f5706d6
 	if err != nil {
 		return nil, errors.Wrap(err, "could not compute validator balances merkleization")
 	}
 	fieldRoots[12] = balancesRoot[:]
 
 	// RandaoMixes array root.
-<<<<<<< HEAD
-	mixes := make([][]byte, len(state.RandaoMixes()))
-	for i := range mixes {
-		mixes[i] = state.RandaoMixes()[i][:]
-=======
 	mixes := make([][]byte, len(state.randaoMixes()))
 	for i := range mixes {
 		mixes[i] = state.randaoMixes()[i][:]
->>>>>>> 5f5706d6
 	}
 	randaoRootsRoot, err := h.arraysRoot(mixes, uint64(params.BeaconConfig().EpochsPerHistoricalVector), "RandaoMixes")
 	if err != nil {
@@ -243,82 +170,46 @@
 	fieldRoots[13] = randaoRootsRoot[:]
 
 	// Slashings array root.
-<<<<<<< HEAD
-	slashingsRootsRoot, err := ssz.SlashingsRoot(state.Slashings())
-=======
 	slashingsRootsRoot, err := ssz.SlashingsRoot(state.slashings())
->>>>>>> 5f5706d6
 	if err != nil {
 		return nil, errors.Wrap(err, "could not compute slashings merkleization")
 	}
 	fieldRoots[14] = slashingsRootsRoot[:]
 
 	// PreviousEpochAttestations slice root.
-<<<<<<< HEAD
-	prevAtts, err := state.PreviousEpochAttestations()
-	if err != nil {
-		return nil, errors.Wrap(err, "could not get previous epoch attestations")
-	}
-	prevAttsRoot, err := h.epochAttestationsRoot(prevAtts)
-=======
 	prevAttsRoot, err := h.epochAttestationsRoot(state.previousEpochAttestations())
->>>>>>> 5f5706d6
 	if err != nil {
 		return nil, errors.Wrap(err, "could not compute previous epoch attestations merkleization")
 	}
 	fieldRoots[15] = prevAttsRoot[:]
 
 	// CurrentEpochAttestations slice root.
-<<<<<<< HEAD
-	currAtts, err := state.CurrentEpochAttestations()
-	if err != nil {
-		return nil, errors.Wrap(err, "could not get current epoch attestations")
-	}
-	currAttsRoot, err := h.epochAttestationsRoot(currAtts)
-=======
 	currAttsRoot, err := h.epochAttestationsRoot(state.currentEpochAttestations())
->>>>>>> 5f5706d6
 	if err != nil {
 		return nil, errors.Wrap(err, "could not compute current epoch attestations merkleization")
 	}
 	fieldRoots[16] = currAttsRoot[:]
 
 	// JustificationBits root.
-<<<<<<< HEAD
-	justifiedBitsRoot := bytesutil.ToBytes32(state.JustificationBits())
-	fieldRoots[17] = justifiedBitsRoot[:]
-
-	// PreviousJustifiedCheckpoint data structure root.
-	prevCheckRoot, err := ssz.CheckpointRoot(hasher, state.PreviousJustifiedCheckpoint())
-=======
 	justifiedBitsRoot := bytesutil.ToBytes32(state.justificationBits())
 	fieldRoots[17] = justifiedBitsRoot[:]
 
 	// PreviousJustifiedCheckpoint data structure root.
 	prevCheckRoot, err := ssz.CheckpointRoot(hasher, state.previousJustifiedCheckpoint())
->>>>>>> 5f5706d6
 	if err != nil {
 		return nil, errors.Wrap(err, "could not compute previous justified checkpoint merkleization")
 	}
 	fieldRoots[18] = prevCheckRoot[:]
 
 	// CurrentJustifiedCheckpoint data structure root.
-<<<<<<< HEAD
-	currJustRoot, err := ssz.CheckpointRoot(hasher, state.CurrentJustifiedCheckpoint())
-=======
 	currJustRoot, err := ssz.CheckpointRoot(hasher, state.currentJustifiedCheckpoint())
->>>>>>> 5f5706d6
 	if err != nil {
 		return nil, errors.Wrap(err, "could not compute current justified checkpoint merkleization")
 	}
 	fieldRoots[19] = currJustRoot[:]
 
 	// FinalizedCheckpoint data structure root.
-<<<<<<< HEAD
-	finalRoot, err := ssz.CheckpointRoot(hasher, state.FinalizedCheckpoint())
-=======
 	finalRoot, err := ssz.CheckpointRoot(hasher, state.finalizedCheckpoint())
->>>>>>> 5f5706d6
 	if err != nil {
 		return nil, errors.Wrap(err, "could not compute finalized checkpoint merkleization")
 	}
