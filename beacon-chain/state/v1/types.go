--- conflicted
+++ resolved
@@ -48,13 +48,8 @@
 	stateFieldLeaves      map[types.FieldIndex]*fieldtrie.FieldTrie
 	rebuildTrie           map[types.FieldIndex]bool
 	valMapHandler         *stateutil.ValidatorMapHandler
-<<<<<<< HEAD
 	merkleLayers          [][][32]byte
-	sharedFieldReferences map[fieldIndex]*stateutil.Reference
-=======
-	merkleLayers          [][][]byte
 	sharedFieldReferences map[types.FieldIndex]*stateutil.Reference
->>>>>>> a5998fab
 }
 
 // Field Aliases for values from the types package.
