package stategen

import (
	"context"
	"testing"

	"github.com/gogo/protobuf/proto"
	"github.com/prysmaticlabs/prysm/beacon-chain/cache"
	testDB "github.com/prysmaticlabs/prysm/beacon-chain/db/testing"
	"github.com/prysmaticlabs/prysm/shared/params"
	"github.com/prysmaticlabs/prysm/shared/testutil"
	"github.com/prysmaticlabs/prysm/shared/testutil/assert"
	"github.com/prysmaticlabs/prysm/shared/testutil/require"
)

func TestResume(t *testing.T) {
	ctx := context.Background()
	db, _ := testDB.SetupDB(t)

	service := New(db, cache.NewStateSummaryCache())
	root := [32]byte{'A'}
	beaconState, _ := testutil.DeterministicGenesisState(t, 32)
<<<<<<< HEAD
	if err := beaconState.SetSlot(params.BeaconConfig().SlotsPerEpoch); err != nil {
		t.Fatal(err)
	}
	if err := service.beaconDB.SaveState(ctx, beaconState, root); err != nil {
		t.Fatal(err)
	}
=======
	require.NoError(t, beaconState.SetSlot(params.BeaconConfig().SlotsPerEpoch))
	require.NoError(t, service.beaconDB.SaveState(ctx, beaconState, root))
	require.NoError(t, service.beaconDB.SaveArchivedPointRoot(ctx, root, 1))
	require.NoError(t, service.beaconDB.SaveLastArchivedIndex(ctx, 1))
>>>>>>> d5353949

	resumeState, err := service.Resume(ctx)
	require.NoError(t, err)

	if !proto.Equal(beaconState.InnerStateUnsafe(), resumeState.InnerStateUnsafe()) {
		t.Error("Diff saved state")
	}
	assert.Equal(t, params.BeaconConfig().SlotsPerEpoch, service.finalizedInfo.slot, "Did not get watned slot")
	assert.Equal(t, service.finalizedInfo.root, root, "Did not get wanted root")
	assert.NotNil(t, service.finalizedState(), "Wanted a non nil finalized state")
}<|MERGE_RESOLUTION|>--- conflicted
+++ resolved
@@ -20,19 +20,8 @@
 	service := New(db, cache.NewStateSummaryCache())
 	root := [32]byte{'A'}
 	beaconState, _ := testutil.DeterministicGenesisState(t, 32)
-<<<<<<< HEAD
-	if err := beaconState.SetSlot(params.BeaconConfig().SlotsPerEpoch); err != nil {
-		t.Fatal(err)
-	}
-	if err := service.beaconDB.SaveState(ctx, beaconState, root); err != nil {
-		t.Fatal(err)
-	}
-=======
 	require.NoError(t, beaconState.SetSlot(params.BeaconConfig().SlotsPerEpoch))
 	require.NoError(t, service.beaconDB.SaveState(ctx, beaconState, root))
-	require.NoError(t, service.beaconDB.SaveArchivedPointRoot(ctx, root, 1))
-	require.NoError(t, service.beaconDB.SaveLastArchivedIndex(ctx, 1))
->>>>>>> d5353949
 
 	resumeState, err := service.Resume(ctx)
 	require.NoError(t, err)
