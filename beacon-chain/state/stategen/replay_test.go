--- conflicted
+++ resolved
@@ -474,99 +474,63 @@
 	b0 := testutil.NewBeaconBlock()
 	b0.Block.Slot = 0
 	b0.Block.ParentRoot = genesisRoot
-<<<<<<< HEAD
-	r0, err := b0.HashTreeRoot()
-=======
 	r0, err := b0.Block.HashTreeRoot()
->>>>>>> 21a56d54
 	if err != nil {
 		return nil, nil, err
 	}
 	b1 := testutil.NewBeaconBlock()
 	b1.Block.Slot = 1
 	b1.Block.ParentRoot = r0[:]
-<<<<<<< HEAD
-	r1, err := b1.HashTreeRoot()
-=======
 	r1, err := b1.Block.HashTreeRoot()
->>>>>>> 21a56d54
 	if err != nil {
 		return nil, nil, err
 	}
 	b2 := testutil.NewBeaconBlock()
 	b2.Block.Slot = 2
 	b2.Block.ParentRoot = r1[:]
-<<<<<<< HEAD
-	r2, err := b2.HashTreeRoot()
-=======
 	r2, err := b2.Block.HashTreeRoot()
->>>>>>> 21a56d54
 	if err != nil {
 		return nil, nil, err
 	}
 	b3 := testutil.NewBeaconBlock()
 	b3.Block.Slot = 3
 	b3.Block.ParentRoot = r1[:]
-<<<<<<< HEAD
-	r3, err := b3.HashTreeRoot()
-=======
 	r3, err := b3.Block.HashTreeRoot()
->>>>>>> 21a56d54
 	if err != nil {
 		return nil, nil, err
 	}
 	b4 := testutil.NewBeaconBlock()
 	b4.Block.Slot = 4
 	b4.Block.ParentRoot = r2[:]
-<<<<<<< HEAD
-	r4, err := b4.HashTreeRoot()
-=======
 	r4, err := b4.Block.HashTreeRoot()
->>>>>>> 21a56d54
 	if err != nil {
 		return nil, nil, err
 	}
 	b5 := testutil.NewBeaconBlock()
 	b5.Block.Slot = 5
 	b5.Block.ParentRoot = r3[:]
-<<<<<<< HEAD
-	r5, err := b5.HashTreeRoot()
-=======
 	r5, err := b5.Block.HashTreeRoot()
->>>>>>> 21a56d54
 	if err != nil {
 		return nil, nil, err
 	}
 	b6 := testutil.NewBeaconBlock()
 	b6.Block.Slot = 6
 	b6.Block.ParentRoot = r4[:]
-<<<<<<< HEAD
-	r6, err := b6.HashTreeRoot()
-=======
 	r6, err := b6.Block.HashTreeRoot()
->>>>>>> 21a56d54
 	if err != nil {
 		return nil, nil, err
 	}
 	b7 := testutil.NewBeaconBlock()
 	b7.Block.Slot = 7
 	b7.Block.ParentRoot = r6[:]
-<<<<<<< HEAD
-	r7, err := b7.HashTreeRoot()
-=======
 	r7, err := b7.Block.HashTreeRoot()
->>>>>>> 21a56d54
 	if err != nil {
 		return nil, nil, err
 	}
 	b8 := testutil.NewBeaconBlock()
 	b8.Block.Slot = 8
 	b8.Block.ParentRoot = r6[:]
-<<<<<<< HEAD
-	r8, err := b8.HashTreeRoot()
-=======
 	r8, err := b8.Block.HashTreeRoot()
->>>>>>> 21a56d54
 	if err != nil {
 		return nil, nil, err
 	}
@@ -598,85 +562,53 @@
 	b0 := testutil.NewBeaconBlock()
 	b0.Block.Slot = 0
 	b0.Block.ParentRoot = genesisRoot
-<<<<<<< HEAD
-	r0, err := b0.HashTreeRoot()
-=======
 	r0, err := b0.Block.HashTreeRoot()
->>>>>>> 21a56d54
 	if err != nil {
 		return nil, nil, err
 	}
 	b1 := testutil.NewBeaconBlock()
 	b1.Block.Slot = 1
 	b1.Block.ParentRoot = r0[:]
-<<<<<<< HEAD
-	r1, err := b1.HashTreeRoot()
-=======
 	r1, err := b1.Block.HashTreeRoot()
->>>>>>> 21a56d54
 	if err != nil {
 		return nil, nil, err
 	}
 	b21 := testutil.NewBeaconBlock()
 	b21.Block.Slot = 2
 	b21.Block.ParentRoot = r1[:]
-<<<<<<< HEAD
-	b21.Block.StateRoot = []byte{'A'}
-	r21, err := b21.HashTreeRoot()
-=======
 	b21.Block.StateRoot = bytesutil.PadTo([]byte{'A'}, 32)
 	r21, err := b21.Block.HashTreeRoot()
->>>>>>> 21a56d54
 	if err != nil {
 		return nil, nil, err
 	}
 	b22 := testutil.NewBeaconBlock()
 	b22.Block.Slot = 2
 	b22.Block.ParentRoot = r1[:]
-<<<<<<< HEAD
-	b22.Block.StateRoot = []byte{'B'}
-	r22, err := b22.HashTreeRoot()
-=======
 	b22.Block.StateRoot = bytesutil.PadTo([]byte{'B'}, 32)
 	r22, err := b22.Block.HashTreeRoot()
->>>>>>> 21a56d54
 	if err != nil {
 		return nil, nil, err
 	}
 	b23 := testutil.NewBeaconBlock()
 	b23.Block.Slot = 2
 	b23.Block.ParentRoot = r1[:]
-<<<<<<< HEAD
-	b23.Block.StateRoot = []byte{'C'}
-	r23, err := b23.HashTreeRoot()
-=======
 	b23.Block.StateRoot = bytesutil.PadTo([]byte{'C'}, 32)
 	r23, err := b23.Block.HashTreeRoot()
->>>>>>> 21a56d54
 	if err != nil {
 		return nil, nil, err
 	}
 	b24 := testutil.NewBeaconBlock()
 	b24.Block.Slot = 2
 	b24.Block.ParentRoot = r1[:]
-<<<<<<< HEAD
-	b24.Block.StateRoot = []byte{'D'}
-	r24, err := b24.HashTreeRoot()
-=======
 	b24.Block.StateRoot = bytesutil.PadTo([]byte{'D'}, 32)
 	r24, err := b24.Block.HashTreeRoot()
->>>>>>> 21a56d54
 	if err != nil {
 		return nil, nil, err
 	}
 	b3 := testutil.NewBeaconBlock()
 	b3.Block.Slot = 3
 	b3.Block.ParentRoot = r24[:]
-<<<<<<< HEAD
-	r3, err := b3.HashTreeRoot()
-=======
 	r3, err := b3.Block.HashTreeRoot()
->>>>>>> 21a56d54
 	if err != nil {
 		return nil, nil, err
 	}
@@ -709,74 +641,46 @@
 	b0 := testutil.NewBeaconBlock()
 	b0.Block.Slot = 0
 	b0.Block.ParentRoot = genesisRoot
-<<<<<<< HEAD
-	r0, err := b0.HashTreeRoot()
-=======
 	r0, err := b0.Block.HashTreeRoot()
->>>>>>> 21a56d54
 	if err != nil {
 		return nil, nil, err
 	}
 	b1 := testutil.NewBeaconBlock()
 	b1.Block.Slot = 1
 	b1.Block.ParentRoot = r0[:]
-<<<<<<< HEAD
-	r1, err := b1.HashTreeRoot()
-=======
 	r1, err := b1.Block.HashTreeRoot()
->>>>>>> 21a56d54
 	if err != nil {
 		return nil, nil, err
 	}
 	b21 := testutil.NewBeaconBlock()
 	b21.Block.Slot = 2
 	b21.Block.ParentRoot = r1[:]
-<<<<<<< HEAD
-	b21.Block.StateRoot = []byte{'A'}
-	r21, err := b21.HashTreeRoot()
-=======
 	b21.Block.StateRoot = bytesutil.PadTo([]byte{'A'}, 32)
 	r21, err := b21.Block.HashTreeRoot()
->>>>>>> 21a56d54
 	if err != nil {
 		return nil, nil, err
 	}
 	b22 := testutil.NewBeaconBlock()
 	b22.Block.Slot = 2
 	b22.Block.ParentRoot = r1[:]
-<<<<<<< HEAD
-	b22.Block.StateRoot = []byte{'B'}
-	r22, err := b22.HashTreeRoot()
-=======
 	b22.Block.StateRoot = bytesutil.PadTo([]byte{'B'}, 32)
 	r22, err := b22.Block.HashTreeRoot()
->>>>>>> 21a56d54
 	if err != nil {
 		return nil, nil, err
 	}
 	b23 := testutil.NewBeaconBlock()
 	b23.Block.Slot = 2
 	b23.Block.ParentRoot = r1[:]
-<<<<<<< HEAD
-	b23.Block.StateRoot = []byte{'C'}
-	r23, err := b23.HashTreeRoot()
-=======
 	b23.Block.StateRoot = bytesutil.PadTo([]byte{'C'}, 32)
 	r23, err := b23.Block.HashTreeRoot()
->>>>>>> 21a56d54
 	if err != nil {
 		return nil, nil, err
 	}
 	b24 := testutil.NewBeaconBlock()
 	b24.Block.Slot = 2
 	b24.Block.ParentRoot = r1[:]
-<<<<<<< HEAD
-	b24.Block.StateRoot = []byte{'D'}
-	r24, err := b24.HashTreeRoot()
-=======
 	b24.Block.StateRoot = bytesutil.PadTo([]byte{'D'}, 32)
 	r24, err := b24.Block.HashTreeRoot()
->>>>>>> 21a56d54
 	if err != nil {
 		return nil, nil, err
 	}
@@ -810,63 +714,39 @@
 	b0 := testutil.NewBeaconBlock()
 	b0.Block.Slot = 0
 	b0.Block.ParentRoot = genesisRoot
-<<<<<<< HEAD
-	r0, err := b0.HashTreeRoot()
-=======
 	r0, err := b0.Block.HashTreeRoot()
->>>>>>> 21a56d54
 	if err != nil {
 		return nil, nil, err
 	}
 	b21 := testutil.NewBeaconBlock()
 	b21.Block.Slot = 2
 	b21.Block.ParentRoot = r0[:]
-<<<<<<< HEAD
-	b21.Block.StateRoot = []byte{'A'}
-	r21, err := b21.HashTreeRoot()
-=======
 	b21.Block.StateRoot = bytesutil.PadTo([]byte{'A'}, 32)
 	r21, err := b21.Block.HashTreeRoot()
->>>>>>> 21a56d54
 	if err != nil {
 		return nil, nil, err
 	}
 	b22 := testutil.NewBeaconBlock()
 	b22.Block.Slot = 2
 	b22.Block.ParentRoot = r0[:]
-<<<<<<< HEAD
-	b22.Block.StateRoot = []byte{'B'}
-	r22, err := b22.HashTreeRoot()
-=======
 	b22.Block.StateRoot = bytesutil.PadTo([]byte{'B'}, 32)
 	r22, err := b22.Block.HashTreeRoot()
->>>>>>> 21a56d54
 	if err != nil {
 		return nil, nil, err
 	}
 	b23 := testutil.NewBeaconBlock()
 	b23.Block.Slot = 2
 	b23.Block.ParentRoot = r0[:]
-<<<<<<< HEAD
-	b23.Block.StateRoot = []byte{'C'}
-	r23, err := b23.HashTreeRoot()
-=======
 	b23.Block.StateRoot = bytesutil.PadTo([]byte{'C'}, 32)
 	r23, err := b23.Block.HashTreeRoot()
->>>>>>> 21a56d54
 	if err != nil {
 		return nil, nil, err
 	}
 	b24 := testutil.NewBeaconBlock()
 	b24.Block.Slot = 2
 	b24.Block.ParentRoot = r0[:]
-<<<<<<< HEAD
-	b24.Block.StateRoot = []byte{'D'}
-	r24, err := b24.HashTreeRoot()
-=======
 	b24.Block.StateRoot = bytesutil.PadTo([]byte{'D'}, 32)
 	r24, err := b24.Block.HashTreeRoot()
->>>>>>> 21a56d54
 	if err != nil {
 		return nil, nil, err
 	}
