--- conflicted
+++ resolved
@@ -18,51 +18,6 @@
 	"github.com/prysmaticlabs/prysm/shared/testutil/require"
 )
 
-<<<<<<< HEAD
-=======
-func TestComputeStateUpToSlot_GenesisState(t *testing.T) {
-	ctx := context.Background()
-	db, _ := testDB.SetupDB(t)
-
-	service := New(db, cache.NewStateSummaryCache())
-
-	gBlk := testutil.NewBeaconBlock()
-	gRoot, err := gBlk.Block.HashTreeRoot()
-	require.NoError(t, err)
-	require.NoError(t, service.beaconDB.SaveBlock(ctx, gBlk))
-	require.NoError(t, service.beaconDB.SaveGenesisBlockRoot(ctx, gRoot))
-	beaconState, _ := testutil.DeterministicGenesisState(t, 32)
-	require.NoError(t, service.beaconDB.SaveState(ctx, beaconState, gRoot))
-
-	s, err := service.ComputeStateUpToSlot(ctx, 0)
-	require.NoError(t, err)
-
-	if !proto.Equal(s.InnerStateUnsafe(), beaconState.InnerStateUnsafe()) {
-		t.Error("Did not receive correct genesis state")
-	}
-}
-
-func TestComputeStateUpToSlot_CanProcessUpTo(t *testing.T) {
-	ctx := context.Background()
-	db, _ := testDB.SetupDB(t)
-
-	service := New(db, cache.NewStateSummaryCache())
-
-	gBlk := testutil.NewBeaconBlock()
-	gRoot, err := gBlk.Block.HashTreeRoot()
-	require.NoError(t, err)
-	require.NoError(t, service.beaconDB.SaveBlock(ctx, gBlk))
-	require.NoError(t, service.beaconDB.SaveGenesisBlockRoot(ctx, gRoot))
-	beaconState, _ := testutil.DeterministicGenesisState(t, 32)
-	require.NoError(t, service.beaconDB.SaveState(ctx, beaconState, gRoot))
-
-	s, err := service.ComputeStateUpToSlot(ctx, params.BeaconConfig().SlotsPerEpoch+1)
-	require.NoError(t, err)
-
-	assert.Equal(t, params.BeaconConfig().SlotsPerEpoch+1, s.Slot(), "Did not receive correct processed state")
-}
-
->>>>>>> b7175b34
 func TestReplayBlocks_AllSkipSlots(t *testing.T) {
 	db, _ := testDB.SetupDB(t)
 
