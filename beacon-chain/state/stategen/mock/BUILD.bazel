load("@prysm//tools/go:def.bzl", "go_library")

go_library(
    name = "go_default_library",
    testonly = True,
    srcs = [
        "mock.go",
        "replayer.go",
    ],
    importpath = "github.com/prysmaticlabs/prysm/beacon-chain/state/stategen/mock",
    visibility = ["//visibility:public"],
    deps = [
        "//beacon-chain/state:go_default_library",
        "//beacon-chain/state/stategen:go_default_library",
<<<<<<< HEAD
        "//consensus-types/block:go_default_library",
=======
        "//consensus-types/interfaces:go_default_library",
>>>>>>> cb2033bb
        "//consensus-types/primitives:go_default_library",
        "//proto/prysm/v1alpha1:go_default_library",
    ],
)<|MERGE_RESOLUTION|>--- conflicted
+++ resolved
@@ -12,11 +12,7 @@
     deps = [
         "//beacon-chain/state:go_default_library",
         "//beacon-chain/state/stategen:go_default_library",
-<<<<<<< HEAD
-        "//consensus-types/block:go_default_library",
-=======
         "//consensus-types/interfaces:go_default_library",
->>>>>>> cb2033bb
         "//consensus-types/primitives:go_default_library",
         "//proto/prysm/v1alpha1:go_default_library",
     ],
