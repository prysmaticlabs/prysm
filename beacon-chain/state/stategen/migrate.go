package stategen

import (
	"context"
	"encoding/hex"
	"fmt"

	"github.com/prysmaticlabs/prysm/shared/params"
	"github.com/prysmaticlabs/go-ssz"
	stateTrie "github.com/prysmaticlabs/prysm/beacon-chain/state"
	"github.com/prysmaticlabs/prysm/shared/bytesutil"
	"github.com/sirupsen/logrus"
	"go.opencensus.io/trace"
)

// MigrateToCold advances the finalized info in between the cold and hot state sections.
// It moves the recent finalized states from the hot section to the cold section and
// only preserve the ones that's on archived point.
<<<<<<< HEAD
//
// This method does:
//  - Check the split is after the finalized slot. (why?)
//  - Save all of the state summaries from cache to db.
//  - Clear the cache
//  - Fetch last archived index/slot
//  - Query all of the block roots since the last split and the current finalized slot-1 (why -1?)
//  - For each block root:
//    - Load the state summary from db (why not use cached and clear later?)
//    - If no state summary for that block root, skip it. (when wouldn't there be a state summary?)
//    - If the summary slot is within the range of lastArchivedSlot to lastArchivedPointSlot+slotsPerArchivedCheckpointInterval
//       - If the database doesn't have a state for this slot, skip it. (Why? There shouldn't be a state in cold storage already if we are migrating to cold storage.)
//       - Save archived point
//    - Else delete the state from the db if not finalized (why would we have a cold storage state in the db already?)
//  - Update split data.
func (s *State) MigrateToCold(ctx context.Context, finalizedSlot uint64, finalizedRoot [32]byte) error {
=======
func (s *State) MigrateToCold(ctx context.Context, fSlot uint64, fRoot [32]byte) error {
>>>>>>> 7bb0ee78
	ctx, span := trace.StartSpan(ctx, "stateGen.MigrateToCold")
	defer span.End()

	s.finalizedInfo.lock.RLock()
	oldFSlot := s.finalizedInfo.slot
	s.finalizedInfo.lock.RUnlock()

	if oldFSlot > fSlot {
		return nil
	}

	// Start at previous finalized slot, stop at current finalized slot.
	// If the slot is on archived point, save the state of that slot to the DB.
	for i := oldFSlot; i < fSlot; i++ {
		if ctx.Err() != nil {
			return ctx.Err()
		}

<<<<<<< HEAD
		// TODO: This needs to be updated to remove use of "index" and replace with use of "slot".
		nextArchivedPointSlot := (lastArchivedIndex + 1) * s.slotsPerArchivedPoint
		// Only migrate if current slot is equal to or greater than next archived point slot.
		if stateSummary.Slot >= nextArchivedPointSlot {
			// If was a skipped archival index. The node should recover previous last archived index and state.
			if skippedArchivedPoint(stateSummary.Slot, lastArchivedIndex) {
				recoveredIndex, err := s.recoverArchivedPoint(ctx, stateSummary.Slot)
=======
		if i%s.slotsPerArchivedPoint == 0 && i != 0 {
			cached, exists, err := s.epochBoundaryStateCache.getBySlot(i)
			if err != nil {
				return fmt.Errorf("could not get epoch boundary state for slot %d", i)
			}

			aIndex := i / s.slotsPerArchivedPoint
			var aRoot [32]byte
			var aState *stateTrie.BeaconState

			// When the epoch boundary state is not in cache due to skip slot scenario,
			// we have to regenerate the state which will represent epoch boundary.
			// By finding the highest available block below epoch boundary slot, we
			// generate the state for that block root.
			if exists {
				aRoot = cached.root
				aState = cached.state
			} else {
				blks, err := s.beaconDB.HighestSlotBlocksBelow(ctx, i)
				if err != nil {
					return err
				}
				// Given the block has been finalized, the db should not have more than one block in a given slot.
				// We should error out when this happens.
				if len(blks) != 1 {
					return errUnknownBlock
				}
				missingRoot, err := ssz.HashTreeRoot(blks[0].Block)
				if err != nil {
					return err
				}
				missingState, err := s.StateByRoot(ctx, missingRoot)
>>>>>>> 7bb0ee78
				if err != nil {
					return err
				}
				aRoot = missingRoot
				aState = missingState
			}
			if s.beaconDB.HasState(ctx, aRoot) {
				continue
			}
<<<<<<< HEAD
			if err := s.beaconDB.SaveArchivedPointRoot(ctx, r, stateSummary.Slot); err != nil {
				return err
			}
			log.WithFields(logrus.Fields{
				"slot":         stateSummary.Slot,
				"root":         hex.EncodeToString(bytesutil.Trunc(r[:])),
			}).Info("Saved archived point during state migration")
		} else {
			// Do not delete the current finalized state in case user wants to
			// switch back to old state service, deleting the recent finalized state
			// could cause issue switching back.
			lastArchivedIndexRoot := s.beaconDB.LastArchivedIndexRoot(ctx)
			if s.beaconDB.HasState(ctx, r) && r != lastArchivedIndexRoot && r != finalizedRoot {
				if err := s.beaconDB.DeleteState(ctx, r); err != nil {
					// For whatever reason if node is unable to delete a state due to
					// state is finalized, it is more reasonable to continue than to exit.
					log.Warnf("Unable to delete state during migration: %v", err)
					continue
				}
				log.WithFields(logrus.Fields{
					"slot": stateSummary.Slot,
					"root": hex.EncodeToString(bytesutil.Trunc(r[:])),
				}).Info("Deleted state during migration")
=======

			if err := s.beaconDB.SaveState(ctx, aState, aRoot); err != nil {
				return err
			}
			if err := s.beaconDB.SaveArchivedPointRoot(ctx, aRoot, aIndex); err != nil {
				return err
			}
			if err := s.beaconDB.SaveLastArchivedIndex(ctx, aIndex); err != nil {
				return err
>>>>>>> 7bb0ee78
			}
			log.WithFields(
				logrus.Fields{
					"slot":          aState.Slot(),
					"archivedIndex": aIndex,
					"root":          hex.EncodeToString(bytesutil.Trunc(aRoot[:])),
				}).Info("Saved state in DB")
		}
	}

<<<<<<< HEAD
	// Update the split slot and root.
	s.splitInfo = &splitSlotAndRoot{slot: finalizedSlot, root: finalizedRoot}
	log.WithFields(logrus.Fields{
		"slot": s.splitInfo.slot,
		"root": hex.EncodeToString(bytesutil.Trunc(s.splitInfo.root[:])),
	}).Info("Set hot and cold state split point")

	return nil
}

// This recovers the last archived point. By passing in the current archived point, this recomputes
// the state of last skipped archived point and save the missing state, archived point root, archived index to the DB.
func (s *State) recoverArchivedPoint(ctx context.Context, currentArchivedSlot uint64) (uint64, error) {
	var missingIndexSlot uint64
	if currentArchivedSlot > params.BeaconConfig().SlotsPerArchivedPoint {
		missingIndexSlot = currentArchivedSlot-(currentArchivedSlot%params.BeaconConfig().SlotsPerArchivedPoint)
	}
	blks, err := s.beaconDB.HighestSlotBlocksBelow(ctx, missingIndexSlot)
	if err != nil {
		return 0, err
	}
	if len(blks) != 1 || blks[0] == nil || blks[0].Block == nil {
		return 0, errUnknownBlock
	}
	missingRoot, err := ssz.HashTreeRoot(blks[0].Block)
	if err != nil {
		return 0, err
	}
	missingState, err := s.StateByRoot(ctx, missingRoot)
	if err != nil {
		return 0, err
=======
	// Migrate all state summary objects from state summary cache to DB.
	if err := s.beaconDB.SaveStateSummaries(ctx, s.stateSummaryCache.GetAll()); err != nil {
		return err
>>>>>>> 7bb0ee78
	}
	s.stateSummaryCache.Clear()

<<<<<<< HEAD
	if err := s.beaconDB.SaveState(ctx, missingState, missingRoot); err != nil {
		return 0, err
	}
	if err := s.beaconDB.SaveArchivedPointRoot(ctx, missingRoot, missingIndexSlot); err != nil {
		return 0, err
	}

	log.WithFields(logrus.Fields{
		"slot":         blks[0].Block.Slot,
		"archiveIndexSlot": missingIndexSlot,
		"root":         hex.EncodeToString(bytesutil.Trunc(missingRoot[:])),
	}).Info("Saved recovered archived point during state migration")

	return missingIndexSlot, nil
}

// This returns true if the last archived point was skipped.
func skippedArchivedPoint(currentArchivedPoint uint64, lastArchivedPoint uint64) bool {
	return currentArchivedPoint-lastArchivedPoint > 1
=======
	// Update finalized info in memory.
	fInfo, ok, err := s.epochBoundaryStateCache.getByRoot(fRoot)
	if err != nil {
		return err
	}
	if ok {
		s.SaveFinalizedState(fSlot, fRoot, fInfo.state)
	}

	return nil
>>>>>>> 7bb0ee78
}<|MERGE_RESOLUTION|>--- conflicted
+++ resolved
@@ -5,7 +5,6 @@
 	"encoding/hex"
 	"fmt"
 
-	"github.com/prysmaticlabs/prysm/shared/params"
 	"github.com/prysmaticlabs/go-ssz"
 	stateTrie "github.com/prysmaticlabs/prysm/beacon-chain/state"
 	"github.com/prysmaticlabs/prysm/shared/bytesutil"
@@ -16,7 +15,6 @@
 // MigrateToCold advances the finalized info in between the cold and hot state sections.
 // It moves the recent finalized states from the hot section to the cold section and
 // only preserve the ones that's on archived point.
-<<<<<<< HEAD
 //
 // This method does:
 //  - Check the split is after the finalized slot. (why?)
@@ -32,10 +30,7 @@
 //       - Save archived point
 //    - Else delete the state from the db if not finalized (why would we have a cold storage state in the db already?)
 //  - Update split data.
-func (s *State) MigrateToCold(ctx context.Context, finalizedSlot uint64, finalizedRoot [32]byte) error {
-=======
 func (s *State) MigrateToCold(ctx context.Context, fSlot uint64, fRoot [32]byte) error {
->>>>>>> 7bb0ee78
 	ctx, span := trace.StartSpan(ctx, "stateGen.MigrateToCold")
 	defer span.End()
 
@@ -54,15 +49,6 @@
 			return ctx.Err()
 		}
 
-<<<<<<< HEAD
-		// TODO: This needs to be updated to remove use of "index" and replace with use of "slot".
-		nextArchivedPointSlot := (lastArchivedIndex + 1) * s.slotsPerArchivedPoint
-		// Only migrate if current slot is equal to or greater than next archived point slot.
-		if stateSummary.Slot >= nextArchivedPointSlot {
-			// If was a skipped archival index. The node should recover previous last archived index and state.
-			if skippedArchivedPoint(stateSummary.Slot, lastArchivedIndex) {
-				recoveredIndex, err := s.recoverArchivedPoint(ctx, stateSummary.Slot)
-=======
 		if i%s.slotsPerArchivedPoint == 0 && i != 0 {
 			cached, exists, err := s.epochBoundaryStateCache.getBySlot(i)
 			if err != nil {
@@ -95,7 +81,6 @@
 					return err
 				}
 				missingState, err := s.StateByRoot(ctx, missingRoot)
->>>>>>> 7bb0ee78
 				if err != nil {
 					return err
 				}
@@ -105,41 +90,12 @@
 			if s.beaconDB.HasState(ctx, aRoot) {
 				continue
 			}
-<<<<<<< HEAD
-			if err := s.beaconDB.SaveArchivedPointRoot(ctx, r, stateSummary.Slot); err != nil {
-				return err
-			}
-			log.WithFields(logrus.Fields{
-				"slot":         stateSummary.Slot,
-				"root":         hex.EncodeToString(bytesutil.Trunc(r[:])),
-			}).Info("Saved archived point during state migration")
-		} else {
-			// Do not delete the current finalized state in case user wants to
-			// switch back to old state service, deleting the recent finalized state
-			// could cause issue switching back.
-			lastArchivedIndexRoot := s.beaconDB.LastArchivedIndexRoot(ctx)
-			if s.beaconDB.HasState(ctx, r) && r != lastArchivedIndexRoot && r != finalizedRoot {
-				if err := s.beaconDB.DeleteState(ctx, r); err != nil {
-					// For whatever reason if node is unable to delete a state due to
-					// state is finalized, it is more reasonable to continue than to exit.
-					log.Warnf("Unable to delete state during migration: %v", err)
-					continue
-				}
-				log.WithFields(logrus.Fields{
-					"slot": stateSummary.Slot,
-					"root": hex.EncodeToString(bytesutil.Trunc(r[:])),
-				}).Info("Deleted state during migration")
-=======
 
 			if err := s.beaconDB.SaveState(ctx, aState, aRoot); err != nil {
 				return err
 			}
 			if err := s.beaconDB.SaveArchivedPointRoot(ctx, aRoot, aIndex); err != nil {
 				return err
-			}
-			if err := s.beaconDB.SaveLastArchivedIndex(ctx, aIndex); err != nil {
-				return err
->>>>>>> 7bb0ee78
 			}
 			log.WithFields(
 				logrus.Fields{
@@ -150,67 +106,12 @@
 		}
 	}
 
-<<<<<<< HEAD
-	// Update the split slot and root.
-	s.splitInfo = &splitSlotAndRoot{slot: finalizedSlot, root: finalizedRoot}
-	log.WithFields(logrus.Fields{
-		"slot": s.splitInfo.slot,
-		"root": hex.EncodeToString(bytesutil.Trunc(s.splitInfo.root[:])),
-	}).Info("Set hot and cold state split point")
-
-	return nil
-}
-
-// This recovers the last archived point. By passing in the current archived point, this recomputes
-// the state of last skipped archived point and save the missing state, archived point root, archived index to the DB.
-func (s *State) recoverArchivedPoint(ctx context.Context, currentArchivedSlot uint64) (uint64, error) {
-	var missingIndexSlot uint64
-	if currentArchivedSlot > params.BeaconConfig().SlotsPerArchivedPoint {
-		missingIndexSlot = currentArchivedSlot-(currentArchivedSlot%params.BeaconConfig().SlotsPerArchivedPoint)
-	}
-	blks, err := s.beaconDB.HighestSlotBlocksBelow(ctx, missingIndexSlot)
-	if err != nil {
-		return 0, err
-	}
-	if len(blks) != 1 || blks[0] == nil || blks[0].Block == nil {
-		return 0, errUnknownBlock
-	}
-	missingRoot, err := ssz.HashTreeRoot(blks[0].Block)
-	if err != nil {
-		return 0, err
-	}
-	missingState, err := s.StateByRoot(ctx, missingRoot)
-	if err != nil {
-		return 0, err
-=======
 	// Migrate all state summary objects from state summary cache to DB.
 	if err := s.beaconDB.SaveStateSummaries(ctx, s.stateSummaryCache.GetAll()); err != nil {
 		return err
->>>>>>> 7bb0ee78
 	}
 	s.stateSummaryCache.Clear()
 
-<<<<<<< HEAD
-	if err := s.beaconDB.SaveState(ctx, missingState, missingRoot); err != nil {
-		return 0, err
-	}
-	if err := s.beaconDB.SaveArchivedPointRoot(ctx, missingRoot, missingIndexSlot); err != nil {
-		return 0, err
-	}
-
-	log.WithFields(logrus.Fields{
-		"slot":         blks[0].Block.Slot,
-		"archiveIndexSlot": missingIndexSlot,
-		"root":         hex.EncodeToString(bytesutil.Trunc(missingRoot[:])),
-	}).Info("Saved recovered archived point during state migration")
-
-	return missingIndexSlot, nil
-}
-
-// This returns true if the last archived point was skipped.
-func skippedArchivedPoint(currentArchivedPoint uint64, lastArchivedPoint uint64) bool {
-	return currentArchivedPoint-lastArchivedPoint > 1
-=======
 	// Update finalized info in memory.
 	fInfo, ok, err := s.epochBoundaryStateCache.getByRoot(fRoot)
 	if err != nil {
@@ -221,5 +122,4 @@
 	}
 
 	return nil
->>>>>>> 7bb0ee78
 }