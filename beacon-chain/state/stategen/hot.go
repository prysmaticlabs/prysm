package stategen

import (
	"context"

	"github.com/pkg/errors"
	"github.com/prometheus/client_golang/prometheus"
	"github.com/prometheus/client_golang/prometheus/promauto"
	ethpb "github.com/prysmaticlabs/ethereumapis/eth/v1alpha1"
	"github.com/prysmaticlabs/prysm/beacon-chain/core/helpers"
	"github.com/prysmaticlabs/prysm/beacon-chain/state"
	pb "github.com/prysmaticlabs/prysm/proto/beacon/p2p/v1"
	"github.com/prysmaticlabs/prysm/shared/bytesutil"
	"github.com/prysmaticlabs/prysm/shared/params"
	"go.opencensus.io/trace"
)

var (
	replayBlockCount = promauto.NewHistogram(
		prometheus.HistogramOpts{
			Name:    "replay_blocks_count",
			Help:    "The number of blocks to replay to generate a state",
			Buckets: []float64{64, 256, 1024, 2048, 4096},
		},
	)
)

// HasState returns true if the state exists in cache or in DB.
func (s *State) HasState(ctx context.Context, blockRoot [32]byte) (bool, error) {
	if s.hotStateCache.Has(blockRoot) {
		return true, nil
	}
	_, has, err := s.epochBoundaryStateCache.getByRoot(blockRoot)
	if err != nil {
		return false, err
	}
	if has {
		return true, nil
	}
	return s.beaconDB.HasState(ctx, blockRoot), nil
}

// SaveStateSummary saves the relevant state summary for a block and its corresponding state slot in the
// state summary cache.
func (s *State) SaveStateSummary(ctx context.Context, blk *ethpb.SignedBeaconBlock, blockRoot [32]byte) {
	// Save State summary
	s.stateSummaryCache.Put(blockRoot, &pb.StateSummary{
		Slot: blk.Block.Slot,
		Root: blockRoot[:],
	})
}

// This saves a post finalized beacon state in the hot section of the DB. On the epoch boundary,
// it saves a full state. On an intermediate slot, it saves a back pointer to the
// nearest epoch boundary state.
func (s *State) saveHotState(ctx context.Context, blockRoot [32]byte, state *state.BeaconState) error {
	ctx, span := trace.StartSpan(ctx, "stateGen.saveHotState")
	defer span.End()

	// If the hot state is already in cache, one can be sure the state was processed and in the DB.
	if s.hotStateCache.Has(blockRoot) {
		return nil
	}

	// Only on an epoch boundary slot, saves epoch boundary state in epoch boundary root state cache.
	if helpers.IsEpochStart(state.Slot()) {
		if err := s.epochBoundaryStateCache.put(blockRoot, state); err != nil {
			return err
		}
	}

	// On an intermediate slots, save the hot state summary.
	s.stateSummaryCache.Put(blockRoot, &pb.StateSummary{
		Slot: state.Slot(),
		Root: blockRoot[:],
	})

	// Store the copied state in the hot state cache.
	s.hotStateCache.Put(blockRoot, state)

	return nil
}

// This loads a post finalized beacon state from the hot section of the DB. If necessary it will
// replay blocks starting from the nearest epoch boundary state or last finalized state. It returns the beacon state that
// corresponds to the input block root.
func (s *State) loadHotStateByRoot(ctx context.Context, blockRoot [32]byte) (*state.BeaconState, error) {
	ctx, span := trace.StartSpan(ctx, "stateGen.loadHotStateByRoot")
	defer span.End()

	// First, it checks if the state exists in hot state cache.
	cachedState := s.hotStateCache.Get(blockRoot)
	if cachedState != nil {
		return cachedState, nil
	}

	// Second, it checks if the state exits in epoch boundary state cache.
	cachedInfo, ok, err := s.epochBoundaryStateCache.getByRoot(blockRoot)
	if err != nil {
		return nil, err
	}
	if ok {
		return cachedInfo.state, nil
	}

	summary, err := s.stateSummary(ctx, blockRoot)
	if err != nil {
		return nil, errors.Wrap(err, "could not get state summary")
	}
	targetSlot := summary.Slot

	// Since the requested state is not in caches, start replaying using the last available ancestor state which is
	// retrieved using input block's parent root.
	startState, err := s.lastAncestorState(ctx, blockRoot)
	if err != nil {
		return nil, errors.Wrap(err, "could not get ancestor state")
	}
	if startState == nil {
		return nil, errUnknownBoundaryState
	}

	blks, err := s.LoadBlocks(ctx, startState.Slot()+1, targetSlot, bytesutil.ToBytes32(summary.Root))
	if err != nil {
		return nil, errors.Wrap(err, "could not load blocks for hot state using root")
	}

	replayBlockCount.Observe(float64(len(blks)))

	return s.ReplayBlocks(ctx, startState, blks, targetSlot)
}

// This loads a hot state by slot where the slot lies between the epoch boundary points.
// This is a slower implementation (versus ByRoot) as slot is the only argument. It require fetching
// all the blocks between the epoch boundary points for playback.
// Use `loadHotStateByRoot` unless you really don't know the root.
func (s *State) loadHotStateBySlot(ctx context.Context, slot uint64) (*state.BeaconState, error) {
	ctx, span := trace.StartSpan(ctx, "stateGen.loadHotStateBySlot")
	defer span.End()

	// Return genesis state if slot is 0.
	if slot == 0 {
		return s.beaconDB.GenesisState(ctx)
	}

	// Gather last saved state, that is where node starts to replay the blocks.
	startState, err := s.lastSavedState(ctx, slot)

	// Gather the last saved block root and the slot number.
	lastValidRoot, lastValidSlot, err := s.lastSavedBlock(ctx, slot)
	if err != nil {
		return nil, errors.Wrap(err, "could not get last valid block for hot state using slot")
	}

	// Load and replay blocks to get the intermediate state.
	replayBlks, err := s.LoadBlocks(ctx, startState.Slot()+1, lastValidSlot, lastValidRoot)
	if err != nil {
		return nil, err
	}

	return s.ReplayBlocks(ctx, startState, replayBlks, slot)
}

// This returns the highest available ancestor state of the input block root.
// It recursively look up block's parent until a corresponding state of the block root
// is found in the caches or DB.
//
// There's three ways to derive block parent state:
// 1.) block parent state is the last finalized state
// 2.) block parent state is the epoch boundary state and exists in epoch boundary cache.
// 3.) block parent state is in DB.
func (s *State) lastAncestorState(ctx context.Context, root [32]byte) (*state.BeaconState, error) {
	ctx, span := trace.StartSpan(ctx, "stateGen.lastAncestorState")
	defer span.End()

	if s.isFinalizedRoot(root) && s.finalizedState() != nil {
		return s.finalizedState(), nil
	}

	b, err := s.beaconDB.Block(ctx, root)
	if err != nil {
		return nil, err
	}
	if b == nil {
		return nil, errUnknownBlock
	}

	for {
		if ctx.Err() != nil {
			return nil, ctx.Err()
		}
		// Is the state a genesis state.
		parentRoot := bytesutil.ToBytes32(b.Block.ParentRoot)
		if parentRoot == params.BeaconConfig().ZeroHash {
			return s.beaconDB.GenesisState(ctx)
		}

<<<<<<< HEAD
		// Does the state exist in hot state cache.
		if s.hotStateCache.Has(parentRoot) {
			return s.hotStateCache.Get(parentRoot), nil
=======
		// Does the state exist in the hot state cache.
		if s.hotStateCache.Has(parentRoot) {
			return s.hotStateCache.Get(parentRoot), nil
		}

		// Does the state exist in finalized info cache.
		if s.isFinalizedRoot(parentRoot) {
			return s.finalizedState(), nil
>>>>>>> f2afeed9
		}

		// Does the state exist in epoch boundary cache.
		cachedInfo, ok, err := s.epochBoundaryStateCache.getByRoot(parentRoot)
		if err != nil {
			return nil, err
		}
		if ok {
			return cachedInfo.state, nil
		}

		// Does the state exists in DB.
		if s.beaconDB.HasState(ctx, parentRoot) {
			return s.beaconDB.State(ctx, parentRoot)
		}

		// Does the state exist in finalized info cache.
		if s.isFinalizedRoot(parentRoot) {
			return s.finalizedState(), nil
		}

		b, err = s.beaconDB.Block(ctx, parentRoot)
		if err != nil {
			return nil, err
		}
		if b == nil {
			return nil, errUnknownBlock
		}
	}
}<|MERGE_RESOLUTION|>--- conflicted
+++ resolved
@@ -194,11 +194,6 @@
 			return s.beaconDB.GenesisState(ctx)
 		}
 
-<<<<<<< HEAD
-		// Does the state exist in hot state cache.
-		if s.hotStateCache.Has(parentRoot) {
-			return s.hotStateCache.Get(parentRoot), nil
-=======
 		// Does the state exist in the hot state cache.
 		if s.hotStateCache.Has(parentRoot) {
 			return s.hotStateCache.Get(parentRoot), nil
@@ -207,7 +202,6 @@
 		// Does the state exist in finalized info cache.
 		if s.isFinalizedRoot(parentRoot) {
 			return s.finalizedState(), nil
->>>>>>> f2afeed9
 		}
 
 		// Does the state exist in epoch boundary cache.
@@ -224,11 +218,6 @@
 			return s.beaconDB.State(ctx, parentRoot)
 		}
 
-		// Does the state exist in finalized info cache.
-		if s.isFinalizedRoot(parentRoot) {
-			return s.finalizedState(), nil
-		}
-
 		b, err = s.beaconDB.Block(ctx, parentRoot)
 		if err != nil {
 			return nil, err
