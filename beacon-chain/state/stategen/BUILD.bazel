--- conflicted
+++ resolved
@@ -4,11 +4,8 @@
     name = "go_default_library",
     srcs = [
         "epoch_boundary_root.go",
-<<<<<<< HEAD
         "errors.go",
-=======
         "log.go",
->>>>>>> a612557f
         "replay.go",
         "service.go",
     ],
