package endtoend

import (
	"testing"

	"github.com/prysmaticlabs/prysm/v3/runtime/version"
	"github.com/prysmaticlabs/prysm/v3/testing/endtoend/types"
)

func TestEndToEnd_MinimalConfig(t *testing.T) {
<<<<<<< HEAD
	r := e2eMinimal(t, version.Altair, types.WithCheckpointSync())
=======
	r := e2eMinimal(t, version.Phase0, types.WithCheckpointSync())
>>>>>>> 0c997ede
	r.run()
}<|MERGE_RESOLUTION|>--- conflicted
+++ resolved
@@ -8,10 +8,6 @@
 )
 
 func TestEndToEnd_MinimalConfig(t *testing.T) {
-<<<<<<< HEAD
-	r := e2eMinimal(t, version.Altair, types.WithCheckpointSync())
-=======
 	r := e2eMinimal(t, version.Phase0, types.WithCheckpointSync())
->>>>>>> 0c997ede
 	r.run()
 }