--- conflicted
+++ resolved
@@ -29,15 +29,15 @@
 	}
 }
 
-<<<<<<< HEAD
+func WithValidatorCrossClient() E2EConfigOpt {
+	return func(cfg *E2EConfig) {
+		cfg.UseValidatorCrossClient = true
+	}
+}
+
 func WithValidatorRESTApi() E2EConfigOpt {
 	return func(cfg *E2EConfig) {
 		cfg.UseBeaconRestApi = true
-=======
-func WithValidatorCrossClient() E2EConfigOpt {
-	return func(cfg *E2EConfig) {
-		cfg.UseValidatorCrossClient = true
->>>>>>> 642c399b
 	}
 }
 
