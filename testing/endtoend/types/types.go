// Package types includes important structs used by end to end tests, such
// as a configuration type, an evaluator type, and more.
package types

import (
	"context"
	"fmt"

	"github.com/prysmaticlabs/prysm/v3/config/features"
	types "github.com/prysmaticlabs/prysm/v3/consensus-types/primitives"
	validatorHelpers "github.com/prysmaticlabs/prysm/v3/validator/helpers"
)

type E2EConfigOpt func(*E2EConfig)

func WithEpochs(e uint64) E2EConfigOpt {
	return func(cfg *E2EConfig) {
		cfg.EpochsToRun = e
	}
}

func WithRemoteSigner() E2EConfigOpt {
	return func(cfg *E2EConfig) {
		cfg.UseWeb3RemoteSigner = true
	}
}

func WithCheckpointSync() E2EConfigOpt {
	return func(cfg *E2EConfig) {
		cfg.TestCheckpointSync = true
	}
}

<<<<<<< HEAD
func WithValidatorRESTApi() E2EConfigOpt {
	return func(cfg *E2EConfig) {
		cfg.ValidatorFlags = append(cfg.ValidatorFlags, fmt.Sprintf("--%s", features.EnableBeaconRESTApi.Name))
=======
func WithValidatorCrossClient() E2EConfigOpt {
	return func(cfg *E2EConfig) {
		cfg.UseValidatorCrossClient = true
>>>>>>> 19af1d2b
	}
}

// E2EConfig defines the struct for all configurations needed for E2E testing.
type E2EConfig struct {
	TestCheckpointSync      bool
	TestSync                bool
	TestFeature             bool
	UsePrysmShValidator     bool
	UsePprof                bool
	UseWeb3RemoteSigner     bool
	TestDeposits            bool
	UseFixedPeerIDs         bool
	UseValidatorCrossClient bool
	EpochsToRun             uint64
	Seed                    int64
	TracingSinkEndpoint     string
	Evaluators              []Evaluator
	EvalInterceptor         func(uint64, []validatorHelpers.NodeConnection) bool
	BeaconFlags             []string
	ValidatorFlags          []string
	PeerIDs                 []string
	ExtraEpochs             uint64
}

// Evaluator defines the structure of the evaluators used to
// conduct the current beacon state during the E2E.
type Evaluator struct {
	Name   string
	Policy func(currentEpoch types.Epoch) bool
	// Evaluation accepts one or many/all conns, depending on what is needed by the set of evaluators.
	Evaluation func(ec EvaluationContext, conn ...validatorHelpers.NodeConnection) error
}

// DepositBatch represents a group of deposits that are sent together during an e2e run.
type DepositBatch int

const (
	// reserved zero value
	_ DepositBatch = iota
	// GenesisDepositBatch deposits are sent to populate the initial set of validators for genesis.
	GenesisDepositBatch
	// PostGenesisDepositBatch deposits are sent to test that deposits appear in blocks as expected
	// and validators become active.
	PostGenesisDepositBatch
)

// DepositBalancer represents a type that can sum, by validator, all deposits made in E2E prior to the function call.
type DepositBalancer interface {
	Balances(DepositBatch) map[[48]byte]uint64
}

// EvaluationContext allows for additional data to be provided to evaluators that need extra state.
type EvaluationContext interface {
	DepositBalancer
}

// ComponentRunner defines an interface via which E2E component's configuration, execution and termination is managed.
type ComponentRunner interface {
	// Start starts a component.
	Start(ctx context.Context) error
	// Started checks whether an underlying component is started and ready to be queried.
	Started() <-chan struct{}
	// Pause pauses a component.
	Pause() error
	// Resume resumes a component.
	Resume() error
	// Stop stops a component.
	Stop() error
}

type MultipleComponentRunners interface {
	ComponentRunner
	// ComponentAtIndex returns the component at index
	ComponentAtIndex(i int) (ComponentRunner, error)
	// PauseAtIndex pauses the grouped component element at the desired index.
	PauseAtIndex(i int) error
	// ResumeAtIndex resumes the grouped component element at the desired index.
	ResumeAtIndex(i int) error
	// StopAtIndex stops the grouped component element at the desired index.
	StopAtIndex(i int) error
}

type EngineProxy interface {
	ComponentRunner
	// AddRequestInterceptor adds in a json-rpc request interceptor.
	AddRequestInterceptor(rpcMethodName string, responseGen func() interface{}, trigger func() bool)
	// RemoveRequestInterceptor removes the request interceptor for the provided method.
	RemoveRequestInterceptor(rpcMethodName string)
	// ReleaseBackedUpRequests releases backed up http requests.
	ReleaseBackedUpRequests(rpcMethodName string)
}

// BeaconNodeSet defines an interface for an object that fulfills the duties
// of a group of beacon nodes.
type BeaconNodeSet interface {
	ComponentRunner
	// SetENR provides the relevant bootnode's enr to the beacon nodes.
	SetENR(enr string)
}<|MERGE_RESOLUTION|>--- conflicted
+++ resolved
@@ -31,15 +31,15 @@
 	}
 }
 
-<<<<<<< HEAD
 func WithValidatorRESTApi() E2EConfigOpt {
 	return func(cfg *E2EConfig) {
 		cfg.ValidatorFlags = append(cfg.ValidatorFlags, fmt.Sprintf("--%s", features.EnableBeaconRESTApi.Name))
-=======
+	}
+}
+
 func WithValidatorCrossClient() E2EConfigOpt {
 	return func(cfg *E2EConfig) {
 		cfg.UseValidatorCrossClient = true
->>>>>>> 19af1d2b
 	}
 }
 
