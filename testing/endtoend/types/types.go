--- conflicted
+++ resolved
@@ -29,21 +29,12 @@
 	}
 }
 
-<<<<<<< HEAD
 func WithValidatorRESTApi() E2EConfigOpt {
 	return func(cfg *E2EConfig) {
 		cfg.UseBeaconRestApi = true
 	}
 }
 
-func WithValidatorCrossClient() E2EConfigOpt {
-	return func(cfg *E2EConfig) {
-		cfg.UseValidatorCrossClient = true
-	}
-}
-
-=======
->>>>>>> 6eee5394
 // E2EConfig defines the struct for all configurations needed for E2E testing.
 type E2EConfig struct {
 	TestCheckpointSync      bool
