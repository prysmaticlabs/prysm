--- conflicted
+++ resolved
@@ -48,11 +48,9 @@
 			return nil, err
 		}
 	}
-<<<<<<< HEAD
-	newFile, err := os.Create(path.Join(tmpPath, fileName)) // #nosec G304 -- Test code, not used in production
-=======
+
 	newFile, err := os.Create(filepath.Clean(path.Join(tmpPath, fileName)))
->>>>>>> 26120e26
+
 	if err != nil {
 		return nil, err
 	}
@@ -180,11 +178,9 @@
 	if err != nil {
 		return err
 	}
-<<<<<<< HEAD
-	file, err := os.Create(filePath) // #nosec G304 -- Test code, not used in production
-=======
+
 	file, err := os.Create(filepath.Clean(fp))
->>>>>>> 26120e26
+
 	if err != nil {
 		return err
 	}
