package eth1

import (
	"context"
	"crypto/ecdsa"
	"crypto/sha256"
	"fmt"
	"math/big"
	mathRand "math/rand"
	"os"
	"time"

	"github.com/MariusVanDerWijden/FuzzyVM/filler"
	txfuzz "github.com/MariusVanDerWijden/tx-fuzz"
	"github.com/ethereum/go-ethereum/accounts/keystore"
	"github.com/ethereum/go-ethereum/common"
	"github.com/ethereum/go-ethereum/core/types"
	"github.com/ethereum/go-ethereum/crypto/kzg4844"
	"github.com/ethereum/go-ethereum/ethclient"
	"github.com/ethereum/go-ethereum/rpc"
	"github.com/holiman/uint256"
	"github.com/pkg/errors"
	fieldparams "github.com/prysmaticlabs/prysm/v5/config/fieldparams"
	"github.com/prysmaticlabs/prysm/v5/config/params"
	"github.com/prysmaticlabs/prysm/v5/crypto/rand"
	e2e "github.com/prysmaticlabs/prysm/v5/testing/endtoend/params"
	"github.com/sirupsen/logrus"
	"golang.org/x/sync/errgroup"
)

const txCount = 20

var fundedAccount *keystore.Key

type TransactionGenerator struct {
	keystore string
	seed     int64
	started  chan struct{}
	cancel   context.CancelFunc
}

func NewTransactionGenerator(keystore string, seed int64) *TransactionGenerator {
	return &TransactionGenerator{keystore: keystore, seed: seed}
}

func (t *TransactionGenerator) Start(ctx context.Context) error {
	// Wrap context with a cancel func
	ctx, ccl := context.WithCancel(ctx)
	t.cancel = ccl

	client, err := rpc.DialHTTP(fmt.Sprintf("http://127.0.0.1:%d", e2e.TestParams.Ports.Eth1RPCPort))
	if err != nil {
		return err
	}
	defer client.Close()

	seed := t.seed
	newGen := rand.NewDeterministicGenerator()
	if seed == 0 {
		seed = newGen.Int63()
		logrus.Infof("Seed for transaction generator is: %d", seed)
	}
	// Set seed so that all transactions can be
	// deterministically generated.
	mathRand.Seed(seed)

	keystoreBytes, err := os.ReadFile(t.keystore) // #nosec G304
	if err != nil {
		return err
	}
	mineKey, err := keystore.DecryptKey(keystoreBytes, KeystorePassword)
	if err != nil {
		return err
	}
	newKey := keystore.NewKeyForDirectICAP(newGen)
	if err := fundAccount(client, mineKey, newKey); err != nil {
		return err
	}
	fundedAccount = newKey
	rnd := make([]byte, 10000)
	_, err = mathRand.Read(rnd) // #nosec G404
	if err != nil {
		return err
	}
	f := filler.NewFiller(rnd)
	// Broadcast Transactions every slot
	txPeriod := time.Duration(params.BeaconConfig().SecondsPerSlot) * time.Second
	ticker := time.NewTicker(txPeriod)
	gasPrice := big.NewInt(1e11)
	for {
		select {
		case <-ctx.Done():
			return nil
		case <-ticker.C:
			backend := ethclient.NewClient(client)
			err = SendTransaction(client, mineKey.PrivateKey, f, gasPrice, mineKey.Address.String(), txCount, backend, false)
			if err != nil {
				return err
			}
			backend.Close()
		}
	}
}

// Started checks whether beacon node set is started and all nodes are ready to be queried.
func (s *TransactionGenerator) Started() <-chan struct{} {
	return s.started
}

func SendTransaction(client *rpc.Client, key *ecdsa.PrivateKey, f *filler.Filler, gasPrice *big.Int, addr string, N uint64, backend *ethclient.Client, al bool) error {
	sender := common.HexToAddress(addr)
	nonce, err := backend.PendingNonceAt(context.Background(), fundedAccount.Address)
	if err != nil {
		return err
	}
	chainid, err := backend.ChainID(context.Background())
	if err != nil {
		return err
	}
	expectedPrice, err := backend.SuggestGasPrice(context.Background())
	if err != nil {
		return err
	}
	if expectedPrice.Cmp(gasPrice) > 0 {
		gasPrice = expectedPrice
	}
	g, _ := errgroup.WithContext(context.Background())
	txs := make([]*types.Transaction, 10)
	for i := uint64(0); i < 10; i++ {
		index := i
		g.Go(func() error {
			tx, err := RandomBlobTx(client, f, fundedAccount.Address, nonce+index, gasPrice, chainid, al)
			if err != nil {
				logrus.WithError(err).Error("Could not create blob tx")
				// In the event the transaction constructed is not valid, we continue with the routine
				// rather than complete stop it.
				//nolint:nilerr
				return nil
			}
			signedTx, err := types.SignTx(tx, types.NewCancunSigner(chainid), fundedAccount.PrivateKey)
			if err != nil {
				logrus.WithError(err).Error("Could not sign blob tx")
				// We continue on in the event there is a reason we can't sign this
				// transaction(unlikely).
				//nolint:nilerr
				return nil
			}
			txs[index] = signedTx
			return nil
		})
	}

	if err := g.Wait(); err != nil {
		return err
	}
	for _, tx := range txs {
		if tx == nil {
			continue
		}
		err = backend.SendTransaction(context.Background(), tx)
		if err != nil {
			// Do nothing
			continue
		}
	}

	nonce, err = backend.PendingNonceAt(context.Background(), sender)
	if err != nil {
		return err
	}

	txs = make([]*types.Transaction, N)
	for i := uint64(0); i < N; i++ {
		index := i
		g.Go(func() error {
			tx, err := txfuzz.RandomValidTx(client, f, sender, nonce+index, gasPrice, chainid, al)
			if err != nil {
				// In the event the transaction constructed is not valid, we continue with the routine
				// rather than complete stop it.
				//nolint:nilerr
				return nil
			}
			signedTx, err := types.SignTx(tx, types.NewLondonSigner(chainid), key)
			if err != nil {
				// We continue on in the event there is a reason we can't sign this
				// transaction(unlikely).
				//nolint:nilerr
				return nil
			}
			txs[index] = signedTx
			return nil
		})
	}
	if err := g.Wait(); err != nil {
		return err
	}
	for _, tx := range txs {
		if tx == nil {
			continue
		}
		err = backend.SendTransaction(context.Background(), tx)
		if err != nil {
			// Do nothing
			continue
		}
	}
	return nil
}

// Pause pauses the component and its underlying process.
func (t *TransactionGenerator) Pause() error {
	return nil
}

// Resume resumes the component and its underlying process.
func (t *TransactionGenerator) Resume() error {
	return nil
}

// Stop stops the component and its underlying process.
func (t *TransactionGenerator) Stop() error {
	t.cancel()
	return nil
}

func RandomBlobTx(rpc *rpc.Client, f *filler.Filler, sender common.Address, nonce uint64, gasPrice, chainID *big.Int, al bool) (*types.Transaction, error) {
	// Set fields if non-nil
	if rpc != nil {
		client := ethclient.NewClient(rpc)
		var err error
		if gasPrice == nil {
			gasPrice, err = client.SuggestGasPrice(context.Background())
			if err != nil {
				gasPrice = big.NewInt(1)
			}
		}
		if chainID == nil {
			chainID, err = client.ChainID(context.Background())
			if err != nil {
				chainID = big.NewInt(1)
			}
		}
	}
	gas := uint64(100000)
	to := randomAddress()
	code := txfuzz.RandomCode(f)
	value := big.NewInt(0)
	if len(code) > 128 {
		code = code[:128]
	}
	mod := 2
	if al {
		mod = 1
	}
	switch f.Byte() % byte(mod) {
	case 0:
		// 4844 transaction without AL
		tip, feecap, err := getCaps(rpc, gasPrice)
		if err != nil {
			return nil, err
		}
		data, err := randomBlobData()
		if err != nil {
			return nil, err
		}
		return New4844Tx(nonce, &to, gas, chainID, tip, feecap, value, code, big.NewInt(1000000), data, make(types.AccessList, 0)), nil
	case 1:
		// 4844 transaction with AL
		tx := types.NewTransaction(nonce, to, value, gas, gasPrice, code)
		al, err := txfuzz.CreateAccessList(rpc, tx, sender)
		if err != nil {
			return nil, err
		}
		tip, feecap, err := getCaps(rpc, gasPrice)
		if err != nil {
			return nil, err
		}
		data, err := randomBlobData()
		if err != nil {
			return nil, err
		}
		return New4844Tx(nonce, &to, gas, chainID, tip, feecap, value, code, big.NewInt(1000000), data, *al), nil
	}
	return nil, errors.New("asdf")
}

func New4844Tx(nonce uint64, to *common.Address, gasLimit uint64, chainID, tip, feeCap, value *big.Int, code []byte, blobFeeCap *big.Int, blobData []byte, al types.AccessList) *types.Transaction {
	blobs, comms, proofs, versionedHashes, err := EncodeBlobs(blobData)
	if err != nil {
		panic(err)
	}
	tx := types.NewTx(&types.BlobTx{
		ChainID:    uint256.MustFromBig(chainID),
		Nonce:      nonce,
		GasTipCap:  uint256.MustFromBig(tip),
		GasFeeCap:  uint256.MustFromBig(feeCap),
		Gas:        gasLimit,
		To:         *to,
		Value:      uint256.MustFromBig(value),
		Data:       code,
		AccessList: al,
		BlobFeeCap: uint256.MustFromBig(blobFeeCap),
		BlobHashes: versionedHashes,
		Sidecar: &types.BlobTxSidecar{
			Blobs:       blobs,
			Commitments: comms,
			Proofs:      proofs,
		},
	})
	return tx
}

func encodeBlobs(data []byte) []kzg4844.Blob {
	blobs := []kzg4844.Blob{{}}
	blobIndex := 0
	fieldIndex := -1
	numOfElems := fieldparams.BlobLength / 32
	for i := 0; i < len(data); i += 31 {
		fieldIndex++
		if fieldIndex == numOfElems {
			if blobIndex >= 1 {
				break
			}
			blobs = append(blobs, kzg4844.Blob{})
			blobIndex++
			fieldIndex = 0
		}
		max := i + 31
		if max > len(data) {
			max = len(data)
		}
		copy(blobs[blobIndex][fieldIndex*32+1:], data[i:max])
	}
	return blobs
}

func EncodeBlobs(data []byte) ([]kzg4844.Blob, []kzg4844.Commitment, []kzg4844.Proof, []common.Hash, error) {
	var (
		blobs           = encodeBlobs(data)
		commits         []kzg4844.Commitment
		proofs          []kzg4844.Proof
		versionedHashes []common.Hash
	)
	for _, blob := range blobs {
<<<<<<< HEAD
		b := blob
		commit, err := kzg4844.BlobToCommitment(&b)
=======
		commit, err := kzg4844.BlobToCommitment(&blob)
>>>>>>> 146b4bc3
		if err != nil {
			return nil, nil, nil, nil, err
		}
		commits = append(commits, commit)

<<<<<<< HEAD
		proof, err := kzg4844.ComputeBlobProof(&b, commit)
		if err != nil {
			return nil, nil, nil, nil, err
		}
		if err := kzg4844.VerifyBlobProof(&b, commit, proof); err != nil {
=======
		proof, err := kzg4844.ComputeBlobProof(&blob, commit)
		if err != nil {
			return nil, nil, nil, nil, err
		}
		if err := kzg4844.VerifyBlobProof(&blob, commit, proof); err != nil {
>>>>>>> 146b4bc3
			return nil, nil, nil, nil, err
		}
		proofs = append(proofs, proof)

		versionedHashes = append(versionedHashes, kZGToVersionedHash(commit))
	}
	return blobs, commits, proofs, versionedHashes, nil
}

var blobCommitmentVersionKZG uint8 = 0x01

// kZGToVersionedHash implements kzg_to_versioned_hash from EIP-4844
func kZGToVersionedHash(kzg kzg4844.Commitment) common.Hash {
	h := sha256.Sum256(kzg[:])
	h[0] = blobCommitmentVersionKZG

	return h
}

func randomBlobData() ([]byte, error) {
	size := mathRand.Intn(fieldparams.BlobSize) // #nosec G404
	data := make([]byte, size)
	n, err := mathRand.Read(data) // #nosec G404
	if err != nil {
		return nil, err
	}
	if n != size {
		return nil, fmt.Errorf("could not create random blob data with size %d: %w", size, err)
	}
	return data, nil
}

func randomAddress() common.Address {
	rNum := mathRand.Int31n(5) // #nosec G404
	switch rNum {
	case 0, 1, 2:
		b := make([]byte, 20)
		_, err := mathRand.Read(b) // #nosec G404
		if err != nil {
			panic(err)
		}
		return common.BytesToAddress(b)
	case 3:
		return common.Address{}
	case 4:
		return common.HexToAddress("0xb02A2EdA1b317FBd16760128836B0Ac59B560e9D")
	}
	return common.Address{}
}

func getCaps(rpc *rpc.Client, defaultGasPrice *big.Int) (*big.Int, *big.Int, error) {
	if rpc == nil {
		tip := new(big.Int).Mul(big.NewInt(1), big.NewInt(0).SetUint64(params.BeaconConfig().GweiPerEth))
		if defaultGasPrice.Cmp(tip) >= 0 {
			feeCap := new(big.Int).Sub(defaultGasPrice, tip)
			return tip, feeCap, nil
		}
		return big.NewInt(0), defaultGasPrice, nil
	}
	client := ethclient.NewClient(rpc)
	tip, err := client.SuggestGasTipCap(context.Background())
	if err != nil {
		return nil, nil, err
	}
	feeCap, err := client.SuggestGasPrice(context.Background())
	return tip, feeCap, err
}

func fundAccount(client *rpc.Client, sourceKey, destKey *keystore.Key) error {
	backend := ethclient.NewClient(client)
	defer backend.Close()
	nonce, err := backend.PendingNonceAt(context.Background(), sourceKey.Address)
	if err != nil {
		return err
	}
	chainid, err := backend.ChainID(context.Background())
	if err != nil {
		return err
	}
	expectedPrice, err := backend.SuggestGasPrice(context.Background())
	if err != nil {
		return err
	}
	val, ok := big.NewInt(0).SetString("10000000000000000000000000", 10)
	if !ok {
		return errors.New("could not set big int for value")
	}
	tx := types.NewTransaction(nonce, destKey.Address, val, 100000, expectedPrice, nil)
	signedTx, err := types.SignTx(tx, types.NewLondonSigner(chainid), sourceKey.PrivateKey)
	if err != nil {
		return err
	}
	return backend.SendTransaction(context.Background(), signedTx)
}<|MERGE_RESOLUTION|>--- conflicted
+++ resolved
@@ -342,30 +342,17 @@
 		versionedHashes []common.Hash
 	)
 	for _, blob := range blobs {
-<<<<<<< HEAD
-		b := blob
-		commit, err := kzg4844.BlobToCommitment(&b)
-=======
 		commit, err := kzg4844.BlobToCommitment(&blob)
->>>>>>> 146b4bc3
 		if err != nil {
 			return nil, nil, nil, nil, err
 		}
 		commits = append(commits, commit)
 
-<<<<<<< HEAD
-		proof, err := kzg4844.ComputeBlobProof(&b, commit)
+		proof, err := kzg4844.ComputeBlobProof(&blob, commit)
 		if err != nil {
 			return nil, nil, nil, nil, err
 		}
-		if err := kzg4844.VerifyBlobProof(&b, commit, proof); err != nil {
-=======
-		proof, err := kzg4844.ComputeBlobProof(&blob, commit)
-		if err != nil {
-			return nil, nil, nil, nil, err
-		}
 		if err := kzg4844.VerifyBlobProof(&blob, commit, proof); err != nil {
->>>>>>> 146b4bc3
 			return nil, nil, nil, nil, err
 		}
 		proofs = append(proofs, proof)
