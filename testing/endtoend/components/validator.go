package components

import (
	"bytes"
	"context"
<<<<<<< HEAD
	"encoding/json"
=======
>>>>>>> 23e8e695
	"fmt"
	"math/big"
	"os"
	"os/exec"
	"path"
	"path/filepath"
	"strings"
	"syscall"

	"github.com/bazelbuild/rules_go/go/tools/bazel"
	"github.com/ethereum/go-ethereum/accounts/abi/bind"
	"github.com/ethereum/go-ethereum/accounts/keystore"
	"github.com/ethereum/go-ethereum/common/hexutil"
	"github.com/ethereum/go-ethereum/ethclient"
	"github.com/ethereum/go-ethereum/rpc"
	"github.com/pkg/errors"
	cmdshared "github.com/prysmaticlabs/prysm/cmd"
	"github.com/prysmaticlabs/prysm/cmd/validator/flags"
	"github.com/prysmaticlabs/prysm/config/features"
	"github.com/prysmaticlabs/prysm/config/params"
	validator_service_config "github.com/prysmaticlabs/prysm/config/validator/service"
	contracts "github.com/prysmaticlabs/prysm/contracts/deposit"
	"github.com/prysmaticlabs/prysm/encoding/bytesutil"
	"github.com/prysmaticlabs/prysm/io/file"
	"github.com/prysmaticlabs/prysm/runtime/interop"
	"github.com/prysmaticlabs/prysm/testing/endtoend/components/eth1"
	"github.com/prysmaticlabs/prysm/testing/endtoend/helpers"
	e2e "github.com/prysmaticlabs/prysm/testing/endtoend/params"
	e2etypes "github.com/prysmaticlabs/prysm/testing/endtoend/types"
	"github.com/prysmaticlabs/prysm/testing/util"
)

const depositGasLimit = 4000000
const FeeRecipientAddress = "0x055Fb65722E7b2455043BFEBf6177F1D2e9738D9"
const DefaultFeeRecipientAddress = "0x099Fb65722E7b2455043BFEBf6177F1D2e9738D9"

var ValidatorHexPubKeys []string = make([]string, 0)
var _ e2etypes.ComponentRunner = (*ValidatorNode)(nil)
var _ e2etypes.ComponentRunner = (*ValidatorNodeSet)(nil)
var _ e2etypes.MultipleComponentRunners = (*ValidatorNodeSet)(nil)

// ValidatorNodeSet represents set of validator nodes.
type ValidatorNodeSet struct {
	e2etypes.ComponentRunner
	config  *e2etypes.E2EConfig
	started chan struct{}
	nodes   []e2etypes.ComponentRunner
}

// NewValidatorNodeSet creates and returns a set of validator nodes.
func NewValidatorNodeSet(config *e2etypes.E2EConfig) *ValidatorNodeSet {
	return &ValidatorNodeSet{
		config:  config,
		started: make(chan struct{}, 1),
	}
}

// Start starts the configured amount of validators, also sending and mining their deposits.
func (s *ValidatorNodeSet) Start(ctx context.Context) error {
	// Always using genesis count since using anything else would be difficult to test for.
	validatorNum := int(params.BeaconConfig().MinGenesisActiveValidatorCount)
	prysmBeaconNodeNum := e2e.TestParams.BeaconNodeCount
	beaconNodeNum := prysmBeaconNodeNum + e2e.TestParams.LighthouseBeaconNodeCount
	if validatorNum%beaconNodeNum != 0 {
		return errors.New("validator count is not easily divisible by beacon node count")
	}
	validatorsPerNode := validatorNum / beaconNodeNum
	// Create validator nodes.
	nodes := make([]e2etypes.ComponentRunner, prysmBeaconNodeNum)
	for i := 0; i < prysmBeaconNodeNum; i++ {
		nodes[i] = NewValidatorNode(s.config, validatorsPerNode, i, validatorsPerNode*i)
	}
	s.nodes = nodes

	// Wait for all nodes to finish their job (blocking).
	// Once nodes are ready passed in handler function will be called.
	return helpers.WaitOnNodes(ctx, nodes, func() {
		// All nodes stated, close channel, so that all services waiting on a set, can proceed.
		close(s.started)
	})
}

// Started checks whether validator node set is started and all nodes are ready to be queried.
func (s *ValidatorNodeSet) Started() <-chan struct{} {
	return s.started
}

// Pause pauses the component and its underlying process.
func (s *ValidatorNodeSet) Pause() error {
	for _, n := range s.nodes {
		if err := n.Pause(); err != nil {
			return err
		}
	}
	return nil
}

// Resume resumes the component and its underlying process.
func (s *ValidatorNodeSet) Resume() error {
	for _, n := range s.nodes {
		if err := n.Resume(); err != nil {
			return err
		}
	}
	return nil
}

// Stop stops the component and its underlying process.
func (s *ValidatorNodeSet) Stop() error {
	for _, n := range s.nodes {
		if err := n.Stop(); err != nil {
			return err
		}
	}
	return nil
}

// PauseAtIndex pauses the component and its underlying process at the desired index.
func (s *ValidatorNodeSet) PauseAtIndex(i int) error {
	if i >= len(s.nodes) {
		return errors.Errorf("provided index exceeds slice size: %d >= %d", i, len(s.nodes))
	}
	return s.nodes[i].Pause()
}

// ResumeAtIndex resumes the component and its underlying process at the desired index.
func (s *ValidatorNodeSet) ResumeAtIndex(i int) error {
	if i >= len(s.nodes) {
		return errors.Errorf("provided index exceeds slice size: %d >= %d", i, len(s.nodes))
	}
	return s.nodes[i].Resume()
}

// StopAtIndex stops the component and its underlying process at the desired index.
func (s *ValidatorNodeSet) StopAtIndex(i int) error {
	if i >= len(s.nodes) {
		return errors.Errorf("provided index exceeds slice size: %d >= %d", i, len(s.nodes))
	}
	return s.nodes[i].Stop()
}

// ComponentAtIndex returns the component at the provided index.
func (s *ValidatorNodeSet) ComponentAtIndex(i int) (e2etypes.ComponentRunner, error) {
	if i >= len(s.nodes) {
		return nil, errors.Errorf("provided index exceeds slice size: %d >= %d", i, len(s.nodes))
	}
	return s.nodes[i], nil
}

// ValidatorNode represents a validator node.
type ValidatorNode struct {
	e2etypes.ComponentRunner
	config       *e2etypes.E2EConfig
	started      chan struct{}
	validatorNum int
	index        int
	offset       int
	cmd          *exec.Cmd
}

// NewValidatorNode creates and returns a validator node.
func NewValidatorNode(config *e2etypes.E2EConfig, validatorNum, index, offset int) *ValidatorNode {
	return &ValidatorNode{
		config:       config,
		validatorNum: validatorNum,
		index:        index,
		offset:       offset,
		started:      make(chan struct{}, 1),
	}
}

// Start starts a validator client.
func (v *ValidatorNode) Start(ctx context.Context) error {
	var pkg, target string
	if v.config.UsePrysmShValidator {
		pkg = ""
		target = "prysm_sh"
	} else {
		pkg = "cmd/validator"
		target = "validator"
	}
	binaryPath, found := bazel.FindBinary(pkg, target)
	if !found {
		return errors.New("validator binary not found")
	}

	config, validatorNum, index, offset := v.config, v.validatorNum, v.index, v.offset
	beaconRPCPort := e2e.TestParams.Ports.PrysmBeaconNodeRPCPort + index
	if beaconRPCPort >= e2e.TestParams.Ports.PrysmBeaconNodeRPCPort+e2e.TestParams.BeaconNodeCount {
		// Point any extra validator clients to a node we know is running.
		beaconRPCPort = e2e.TestParams.Ports.PrysmBeaconNodeRPCPort
	}

	file, err := helpers.DeleteAndCreateFile(e2e.TestParams.LogPath, fmt.Sprintf(e2e.ValidatorLogFileName, index))
	if err != nil {
		return err
	}
	gFile, err := helpers.GraffitiYamlFile(e2e.TestParams.TestPath)
	if err != nil {
		return err
	}

	_, pubs, err := interop.DeterministicallyGenerateKeys(uint64(offset), uint64(validatorNum))
	if err != nil {
		return err
	}
	for _, pub := range pubs {
		ValidatorHexPubKeys = append(ValidatorHexPubKeys, hexutil.Encode(pub.Marshal()))
	}

	args := []string{
		fmt.Sprintf("--%s=%s/eth2-val-%d", cmdshared.DataDirFlag.Name, e2e.TestParams.TestPath, index),
		fmt.Sprintf("--%s=%s", cmdshared.LogFileName.Name, file.Name()),
		fmt.Sprintf("--%s=%s", flags.GraffitiFileFlag.Name, gFile),
		fmt.Sprintf("--%s=%d", flags.MonitoringPortFlag.Name, e2e.TestParams.Ports.ValidatorMetricsPort+index),
		fmt.Sprintf("--%s=%d", flags.GRPCGatewayPort.Name, e2e.TestParams.Ports.ValidatorGatewayPort+index),
		fmt.Sprintf("--%s=localhost:%d", flags.BeaconRPCProviderFlag.Name, beaconRPCPort),
		fmt.Sprintf("--%s=%s", flags.GrpcHeadersFlag.Name, "dummy=value,foo=bar"), // Sending random headers shouldn't break anything.
		fmt.Sprintf("--%s=%s", cmdshared.VerbosityFlag.Name, "debug"),
		"--" + cmdshared.ForceClearDB.Name,
		"--" + cmdshared.E2EConfigFlag.Name,
		"--" + cmdshared.AcceptTosFlag.Name,
	}
	// Only apply e2e flags to the current branch. New flags may not exist in previous release.
	if !v.config.UsePrysmShValidator {
		args = append(args, features.E2EValidatorFlags...)
		//TODO: Remove this once it is in current release.
		feeConfigPath, err := createFeeRecipientConfigPath(ValidatorHexPubKeys)
		if err != nil {
			return err
		}
		args = append(args, fmt.Sprintf("--%s=%s", flags.FeeRecipientConfigFileFlag.Name, feeConfigPath))
	}

	if v.config.UseWeb3RemoteSigner {
		args = append(args, fmt.Sprintf("--%s=http://localhost:%d", flags.Web3SignerURLFlag.Name, Web3RemoteSignerPort))
		// Write the pubkeys as comma seperated hex strings with 0x prefix.
		// See: https://docs.teku.consensys.net/en/latest/HowTo/External-Signer/Use-External-Signer/
<<<<<<< HEAD
		args = append(args, fmt.Sprintf("--%s=%s", flags.Web3SignerPublicValidatorKeysFlag.Name, strings.Join(ValidatorHexPubKeys, ",")))
=======
		_, pubs, err := interop.DeterministicallyGenerateKeys(uint64(offset), uint64(validatorNum))
		if err != nil {
			return err
		}
		var hexPubs []string
		for _, pub := range pubs {
			hexPubs = append(hexPubs, hexutil.Encode(pub.Marshal()))
		}
		args = append(args, fmt.Sprintf("--%s=%s", flags.Web3SignerPublicValidatorKeysFlag.Name, strings.Join(hexPubs, ",")))
>>>>>>> 23e8e695
	} else {
		// When not using remote key signer, use interop keys.
		args = append(args,
			fmt.Sprintf("--%s=%d", flags.InteropNumValidators.Name, validatorNum),
			fmt.Sprintf("--%s=%d", flags.InteropStartIndex.Name, offset))
	}
	args = append(args, config.ValidatorFlags...)

	if v.config.UsePrysmShValidator {
		args = append([]string{"validator"}, args...)
		log.Warning("Using latest release validator via prysm.sh")
	}

	cmd := exec.CommandContext(ctx, binaryPath, args...) // #nosec G204 -- Safe

	// Write stdout and stderr to log files.
	stdout, err := os.Create(path.Join(e2e.TestParams.LogPath, fmt.Sprintf("validator_%d_stdout.log", index)))
	if err != nil {
		return err
	}
	stderr, err := os.Create(path.Join(e2e.TestParams.LogPath, fmt.Sprintf("validator_%d_stderr.log", index)))
	if err != nil {
		return err
	}
	defer func() {
		if err := stdout.Close(); err != nil {
			log.WithError(err).Error("Failed to close stdout file")
		}
		if err := stderr.Close(); err != nil {
			log.WithError(err).Error("Failed to close stderr file")
		}
	}()
	cmd.Stdout = stdout
	cmd.Stderr = stderr

	log.Infof("Starting validator client %d with flags: %s %s", index, binaryPath, strings.Join(args, " "))
	if err = cmd.Start(); err != nil {
		return err
	}

	// Mark node as ready.
	close(v.started)
	v.cmd = cmd

	return cmd.Wait()
}

// Started checks whether validator node is started and ready to be queried.
func (v *ValidatorNode) Started() <-chan struct{} {
	return v.started
}

// Pause pauses the component and its underlying process.
func (v *ValidatorNode) Pause() error {
	return v.cmd.Process.Signal(syscall.SIGSTOP)
}

// Resume resumes the component and its underlying process.
func (v *ValidatorNode) Resume() error {
	return v.cmd.Process.Signal(syscall.SIGCONT)
}

// Stop stops the component and its underlying process.
func (v *ValidatorNode) Stop() error {
	return v.cmd.Process.Kill()
}

// SendAndMineDeposits sends the requested amount of deposits and mines the chain after to ensure the deposits are seen.
func SendAndMineDeposits(keystorePath string, validatorNum, offset int, partial bool) error {
	client, err := rpc.DialHTTP(fmt.Sprintf("http://127.0.0.1:%d", e2e.TestParams.Ports.Eth1RPCPort))
	if err != nil {
		return err
	}
	defer client.Close()
	web3 := ethclient.NewClient(client)

	keystoreBytes, err := os.ReadFile(keystorePath) // #nosec G304
	if err != nil {
		return err
	}
	if err = sendDeposits(web3, keystoreBytes, validatorNum, offset, partial); err != nil {
		return err
	}
	mineKey, err := keystore.DecryptKey(keystoreBytes, eth1.KeystorePassword)
	if err != nil {
		return err
	}
	if err = eth1.WaitForBlocks(web3, mineKey, params.BeaconConfig().Eth1FollowDistance); err != nil {
		return fmt.Errorf("failed to mine blocks %w", err)
	}
	return nil
}

// sendDeposits uses the passed in web3 and keystore bytes to send the requested deposits.
func sendDeposits(web3 *ethclient.Client, keystoreBytes []byte, num, offset int, partial bool) error {
	txOps, err := bind.NewTransactorWithChainID(bytes.NewReader(keystoreBytes), eth1.KeystorePassword, big.NewInt(eth1.NetworkId))
	if err != nil {
		return err
	}
	txOps.GasLimit = depositGasLimit
	txOps.Context = context.Background()
	nonce, err := web3.PendingNonceAt(context.Background(), txOps.From)
	if err != nil {
		return err
	}
	txOps.Nonce = big.NewInt(0).SetUint64(nonce)

	contract, err := contracts.NewDepositContract(e2e.TestParams.ContractAddress, web3)
	if err != nil {
		return err
	}

	balances := make([]uint64, num+offset)
	for i := 0; i < len(balances); i++ {
		if i < len(balances)/2 && partial {
			balances[i] = params.BeaconConfig().MaxEffectiveBalance / 2
		} else {
			balances[i] = params.BeaconConfig().MaxEffectiveBalance
		}
	}
	deposits, trie, err := util.DepositsWithBalance(balances)
	if err != nil {
		return err
	}
	allDeposits := deposits
	allRoots := trie.Items()
	allBalances := balances
	if partial {
		deposits2, trie2, err := util.DepositsWithBalance(balances)
		if err != nil {
			return err
		}
		allDeposits = append(deposits, deposits2[:len(balances)/2]...)
		allRoots = append(trie.Items(), trie2.Items()[:len(balances)/2]...)
		allBalances = append(balances, balances[:len(balances)/2]...)
	}
	for index, dd := range allDeposits {
		if index < offset {
			continue
		}
		depositInGwei := big.NewInt(int64(allBalances[index]))
		txOps.Value = depositInGwei.Mul(depositInGwei, big.NewInt(int64(params.BeaconConfig().GweiPerEth)))
		_, err = contract.Deposit(txOps, dd.Data.PublicKey, dd.Data.WithdrawalCredentials, dd.Data.Signature, bytesutil.ToBytes32(allRoots[index]))
		if err != nil {
			return errors.Wrap(err, "unable to send transaction to contract")
		}
		txOps.Nonce = txOps.Nonce.Add(txOps.Nonce, big.NewInt(1))
	}
	return nil
}

func createFeeRecipientConfigPath(pubkeys []string) (string, error) {
	testNetDir := e2e.TestParams.TestPath + "/fee-recipient-config"
	configPath := filepath.Join(testNetDir, "config.json")
	if len(ValidatorHexPubKeys) == 0 {
		return "", errors.New("number of validators must be greater than 0")
	}
	var feeRecipientConfig validator_service_config.FeeRecipientFileConfig
	if len(ValidatorHexPubKeys) == 1 {
		feeRecipientConfig = validator_service_config.FeeRecipientFileConfig{
			DefaultConfig: &validator_service_config.FeeRecipientFileOptions{
				FeeRecipient: DefaultFeeRecipientAddress,
			},
		}
	} else {
		config := make(map[string]*validator_service_config.FeeRecipientFileOptions)
		config[pubkeys[0]] = &validator_service_config.FeeRecipientFileOptions{
			FeeRecipient: FeeRecipientAddress,
		}
		feeRecipientConfig = validator_service_config.FeeRecipientFileConfig{
			ProposeConfig: config,
			DefaultConfig: &validator_service_config.FeeRecipientFileOptions{
				FeeRecipient: DefaultFeeRecipientAddress,
			},
		}
	}
	jsonBytes, err := json.Marshal(feeRecipientConfig)
	if err != nil {
		return "", err
	}
	if err := file.MkdirAll(testNetDir); err != nil {
		return "", err
	}
	if err := file.WriteFile(configPath, jsonBytes); err != nil {
		return "", err
	}
	return configPath, nil
}<|MERGE_RESOLUTION|>--- conflicted
+++ resolved
@@ -3,10 +3,7 @@
 import (
 	"bytes"
 	"context"
-<<<<<<< HEAD
 	"encoding/json"
-=======
->>>>>>> 23e8e695
 	"fmt"
 	"math/big"
 	"os"
@@ -245,9 +242,6 @@
 		args = append(args, fmt.Sprintf("--%s=http://localhost:%d", flags.Web3SignerURLFlag.Name, Web3RemoteSignerPort))
 		// Write the pubkeys as comma seperated hex strings with 0x prefix.
 		// See: https://docs.teku.consensys.net/en/latest/HowTo/External-Signer/Use-External-Signer/
-<<<<<<< HEAD
-		args = append(args, fmt.Sprintf("--%s=%s", flags.Web3SignerPublicValidatorKeysFlag.Name, strings.Join(ValidatorHexPubKeys, ",")))
-=======
 		_, pubs, err := interop.DeterministicallyGenerateKeys(uint64(offset), uint64(validatorNum))
 		if err != nil {
 			return err
@@ -257,7 +251,6 @@
 			hexPubs = append(hexPubs, hexutil.Encode(pub.Marshal()))
 		}
 		args = append(args, fmt.Sprintf("--%s=%s", flags.Web3SignerPublicValidatorKeysFlag.Name, strings.Join(hexPubs, ",")))
->>>>>>> 23e8e695
 	} else {
 		// When not using remote key signer, use interop keys.
 		args = append(args,
