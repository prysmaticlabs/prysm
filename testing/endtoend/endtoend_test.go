--- conflicted
+++ resolved
@@ -76,25 +76,7 @@
 		}
 		r.t.Fatalf("E2E test ended in error: %v", err)
 	}
-<<<<<<< HEAD
-}
-=======
-	// Validator nodes.
-	validatorNodes := components.NewValidatorNodeSet(config)
-	g.Go(func() error {
-		comps := []e2etypes.ComponentRunner{beaconNodes}
-		if config.UseWeb3RemoteSigner {
-			comps = append(comps, web3RemoteSigner)
-		}
-		if err := helpers.ComponentsStarted(ctx, comps); err != nil {
-			return errors.Wrap(err, "validator nodes require components to run")
-		}
-		if err := validatorNodes.Start(ctx); err != nil {
-			return errors.Wrap(err, "failed to start validator nodes")
-		}
-		return nil
-	})
->>>>>>> 092e9e1d
+}
 
 func (r *testRunner) scenarioRunner() {
 	r.comHandler = NewComponentHandler(r.config, r.t)
