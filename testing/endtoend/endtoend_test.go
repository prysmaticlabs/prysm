// Package endtoend performs full a end-to-end test for Prysm,
// including spinning up an ETH1 dev chain, sending deposits to the deposit
// contract, and making sure the beacon node and validators are running and
// performing properly for a few epochs.
package endtoend

import (
	"context"
	"fmt"
	"os"
	"path"
	"strings"
	"sync"
	"testing"
	"time"

	"github.com/pkg/errors"
	types "github.com/prysmaticlabs/eth2-types"
	"github.com/prysmaticlabs/prysm/beacon-chain/core/transition"
	"github.com/prysmaticlabs/prysm/config/params"
	eth "github.com/prysmaticlabs/prysm/proto/prysm/v1alpha1"
	"github.com/prysmaticlabs/prysm/testing/assert"
	"github.com/prysmaticlabs/prysm/testing/endtoend/components"
	"github.com/prysmaticlabs/prysm/testing/endtoend/components/eth1"
	ev "github.com/prysmaticlabs/prysm/testing/endtoend/evaluators"
	"github.com/prysmaticlabs/prysm/testing/endtoend/helpers"
	e2e "github.com/prysmaticlabs/prysm/testing/endtoend/params"
	e2etypes "github.com/prysmaticlabs/prysm/testing/endtoend/types"
	"github.com/prysmaticlabs/prysm/testing/require"
	log "github.com/sirupsen/logrus"
	"golang.org/x/sync/errgroup"
	"google.golang.org/grpc"
	"google.golang.org/protobuf/types/known/emptypb"
)

const (
	// allNodesStartTimeout defines period after which nodes are considered
	// stalled (safety measure for nodes stuck at startup, shouldn't normally happen).
	allNodesStartTimeout = 5 * time.Minute

	// errGeneralCode is used to represent the string value for all general process errors.
	errGeneralCode = "exit status 1"
)

func init() {
	transition.SkipSlotCache.Disable()
}

// testRunner abstracts E2E test configuration and running.
type testRunner struct {
	t      *testing.T
	config *e2etypes.E2EConfig
}

// newTestRunner creates E2E test runner.
func newTestRunner(t *testing.T, config *e2etypes.E2EConfig) *testRunner {
	return &testRunner{
		t:      t,
		config: config,
	}
}

// run executes configured E2E test.
func (r *testRunner) run() {
	t, config := r.t, r.config
	t.Logf("Shard index: %d\n", e2e.TestParams.TestShardIndex)
	t.Logf("Starting time: %s\n", time.Now().String())
	t.Logf("Log Path: %s\n", e2e.TestParams.LogPath)

	minGenesisActiveCount := int(params.BeaconConfig().MinGenesisActiveValidatorCount)
	multiClientActive := e2e.TestParams.LighthouseBeaconNodeCount > 0
	var keyGen, lighthouseValidatorNodes e2etypes.ComponentRunner
	var lighthouseNodes *components.LighthouseBeaconNodeSet

	ctx, done := context.WithCancel(context.Background())
	g, ctx := errgroup.WithContext(ctx)

	tracingSink := components.NewTracingSink(config.TracingSinkEndpoint)
	g.Go(func() error {
		return tracingSink.Start(ctx)
	})

	if multiClientActive {
		keyGen = components.NewKeystoreGenerator()

		// Generate lighthouse keystores.
		g.Go(func() error {
			return keyGen.Start(ctx)
		})
	}

	// Boot node.
	bootNode := components.NewBootNode()
	g.Go(func() error {
		if err := bootNode.Start(ctx); err != nil {
			return errors.Wrap(err, "failed to start bootnode")
		}
		return nil
	})

	// ETH1 miner.
	eth1Miner := eth1.NewMiner()
	g.Go(func() error {
		if err := helpers.ComponentsStarted(ctx, []e2etypes.ComponentRunner{bootNode}); err != nil {
			return errors.Wrap(err, "sending and mining deposits require ETH1 nodes to run")
		}
		eth1Miner.SetBootstrapENR(bootNode.ENR())
		if err := eth1Miner.Start(ctx); err != nil {
			return errors.Wrap(err, "failed to start the ETH1 miner")
		}
		return nil
	})

	// ETH1 non-mining nodes.
	eth1Nodes := eth1.NewNodeSet()
	g.Go(func() error {
		if err := helpers.ComponentsStarted(ctx, []e2etypes.ComponentRunner{eth1Miner}); err != nil {
			return errors.Wrap(err, "sending and mining deposits require ETH1 nodes to run")
		}
		eth1Nodes.SetMinerENR(eth1Miner.ENR())
		if err := eth1Nodes.Start(ctx); err != nil {
			return errors.Wrap(err, "failed to start ETH1 nodes")
		}
		return nil
	})
	g.Go(func() error {
		if err := helpers.ComponentsStarted(ctx, []e2etypes.ComponentRunner{eth1Nodes}); err != nil {
			return errors.Wrap(err, "sending and mining deposits require ETH1 nodes to run")
		}
		if err := components.SendAndMineDeposits(eth1Miner.KeystorePath(), minGenesisActiveCount, 0, true /* partial */); err != nil {
			return errors.Wrap(err, "failed to send and mine deposits")
		}
		return nil
	})

	// Beacon nodes.
	beaconNodes := components.NewBeaconNodes(config)
	g.Go(func() error {
		if err := helpers.ComponentsStarted(ctx, []e2etypes.ComponentRunner{eth1Nodes, bootNode}); err != nil {
			return errors.Wrap(err, "beacon nodes require ETH1 and boot node to run")
		}
		beaconNodes.SetENR(bootNode.ENR())
		if err := beaconNodes.Start(ctx); err != nil {
			return errors.Wrap(err, "failed to start beacon nodes")
		}
		return nil
	})

	// Web3 remote signer.
	var web3RemoteSigner *components.Web3RemoteSigner
	if config.UseWeb3RemoteSigner {
		web3RemoteSigner = components.NewWeb3RemoteSigner()
		g.Go(func() error {
			if err := web3RemoteSigner.Start(ctx); err != nil {
				return errors.Wrap(err, "failed to start web3 remote signer")
			}
			return nil
		})
	}

	if multiClientActive {
		lighthouseNodes = components.NewLighthouseBeaconNodes(config)
		g.Go(func() error {
			if err := helpers.ComponentsStarted(ctx, []e2etypes.ComponentRunner{eth1Nodes, bootNode, beaconNodes}); err != nil {
				return errors.Wrap(err, "lighthouse beacon nodes require ETH1 and boot node to run")
			}
			lighthouseNodes.SetENR(bootNode.ENR())
			if err := lighthouseNodes.Start(ctx); err != nil {
				return errors.Wrap(err, "failed to start lighthouse beacon nodes")
			}
			return nil
		})
	}
	// Validator nodes.
	validatorNodes := components.NewValidatorNodeSet(config)
	g.Go(func() error {
		comps := []e2etypes.ComponentRunner{beaconNodes}
		if config.UseWeb3RemoteSigner {
			comps = append(comps, web3RemoteSigner)
		}
		if err := helpers.ComponentsStarted(ctx, comps); err != nil {
			return errors.Wrap(err, "validator nodes require beacon nodes to run")
		}
		if err := validatorNodes.Start(ctx); err != nil {
			return errors.Wrap(err, "failed to start validator nodes")
		}
		return nil
	})

	if multiClientActive {
		// Lighthouse Validator nodes.
		lighthouseValidatorNodes = components.NewLighthouseValidatorNodeSet(config)
		g.Go(func() error {
			if err := helpers.ComponentsStarted(ctx, []e2etypes.ComponentRunner{keyGen, lighthouseNodes}); err != nil {
				return errors.Wrap(err, "validator nodes require beacon nodes to run")
			}
			if err := lighthouseValidatorNodes.Start(ctx); err != nil {
				return errors.Wrap(err, "failed to start validator nodes")
			}
			return nil
		})
	}

	// Run E2E evaluators and tests.
	g.Go(func() error {
		// When everything is done, cancel parent context (will stop all spawned nodes).
		defer func() {
			log.Info("All E2E evaluations are finished, cleaning up")
			done()
		}()

		// Wait for all required nodes to start.
		requiredComponents := []e2etypes.ComponentRunner{
			tracingSink, eth1Nodes, bootNode, beaconNodes, validatorNodes,
		}
		if multiClientActive {
			requiredComponents = append(requiredComponents, []e2etypes.ComponentRunner{keyGen, lighthouseNodes, lighthouseValidatorNodes}...)
		}
		ctxAllNodesReady, cancel := context.WithTimeout(ctx, allNodesStartTimeout)
		defer cancel()
		if err := helpers.ComponentsStarted(ctxAllNodesReady, requiredComponents); err != nil {
			return errors.Wrap(err, "components take too long to start")
		}

		// Since defer unwraps in LIFO order, parent context will be closed only after logs are written.
		defer helpers.LogOutput(t)
		if config.UsePprof {
			defer func() {
				log.Info("Writing output pprof files")
				for i := 0; i < e2e.TestParams.BeaconNodeCount; i++ {
					assert.NoError(t, helpers.WritePprofFiles(e2e.TestParams.LogPath, i))
				}
			}()
		}

		// Blocking, wait period varies depending on number of validators.
		r.waitForChainStart()

		// Failing early in case chain doesn't start.
		if t.Failed() {
			return errors.New("chain cannot start")
		}

		r.testDepositsAndTx(ctx, g, eth1Miner.KeystorePath(), []e2etypes.ComponentRunner{beaconNodes})

		// Create GRPC connection to beacon nodes.
		conns, closeConns, err := helpers.NewLocalConnections(ctx, e2e.TestParams.BeaconNodeCount)
		require.NoError(t, err, "Cannot create local connections")
		defer closeConns()

		// Calculate genesis time.
		nodeClient := eth.NewNodeClient(conns[0])
		genesis, err := nodeClient.GetGenesis(context.Background(), &emptypb.Empty{})
		require.NoError(t, err)
		tickingStartTime := helpers.EpochTickerStartTime(genesis)

		// Run assigned evaluators.
		if err := r.runEvaluators(conns, tickingStartTime); err != nil {
			return errors.Wrap(err, "one or more evaluators failed")
		}

		// If requested, run sync test.
		if !config.TestSync {
			return nil
		}
		if err := r.testBeaconChainSync(ctx, g, conns, tickingStartTime, bootNode.ENR(), eth1Miner.ENR()); err != nil {
			return errors.Wrap(err, "beacon chain sync test failed")
		}
		if err := r.testDoppelGangerProtection(ctx); err != nil {
			return errors.Wrap(err, "doppel ganger protection check failed")
		}
		return nil
	})

	if err := g.Wait(); err != nil && !errors.Is(err, context.Canceled) {
		// At the end of the main evaluator goroutine all nodes are killed, no need to fail the test.
		if strings.Contains(err.Error(), "signal: killed") {
			return
		}
		t.Fatalf("E2E test ended in error: %v", err)
	}
}

// waitForChainStart allows to wait up until beacon nodes are started.
func (r *testRunner) waitForChainStart() {
	// Sleep depending on the count of validators, as generating the genesis state could take some time.
	time.Sleep(time.Duration(params.BeaconConfig().GenesisDelay) * time.Second)
	beaconLogFile, err := os.Open(path.Join(e2e.TestParams.LogPath, fmt.Sprintf(e2e.BeaconNodeLogFileName, 0)))
	require.NoError(r.t, err)

	r.t.Run("chain started", func(t *testing.T) {
		require.NoError(t, helpers.WaitForTextInFile(beaconLogFile, "Chain started in sync service"), "Chain did not start")
	})
}

// runEvaluators executes assigned evaluators.
func (r *testRunner) runEvaluators(conns []*grpc.ClientConn, tickingStartTime time.Time) error {
	t, config := r.t, r.config
	secondsPerEpoch := uint64(params.BeaconConfig().SlotsPerEpoch.Mul(params.BeaconConfig().SecondsPerSlot))
	ticker := helpers.NewEpochTicker(tickingStartTime, secondsPerEpoch)
	for currentEpoch := range ticker.C() {
		wg := new(sync.WaitGroup)
		for _, eval := range config.Evaluators {
			// Fix reference to evaluator as it will be running
			// in a separate goroutine.
			evaluator := eval
			// Only run if the policy says so.
			if !evaluator.Policy(types.Epoch(currentEpoch)) {
				continue
			}
			wg.Add(1)
			go t.Run(fmt.Sprintf(evaluator.Name, currentEpoch), func(t *testing.T) {
				err := evaluator.Evaluation(conns...)
				assert.NoError(t, err, "Evaluation failed for epoch %d: %v", currentEpoch, err)
				wg.Done()
			})
		}
		wg.Wait()

		if t.Failed() || currentEpoch >= config.EpochsToRun-1 {
			ticker.Done()
			if t.Failed() {
				return errors.New("test failed")
			}
			break
		}
	}
	return nil
}

// testDepositsAndTx runs tests when config.TestDeposits is enabled.
func (r *testRunner) testDepositsAndTx(ctx context.Context, g *errgroup.Group,
	keystorePath string, requiredNodes []e2etypes.ComponentRunner) {
	minGenesisActiveCount := int(params.BeaconConfig().MinGenesisActiveValidatorCount)

	depositCheckValidator := components.NewValidatorNode(r.config, int(e2e.DepositCount), e2e.TestParams.BeaconNodeCount, minGenesisActiveCount)
	g.Go(func() error {
		if err := helpers.ComponentsStarted(ctx, requiredNodes); err != nil {
			return fmt.Errorf("deposit check validator node requires beacon nodes to run: %w", err)
		}
		go func() {
			if r.config.TestDeposits {
				log.Info("Running deposit tests")
				err := components.SendAndMineDeposits(keystorePath, int(e2e.DepositCount), minGenesisActiveCount, false /* partial */)
				if err != nil {
					r.t.Fatal(err)
				}
			}
			r.testTxGeneration(ctx, g, keystorePath, []e2etypes.ComponentRunner{})
		}()
		if r.config.TestDeposits {
			return depositCheckValidator.Start(ctx)
		}
		return nil
	})
}

func (r *testRunner) testTxGeneration(ctx context.Context, g *errgroup.Group, keystorePath string, requiredNodes []e2etypes.ComponentRunner) {
<<<<<<< HEAD
	txGenerator := eth1.NewTransactionGenerator(keystorePath)
=======
	txGenerator := eth1.NewTransactionGenerator(keystorePath, r.config.Seed)
>>>>>>> 00b92e01
	g.Go(func() error {
		if err := helpers.ComponentsStarted(ctx, requiredNodes); err != nil {
			return fmt.Errorf("transaction generator requires eth1 nodes to be run: %w", err)
		}
		return txGenerator.Start(ctx)
	})
}

// testBeaconChainSync creates another beacon node, and tests whether it can sync to head using previous nodes.
func (r *testRunner) testBeaconChainSync(ctx context.Context, g *errgroup.Group,
	conns []*grpc.ClientConn, tickingStartTime time.Time, bootnodeEnr, minerEnr string) error {
	t, config := r.t, r.config
	index := e2e.TestParams.BeaconNodeCount + e2e.TestParams.LighthouseBeaconNodeCount
	ethNode := eth1.NewNode(index, minerEnr)
	g.Go(func() error {
		return ethNode.Start(ctx)
	})
	if err := helpers.ComponentsStarted(ctx, []e2etypes.ComponentRunner{ethNode}); err != nil {
		return fmt.Errorf("sync beacon node not ready: %w", err)
	}
	syncBeaconNode := components.NewBeaconNode(config, index, bootnodeEnr)
	g.Go(func() error {
		return syncBeaconNode.Start(ctx)
	})
	if err := helpers.ComponentsStarted(ctx, []e2etypes.ComponentRunner{syncBeaconNode}); err != nil {
		return fmt.Errorf("sync beacon node not ready: %w", err)
	}
	syncConn, err := grpc.Dial(fmt.Sprintf("127.0.0.1:%d", e2e.TestParams.Ports.PrysmBeaconNodeRPCPort+index), grpc.WithInsecure())
	require.NoError(t, err, "Failed to dial")
	conns = append(conns, syncConn)

	// Sleep a second for every 4 blocks that need to be synced for the newly started node.
	secondsPerEpoch := uint64(params.BeaconConfig().SlotsPerEpoch.Mul(params.BeaconConfig().SecondsPerSlot))
	extraSecondsToSync := (config.EpochsToRun)*secondsPerEpoch + uint64(params.BeaconConfig().SlotsPerEpoch.Div(4).Mul(config.EpochsToRun))
	waitForSync := tickingStartTime.Add(time.Duration(extraSecondsToSync) * time.Second)
	time.Sleep(time.Until(waitForSync))

	syncLogFile, err := os.Open(path.Join(e2e.TestParams.LogPath, fmt.Sprintf(e2e.BeaconNodeLogFileName, index)))
	require.NoError(t, err)
	defer helpers.LogErrorOutput(t, syncLogFile, "beacon chain node", index)
	t.Run("sync completed", func(t *testing.T) {
		assert.NoError(t, helpers.WaitForTextInFile(syncLogFile, "Synced up to"), "Failed to sync")
	})
	if t.Failed() {
		return errors.New("cannot sync beacon node")
	}

	// Sleep a slot to make sure the synced state is made.
	time.Sleep(time.Duration(params.BeaconConfig().SecondsPerSlot) * time.Second)
	syncEvaluators := []e2etypes.Evaluator{ev.FinishedSyncing, ev.AllNodesHaveSameHead}
	for _, evaluator := range syncEvaluators {
		t.Run(evaluator.Name, func(t *testing.T) {
			assert.NoError(t, evaluator.Evaluation(conns...), "Evaluation failed for sync node")
		})
	}
	return nil
}

func (r *testRunner) testDoppelGangerProtection(ctx context.Context) error {
	// Exit if we are running from the previous release.
	if r.config.UsePrysmShValidator {
		return nil
	}
	g, ctx := errgroup.WithContext(ctx)
	// Follow same parameters as older validators.
	validatorNum := int(params.BeaconConfig().MinGenesisActiveValidatorCount)
	beaconNodeNum := e2e.TestParams.BeaconNodeCount
	if validatorNum%beaconNodeNum != 0 {
		return errors.New("validator count is not easily divisible by beacon node count")
	}
	validatorsPerNode := validatorNum / beaconNodeNum
	valIndex := beaconNodeNum + 1

	// Replicate starting up validator client 0 to test doppleganger protection.
	valNode := components.NewValidatorNode(r.config, validatorsPerNode, valIndex, validatorsPerNode*0)
	g.Go(func() error {
		return valNode.Start(ctx)
	})
	if err := helpers.ComponentsStarted(ctx, []e2etypes.ComponentRunner{valNode}); err != nil {
		return fmt.Errorf("validator not ready: %w", err)
	}
	logFile, err := os.Create(path.Join(e2e.TestParams.LogPath, fmt.Sprintf(e2e.ValidatorLogFileName, valIndex)))
	if err != nil {
		return fmt.Errorf("unable to open log file: %v", err)
	}
	r.t.Run("doppelganger found", func(t *testing.T) {
		assert.NoError(t, helpers.WaitForTextInFile(logFile, "Duplicate instances exists in the network for validator keys"), "Failed to carry out doppelganger check correctly")
	})
	if r.t.Failed() {
		return errors.New("doppelganger was unable to be found")
	}
	// Expect an abrupt exit for the validator client.
	if err := g.Wait(); err == nil || !strings.Contains(err.Error(), errGeneralCode) {
		return fmt.Errorf("wanted an error of %s but received %v", errGeneralCode, err)
	}
	return nil
}<|MERGE_RESOLUTION|>--- conflicted
+++ resolved
@@ -356,11 +356,7 @@
 }
 
 func (r *testRunner) testTxGeneration(ctx context.Context, g *errgroup.Group, keystorePath string, requiredNodes []e2etypes.ComponentRunner) {
-<<<<<<< HEAD
-	txGenerator := eth1.NewTransactionGenerator(keystorePath)
-=======
 	txGenerator := eth1.NewTransactionGenerator(keystorePath, r.config.Seed)
->>>>>>> 00b92e01
 	g.Go(func() error {
 		if err := helpers.ComponentsStarted(ctx, requiredNodes); err != nil {
 			return fmt.Errorf("transaction generator requires eth1 nodes to be run: %w", err)
