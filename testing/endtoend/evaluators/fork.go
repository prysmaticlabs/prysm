package evaluators

import (
	"context"
	"time"

	"github.com/pkg/errors"
	"github.com/prysmaticlabs/prysm/v3/consensus-types/blocks"
	ptypes "github.com/prysmaticlabs/prysm/v3/consensus-types/primitives"
	ethpb "github.com/prysmaticlabs/prysm/v3/proto/prysm/v1alpha1"
	"github.com/prysmaticlabs/prysm/v3/runtime/version"
	"github.com/prysmaticlabs/prysm/v3/testing/endtoend/helpers"
	"github.com/prysmaticlabs/prysm/v3/testing/endtoend/policies"
	"github.com/prysmaticlabs/prysm/v3/testing/endtoend/types"
	"github.com/prysmaticlabs/prysm/v3/time/slots"
	"google.golang.org/grpc"
)

var streamDeadline = 1 * time.Minute
var startingFork = version.Bellatrix

// AltairForkTransition ensures that the Altair hard fork has occurred successfully.
var AltairForkTransition = types.Evaluator{
	Name: "altair_fork_transition_%d",
	Policy: func(e ptypes.Epoch) bool {
		altair := policies.OnEpoch(helpers.AltairE2EForkEpoch)
		// TODO (11750): modify policies to take an end to end config
		if startingFork == version.Phase0 {
			return altair(e)
		}
		return false
	},
	Evaluation: altairForkOccurs,
}

// BellatrixForkTransition ensures that the Bellatrix hard fork has occurred successfully.
var BellatrixForkTransition = types.Evaluator{
	Name:       "bellatrix_fork_transition_%d",
	Policy:     policies.OnEpoch(helpers.BellatrixE2EForkEpoch),
	Evaluation: bellatrixForkOccurs,
}

<<<<<<< HEAD
// CapellaForkTransition ensures that the Capella hard fork has occurred successfully.
var CapellaForkTransition = types.Evaluator{
	Name:       "capella_fork_transition_%d",
	Policy:     policies.OnEpoch(helpers.CapellaE2EForkEpoch),
	Evaluation: capellaForkOccurs,
}

func altairForkOccurs(_ types.EvaluationContext, conns ...*grpc.ClientConn) error {
=======
func altairForkOccurs(_ *types.EvaluationContext, conns ...*grpc.ClientConn) error {
>>>>>>> ffbb73a5
	conn := conns[0]
	client := ethpb.NewBeaconNodeValidatorClient(conn)
	ctx, cancel := context.WithTimeout(context.Background(), streamDeadline)
	defer cancel()
	stream, err := client.StreamBlocksAltair(ctx, &ethpb.StreamBlocksRequest{VerifiedOnly: true})
	if err != nil {
		return errors.Wrap(err, "failed to get stream")
	}
	fSlot, err := slots.EpochStart(helpers.AltairE2EForkEpoch)
	if err != nil {
		return err
	}
	if ctx.Err() == context.Canceled {
		return errors.New("context canceled prematurely")
	}
	res, err := stream.Recv()
	if err != nil {
		return err
	}
	if res == nil || res.Block == nil {
		return errors.New("nil block returned by beacon node")
	}
	if res.GetPhase0Block() == nil && res.GetAltairBlock() == nil {
		return errors.New("nil block returned by beacon node")
	}
	if res.GetPhase0Block() != nil {
		return errors.New("phase 0 block returned after altair fork has occurred")
	}
	blk, err := blocks.NewSignedBeaconBlock(res.GetAltairBlock())
	if err != nil {
		return err
	}
	if err := blocks.BeaconBlockIsNil(blk); err != nil {
		return err
	}
	if blk.Block().Slot() < fSlot {
		return errors.Errorf("wanted a block >= %d but received %d", fSlot, blk.Block().Slot())
	}
	return nil
}

func bellatrixForkOccurs(_ *types.EvaluationContext, conns ...*grpc.ClientConn) error {
	conn := conns[0]
	client := ethpb.NewBeaconNodeValidatorClient(conn)
	ctx, cancel := context.WithTimeout(context.Background(), streamDeadline)
	defer cancel()
	stream, err := client.StreamBlocksAltair(ctx, &ethpb.StreamBlocksRequest{VerifiedOnly: true})
	if err != nil {
		return errors.Wrap(err, "failed to get stream")
	}
	fSlot, err := slots.EpochStart(helpers.BellatrixE2EForkEpoch)
	if err != nil {
		return err
	}
	if ctx.Err() == context.Canceled {
		return errors.New("context canceled prematurely")
	}
	res, err := stream.Recv()
	if err != nil {
		return err
	}
	if res == nil || res.Block == nil {
		return errors.New("nil block returned by beacon node")
	}
	if res.GetPhase0Block() == nil && res.GetAltairBlock() == nil && res.GetBellatrixBlock() == nil {
		return errors.New("nil block returned by beacon node")
	}
	if res.GetPhase0Block() != nil {
		return errors.New("phase 0 block returned after bellatrix fork has occurred")
	}
	if res.GetAltairBlock() != nil {
		return errors.New("altair block returned after bellatrix fork has occurred")
	}
	blk, err := blocks.NewSignedBeaconBlock(res.GetBellatrixBlock())
	if err != nil {
		return err
	}
	if err := blocks.BeaconBlockIsNil(blk); err != nil {
		return err
	}
	if blk.Block().Slot() < fSlot {
		return errors.Errorf("wanted a block >= %d but received %d", fSlot, blk.Block().Slot())
	}
	return nil
}

func capellaForkOccurs(_ types.EvaluationContext, conns ...*grpc.ClientConn) error {
	conn := conns[0]
	client := ethpb.NewBeaconNodeValidatorClient(conn)
	ctx, cancel := context.WithTimeout(context.Background(), streamDeadline)
	defer cancel()
	stream, err := client.StreamBlocksAltair(ctx, &ethpb.StreamBlocksRequest{VerifiedOnly: true})
	if err != nil {
		return errors.Wrap(err, "failed to get stream")
	}
	fSlot, err := slots.EpochStart(helpers.CapellaE2EForkEpoch)
	if err != nil {
		return err
	}
	if ctx.Err() == context.Canceled {
		return errors.New("context canceled prematurely")
	}
	res, err := stream.Recv()
	if err != nil {
		return err
	}
	if res == nil || res.Block == nil {
		return errors.New("nil block returned by beacon node")
	}

	if res.GetBlock() == nil {
		return errors.New("nil block returned by beacon node")
	}
	if res.GetCapellaBlock() == nil {
		return errors.Errorf("non-capella block returned after the fork with type %T", res.Block)
	}
	blk, err := blocks.NewSignedBeaconBlock(res.GetCapellaBlock())
	if err != nil {
		return err
	}
	if err := blocks.BeaconBlockIsNil(blk); err != nil {
		return err
	}
	if blk.Block().Slot() < fSlot {
		return errors.Errorf("wanted a block >= %d but received %d", fSlot, blk.Block().Slot())
	}
	return nil
}<|MERGE_RESOLUTION|>--- conflicted
+++ resolved
@@ -40,7 +40,6 @@
 	Evaluation: bellatrixForkOccurs,
 }
 
-<<<<<<< HEAD
 // CapellaForkTransition ensures that the Capella hard fork has occurred successfully.
 var CapellaForkTransition = types.Evaluator{
 	Name:       "capella_fork_transition_%d",
@@ -48,10 +47,7 @@
 	Evaluation: capellaForkOccurs,
 }
 
-func altairForkOccurs(_ types.EvaluationContext, conns ...*grpc.ClientConn) error {
-=======
 func altairForkOccurs(_ *types.EvaluationContext, conns ...*grpc.ClientConn) error {
->>>>>>> ffbb73a5
 	conn := conns[0]
 	client := ethpb.NewBeaconNodeValidatorClient(conn)
 	ctx, cancel := context.WithTimeout(context.Background(), streamDeadline)
@@ -138,7 +134,7 @@
 	return nil
 }
 
-func capellaForkOccurs(_ types.EvaluationContext, conns ...*grpc.ClientConn) error {
+func capellaForkOccurs(_ *types.EvaluationContext, conns ...*grpc.ClientConn) error {
 	conn := conns[0]
 	client := ethpb.NewBeaconNodeValidatorClient(conn)
 	ctx, cancel := context.WithTimeout(context.Background(), streamDeadline)
