load("@prysm//tools/go:def.bzl", "go_library")

go_library(
    name = "go_default_library",
    testonly = True,
    srcs = [
        "beacon_api.go",
        "beacon_api_verify.go",
        "util.go",
    ],
    importpath = "github.com/prysmaticlabs/prysm/v4/testing/endtoend/evaluators/beaconapi_evaluators",
    visibility = ["//testing/endtoend:__subpackages__"],
    deps = [
<<<<<<< HEAD
=======
        "//api:go_default_library",
        "//beacon-chain/rpc/apimiddleware:go_default_library",
>>>>>>> 80526a18
        "//beacon-chain/rpc/eth/beacon:go_default_library",
        "//beacon-chain/rpc/eth/config:go_default_library",
        "//beacon-chain/rpc/eth/debug:go_default_library",
        "//beacon-chain/rpc/eth/node:go_default_library",
        "//beacon-chain/rpc/eth/validator:go_default_library",
        "//config/params:go_default_library",
        "//consensus-types/primitives:go_default_library",
        "//proto/prysm/v1alpha1:go_default_library",
        "//testing/endtoend/helpers:go_default_library",
        "//testing/endtoend/params:go_default_library",
        "//testing/endtoend/policies:go_default_library",
        "//testing/endtoend/types:go_default_library",
        "//time/slots:go_default_library",
        "@com_github_pkg_errors//:go_default_library",
        "@com_github_sirupsen_logrus//:go_default_library",
        "@org_golang_google_grpc//:go_default_library",
    ],
)<|MERGE_RESOLUTION|>--- conflicted
+++ resolved
@@ -11,11 +11,7 @@
     importpath = "github.com/prysmaticlabs/prysm/v4/testing/endtoend/evaluators/beaconapi_evaluators",
     visibility = ["//testing/endtoend:__subpackages__"],
     deps = [
-<<<<<<< HEAD
-=======
         "//api:go_default_library",
-        "//beacon-chain/rpc/apimiddleware:go_default_library",
->>>>>>> 80526a18
         "//beacon-chain/rpc/eth/beacon:go_default_library",
         "//beacon-chain/rpc/eth/config:go_default_library",
         "//beacon-chain/rpc/eth/debug:go_default_library",
