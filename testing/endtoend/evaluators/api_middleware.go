package evaluators

import (
	"context"
	"encoding/json"
	"fmt"
	"net/http"
	"strconv"

	"github.com/ethereum/go-ethereum/common/hexutil"
<<<<<<< HEAD
	"github.com/prysmaticlabs/prysm/v4/consensus-types/primitives"
=======
	"github.com/pkg/errors"
>>>>>>> 0ccfc74e
	"github.com/prysmaticlabs/prysm/v4/proto/eth/service"
	ethpbv1 "github.com/prysmaticlabs/prysm/v4/proto/eth/v1"
	ethpbv2 "github.com/prysmaticlabs/prysm/v4/proto/eth/v2"
	"github.com/prysmaticlabs/prysm/v4/testing/endtoend/helpers"
	"github.com/prysmaticlabs/prysm/v4/testing/endtoend/params"
	"github.com/prysmaticlabs/prysm/v4/testing/endtoend/policies"
	e2etypes "github.com/prysmaticlabs/prysm/v4/testing/endtoend/types"
	"google.golang.org/grpc"
)

type validatorJson struct {
	PublicKey                  string `json:"pubkey"`
	WithdrawalCredentials      string `json:"withdrawal_credentials"`
	EffectiveBalance           string `json:"effective_balance"`
	Slashed                    bool   `json:"slashed"`
	ActivationEligibilityEpoch string `json:"activation_eligibility_epoch"`
	ActivationEpoch            string `json:"activation_epoch"`
	ExitEpoch                  string `json:"exit_epoch"`
	WithdrawableEpoch          string `json:"withdrawable_epoch"`
}
type validatorContainerJson struct {
	Index     string         `json:"index"`
	Balance   string         `json:"balance"`
	Status    string         `json:"status"`
	Validator *validatorJson `json:"validator"`
}

// APIMiddlewareVerifyIntegrity tests our API Middleware for the official Ethereum API.
// This ensures our API Middleware returns good data compared to gRPC.
var APIMiddlewareVerifyIntegrity = e2etypes.Evaluator{
	Name:       "api_middleware_verify_integrity_epoch_%d",
	Policy:     policies.OnEpoch(helpers.AltairE2EForkEpoch),
	Evaluation: apiMiddlewareVerify,
}

const (
	v1MiddlewarePathTemplate = "http://localhost:%d/eth/v1"
)

func apiMiddlewareVerify(_ *e2etypes.EvaluationContext, conns ...*grpc.ClientConn) error {
	for beaconNodeIdx, conn := range conns {
		if err := runAPIComparisonFunctions(
			beaconNodeIdx,
			conn,
			withCompareSyncCommittee,
		); err != nil {
			return err
		}
	}
	return nil
}

func withCompareSyncCommittee(beaconNodeIdx int, conn *grpc.ClientConn) error {
	type syncCommitteeValidatorsJson struct {
		Validators          []string   `json:"validators"`
		ValidatorAggregates [][]string `json:"validator_aggregates"`
	}
	type syncCommitteesResponseJson struct {
		Data *syncCommitteeValidatorsJson `json:"data"`
	}
	ctx := context.Background()
	beaconClient := service.NewBeaconChainClient(conn)
	resp, err := beaconClient.ListSyncCommittees(ctx, &ethpbv2.StateSyncCommitteesRequest{
		StateId: []byte("head"),
	})
	if err != nil {
		return err
	}
	respJSON := &syncCommitteesResponseJson{}
	if err := doMiddlewareJSONGetRequestV1(
		"/beacon/states/head/sync_committees",
		beaconNodeIdx,
		respJSON,
	); err != nil {
		return err
	}
	if len(respJSON.Data.Validators) != len(resp.Data.Validators) {
		return fmt.Errorf(
			"API Middleware number of validators %d does not match gRPC %d",
			len(respJSON.Data.Validators),
			len(resp.Data.Validators),
		)
	}
	if len(respJSON.Data.ValidatorAggregates) != len(resp.Data.ValidatorAggregates) {
		return fmt.Errorf(
			"API Middleware number of validator aggregates %d does not match gRPC %d",
			len(respJSON.Data.ValidatorAggregates),
			len(resp.Data.ValidatorAggregates),
		)
	}
	return nil
}

func doMiddlewareJSONGetRequestV1(requestPath string, beaconNodeIdx int, dst interface{}) error {
	basePath := fmt.Sprintf(v1MiddlewarePathTemplate, params.TestParams.Ports.PrysmBeaconNodeGatewayPort+beaconNodeIdx)
	httpResp, err := http.Get(
		basePath + requestPath,
	)
	if err != nil {
		return err
	}
	return json.NewDecoder(httpResp.Body).Decode(&dst)
}

func buildFieldError(field, expected, actual string) error {
	return fmt.Errorf("value of '%s' was expected to be '%s' but was '%s'", field, expected, actual)
}<|MERGE_RESOLUTION|>--- conflicted
+++ resolved
@@ -5,16 +5,8 @@
 	"encoding/json"
 	"fmt"
 	"net/http"
-	"strconv"
 
-	"github.com/ethereum/go-ethereum/common/hexutil"
-<<<<<<< HEAD
-	"github.com/prysmaticlabs/prysm/v4/consensus-types/primitives"
-=======
-	"github.com/pkg/errors"
->>>>>>> 0ccfc74e
 	"github.com/prysmaticlabs/prysm/v4/proto/eth/service"
-	ethpbv1 "github.com/prysmaticlabs/prysm/v4/proto/eth/v1"
 	ethpbv2 "github.com/prysmaticlabs/prysm/v4/proto/eth/v2"
 	"github.com/prysmaticlabs/prysm/v4/testing/endtoend/helpers"
 	"github.com/prysmaticlabs/prysm/v4/testing/endtoend/params"
@@ -22,23 +14,6 @@
 	e2etypes "github.com/prysmaticlabs/prysm/v4/testing/endtoend/types"
 	"google.golang.org/grpc"
 )
-
-type validatorJson struct {
-	PublicKey                  string `json:"pubkey"`
-	WithdrawalCredentials      string `json:"withdrawal_credentials"`
-	EffectiveBalance           string `json:"effective_balance"`
-	Slashed                    bool   `json:"slashed"`
-	ActivationEligibilityEpoch string `json:"activation_eligibility_epoch"`
-	ActivationEpoch            string `json:"activation_epoch"`
-	ExitEpoch                  string `json:"exit_epoch"`
-	WithdrawableEpoch          string `json:"withdrawable_epoch"`
-}
-type validatorContainerJson struct {
-	Index     string         `json:"index"`
-	Balance   string         `json:"balance"`
-	Status    string         `json:"status"`
-	Validator *validatorJson `json:"validator"`
-}
 
 // APIMiddlewareVerifyIntegrity tests our API Middleware for the official Ethereum API.
 // This ensures our API Middleware returns good data compared to gRPC.
@@ -115,8 +90,4 @@
 		return err
 	}
 	return json.NewDecoder(httpResp.Body).Decode(&dst)
-}
-
-func buildFieldError(field, expected, actual string) error {
-	return fmt.Errorf("value of '%s' was expected to be '%s' but was '%s'", field, expected, actual)
 }