--- conflicted
+++ resolved
@@ -33,19 +33,6 @@
 // BlockGenConfig is used to define the requested conditions
 // for block generation.
 type BlockGenConfig struct {
-<<<<<<< HEAD
-	NumProposerSlashings uint64
-	NumAttesterSlashings uint64
-	NumAttestations      uint64
-	NumDeposits          uint64
-	NumVoluntaryExits    uint64
-	NumTransactions      uint64 // Only for post Bellatrix blocks
-	FullSyncAggregate    bool
-	NumBLSChanges        uint64                    // Only for post Capella blocks
-	BuilderIndex         primitives.ValidatorIndex // Only for post EIP-7732 blocks.
-	PayloadValue         uint64                    // Only for post EIP-7732 blocks
-	NumKzgCommitmens     uint64                    // Only for post EIP-7732 blocks
-=======
 	NumProposerSlashings     uint64
 	NumAttesterSlashings     uint64
 	NumAttestations          uint64
@@ -61,7 +48,6 @@
 	BuilderIndex             primitives.ValidatorIndex // Only for post EIP-7732 blocks.
 	PayloadValue             uint64                    // Only for post EIP-7732 blocks
 	NumKzgCommitmens         uint64                    // Only for post EIP-7732 blocks
->>>>>>> 74faa44c
 }
 
 // DefaultBlockGenConfig returns the block config that utilizes the
