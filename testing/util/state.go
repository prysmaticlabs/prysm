--- conflicted
+++ resolved
@@ -51,7 +51,6 @@
 }
 
 // NewBeaconState creates a beacon state with minimum marshalable fields.
-<<<<<<< HEAD
 func NewBeaconState(options ...func(beaconState state.BeaconState) error) (*v1.BeaconState, error) {
 	var st, err = v1.Initialize()
 	if err != nil {
@@ -77,7 +76,7 @@
 		return nil, errors.Wrap(err, "could not set state roots")
 	}
 	if err = st.SetEth1Data(&ethpb.Eth1Data{
-		DepositRoot: make([]byte, 32),
+		DepositRoot: make([]byte, fieldparams.RootLength),
 		BlockHash:   make([]byte, 32),
 	}); err != nil {
 		return nil, errors.Wrap(err, "could not set eth1 data")
@@ -97,40 +96,14 @@
 	if err = st.SetJustificationBits(bitfield.Bitvector4{0x0}); err != nil {
 		return nil, errors.Wrap(err, "could not set justification bits")
 	}
-	if err = st.SetPreviousJustifiedCheckpoint(&ethpb.Checkpoint{Root: make([]byte, 32)}); err != nil {
+	if err = st.SetPreviousJustifiedCheckpoint(&ethpb.Checkpoint{Root: make([]byte, fieldparams.RootLength)}); err != nil {
 		return nil, errors.Wrap(err, "could not set previous justified checkpoint")
 	}
-	if err = st.SetCurrentJustifiedCheckpoint(&ethpb.Checkpoint{Root: make([]byte, 32)}); err != nil {
+	if err = st.SetCurrentJustifiedCheckpoint(&ethpb.Checkpoint{Root: make([]byte, fieldparams.RootLength)}); err != nil {
 		return nil, errors.Wrap(err, "could not set current justified checkpoint")
 	}
-	if err = st.SetFinalizedCheckpoint(&ethpb.Checkpoint{Root: make([]byte, 32)}); err != nil {
+	if err = st.SetFinalizedCheckpoint(&ethpb.Checkpoint{Root: make([]byte, fieldparams.RootLength)}); err != nil {
 		return nil, errors.Wrap(err, "could not set finalized checkpoint")
-=======
-func NewBeaconState(options ...func(state *ethpb.BeaconState) error) (*v1.BeaconState, error) {
-	seed := &ethpb.BeaconState{
-		BlockRoots:                 filledByteSlice2D(uint64(params.MainnetConfig().SlotsPerHistoricalRoot), 32),
-		StateRoots:                 filledByteSlice2D(uint64(params.MainnetConfig().SlotsPerHistoricalRoot), 32),
-		Slashings:                  make([]uint64, params.MainnetConfig().EpochsPerSlashingsVector),
-		RandaoMixes:                filledByteSlice2D(uint64(params.MainnetConfig().EpochsPerHistoricalVector), 32),
-		Validators:                 make([]*ethpb.Validator, 0),
-		CurrentJustifiedCheckpoint: &ethpb.Checkpoint{Root: make([]byte, fieldparams.RootLength)},
-		Eth1Data: &ethpb.Eth1Data{
-			DepositRoot: make([]byte, fieldparams.RootLength),
-			BlockHash:   make([]byte, 32),
-		},
-		Fork: &ethpb.Fork{
-			PreviousVersion: make([]byte, 4),
-			CurrentVersion:  make([]byte, 4),
-		},
-		Eth1DataVotes:               make([]*ethpb.Eth1Data, 0),
-		HistoricalRoots:             make([][]byte, 0),
-		JustificationBits:           bitfield.Bitvector4{0x0},
-		FinalizedCheckpoint:         &ethpb.Checkpoint{Root: make([]byte, fieldparams.RootLength)},
-		LatestBlockHeader:           HydrateBeaconHeader(&ethpb.BeaconBlockHeader{}),
-		PreviousEpochAttestations:   make([]*ethpb.PendingAttestation, 0),
-		CurrentEpochAttestations:    make([]*ethpb.PendingAttestation, 0),
-		PreviousJustifiedCheckpoint: &ethpb.Checkpoint{Root: make([]byte, fieldparams.RootLength)},
->>>>>>> ceabee01
 	}
 
 	for _, opt := range options {
