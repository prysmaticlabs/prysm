package operations

import (
	"context"
	"path"
	"testing"

	"github.com/golang/snappy"
	"github.com/prysmaticlabs/prysm/v3/beacon-chain/core/altair"
	"github.com/prysmaticlabs/prysm/v3/beacon-chain/state"
	"github.com/prysmaticlabs/prysm/v3/consensus-types/interfaces"
	ethpb "github.com/prysmaticlabs/prysm/v3/proto/prysm/v1alpha1"
	"github.com/prysmaticlabs/prysm/v3/testing/require"
	"github.com/prysmaticlabs/prysm/v3/testing/spectest/utils"
	"github.com/prysmaticlabs/prysm/v3/testing/util"
)

func RunSyncCommitteeTest(t *testing.T, config string) {
	require.NoError(t, utils.SetConfig(t, config))
	testFolders, testsFolderPath := utils.TestFolders(t, config, "bellatrix", "operations/sync_aggregate/pyspec_tests")
	if len(testFolders) == 0 {
		t.Fatalf("No test folders found for %s/%s/%s", config, "bellatrix", "operations/sync_aggregate/pyspec_tests")
	}
	for _, folder := range testFolders {
		t.Run(folder.Name(), func(t *testing.T) {
			folderPath := path.Join(testsFolderPath, folder.Name())
			syncCommitteeFile, err := util.BazelFileBytes(folderPath, "sync_aggregate.ssz_snappy")
			require.NoError(t, err)
			syncCommitteeSSZ, err := snappy.Decode(nil /* dst */, syncCommitteeFile)
			require.NoError(t, err, "Failed to decompress")
			sc := &ethpb.SyncAggregate{}
			require.NoError(t, sc.UnmarshalSSZ(syncCommitteeSSZ), "Failed to unmarshal")

			body := &ethpb.BeaconBlockBodyBellatrix{SyncAggregate: sc}
<<<<<<< HEAD
			RunBlockOperationTest(t, folderPath, body, func(ctx context.Context, s state.BeaconState, b interfaces.SignedBeaconBlock) (state.BeaconState, error) {
				st, _, err := altair.ProcessSyncAggregate(context.Background(), s, body.SyncAggregate)
				if err != nil {
					return nil, err
				}
				return st, nil
=======
			RunBlockOperationTest(t, folderPath, body, func(ctx context.Context, s state.BeaconState, b interfaces.ReadOnlySignedBeaconBlock) (state.BeaconState, error) {
				return altair.ProcessSyncAggregate(context.Background(), s, body.SyncAggregate)
>>>>>>> 166f7119
			})
		})
	}
}<|MERGE_RESOLUTION|>--- conflicted
+++ resolved
@@ -32,17 +32,12 @@
 			require.NoError(t, sc.UnmarshalSSZ(syncCommitteeSSZ), "Failed to unmarshal")
 
 			body := &ethpb.BeaconBlockBodyBellatrix{SyncAggregate: sc}
-<<<<<<< HEAD
-			RunBlockOperationTest(t, folderPath, body, func(ctx context.Context, s state.BeaconState, b interfaces.SignedBeaconBlock) (state.BeaconState, error) {
+			RunBlockOperationTest(t, folderPath, body, func(ctx context.Context, s state.BeaconState, b interfaces.ReadOnlySignedBeaconBlock) (state.BeaconState, error) {
 				st, _, err := altair.ProcessSyncAggregate(context.Background(), s, body.SyncAggregate)
 				if err != nil {
 					return nil, err
 				}
 				return st, nil
-=======
-			RunBlockOperationTest(t, folderPath, body, func(ctx context.Context, s state.BeaconState, b interfaces.ReadOnlySignedBeaconBlock) (state.BeaconState, error) {
-				return altair.ProcessSyncAggregate(context.Background(), s, body.SyncAggregate)
->>>>>>> 166f7119
 			})
 		})
 	}
