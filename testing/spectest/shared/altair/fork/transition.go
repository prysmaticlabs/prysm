package fork

import (
	"context"
	"fmt"
	"testing"

	"github.com/golang/snappy"
	"github.com/prysmaticlabs/prysm/beacon-chain/core/helpers"
	"github.com/prysmaticlabs/prysm/beacon-chain/core/transition"
	v1 "github.com/prysmaticlabs/prysm/beacon-chain/state/v1"
	stateAltair "github.com/prysmaticlabs/prysm/beacon-chain/state/v2"
	"github.com/prysmaticlabs/prysm/config/params"
	types "github.com/prysmaticlabs/prysm/consensus-types/primitives"
	"github.com/prysmaticlabs/prysm/consensus-types/wrapper"
	ethpb "github.com/prysmaticlabs/prysm/proto/prysm/v1alpha1"
	"github.com/prysmaticlabs/prysm/testing/require"
	"github.com/prysmaticlabs/prysm/testing/spectest/utils"
	"github.com/prysmaticlabs/prysm/testing/util"
	"google.golang.org/protobuf/proto"
)

func init() {
	transition.SkipSlotCache.Disable()
}

type ForkConfig struct {
	PostFork    string `json:"post_fork"`
	ForkEpoch   int    `json:"fork_epoch"`
	ForkBlock   *int   `json:"fork_block"`
	BlocksCount int    `json:"blocks_count"`
}

// RunForkTransitionTest is a helper function that runs Altair's transition core tests.
func RunForkTransitionTest(t *testing.T, config string) {
	params.SetupTestConfigCleanup(t)
	require.NoError(t, utils.SetConfig(t, config))

	testFolders, testsFolderPath := utils.TestFolders(t, config, "altair", "transition/core/pyspec_tests")
	for _, folder := range testFolders {
		t.Run(folder.Name(), func(t *testing.T) {
			helpers.ClearCache()
			file, err := util.BazelFileBytes(testsFolderPath, folder.Name(), "meta.yaml")
			require.NoError(t, err)
			config := &ForkConfig{}
			require.NoError(t, utils.UnmarshalYaml(file, config), "Failed to Unmarshal")

			preforkBlocks := make([]*ethpb.SignedBeaconBlock, 0)
			postforkBlocks := make([]*ethpb.SignedBeaconBlockAltair, 0)
			// Fork happens without any pre-fork blocks.

			if config.ForkBlock == nil {
				for i := 0; i < config.BlocksCount; i++ {
					fileName := fmt.Sprint("blocks_", i, ".ssz_snappy")
					blockFile, err := util.BazelFileBytes(testsFolderPath, folder.Name(), fileName)
					require.NoError(t, err)
					blockSSZ, err := snappy.Decode(nil /* dst */, blockFile)
					require.NoError(t, err, "Failed to decompress")
					block := &ethpb.SignedBeaconBlockAltair{}
					require.NoError(t, block.UnmarshalSSZ(blockSSZ), "Failed to unmarshal")
					postforkBlocks = append(postforkBlocks, block)
				}
				// Fork happens with pre-fork blocks.
			} else {
				for i := 0; i <= *config.ForkBlock; i++ {
					fileName := fmt.Sprint("blocks_", i, ".ssz_snappy")
					blockFile, err := util.BazelFileBytes(testsFolderPath, folder.Name(), fileName)
					require.NoError(t, err)
					blockSSZ, err := snappy.Decode(nil /* dst */, blockFile)
					require.NoError(t, err, "Failed to decompress")
					block := &ethpb.SignedBeaconBlock{}
					require.NoError(t, block.UnmarshalSSZ(blockSSZ), "Failed to unmarshal")
					preforkBlocks = append(preforkBlocks, block)
				}
				for i := *config.ForkBlock + 1; i < config.BlocksCount; i++ {
					fileName := fmt.Sprint("blocks_", i, ".ssz_snappy")
					blockFile, err := util.BazelFileBytes(testsFolderPath, folder.Name(), fileName)
					require.NoError(t, err)
					blockSSZ, err := snappy.Decode(nil /* dst */, blockFile)
					require.NoError(t, err, "Failed to decompress")
					block := &ethpb.SignedBeaconBlockAltair{}
					require.NoError(t, block.UnmarshalSSZ(blockSSZ), "Failed to unmarshal")
					postforkBlocks = append(postforkBlocks, block)
				}
			}

			preBeaconStateFile, err := util.BazelFileBytes(testsFolderPath, folder.Name(), "pre.ssz_snappy")
			require.NoError(t, err)
			preBeaconStateSSZ, err := snappy.Decode(nil /* dst */, preBeaconStateFile)
			require.NoError(t, err, "Failed to decompress")
			beaconStateBase := &ethpb.BeaconState{}
			require.NoError(t, beaconStateBase.UnmarshalSSZ(preBeaconStateSSZ), "Failed to unmarshal")
			beaconState, err := v1.InitializeFromProto(beaconStateBase)
			require.NoError(t, err)

			bc := params.BeaconConfig().Copy()
			bc.AltairForkEpoch = types.Epoch(config.ForkEpoch)
			params.OverrideBeaconConfig(bc)

			ctx := context.Background()
			var ok bool
			for _, b := range preforkBlocks {
				wsb, err := wrapper.WrappedSignedBeaconBlock(b)
				require.NoError(t, err)
				st, err := transition.ExecuteStateTransition(ctx, beaconState, wsb)
				require.NoError(t, err)
				beaconState, ok = st.(*v1.BeaconState)
				require.Equal(t, true, ok)
			}
<<<<<<< HEAD
			altairState := beaconState
=======
>>>>>>> 546bb5ed
			for _, b := range postforkBlocks {
				wsb, err := wrapper.WrappedSignedBeaconBlock(b)
				require.NoError(t, err)
				st, err := transition.ExecuteStateTransition(ctx, beaconState, wsb)
				require.NoError(t, err)
				beaconState, ok = st.(*stateAltair.BeaconState)
				require.Equal(t, true, ok)
			}

			postBeaconStateFile, err := util.BazelFileBytes(testsFolderPath, folder.Name(), "post.ssz_snappy")
			require.NoError(t, err)
			postBeaconStateSSZ, err := snappy.Decode(nil /* dst */, postBeaconStateFile)
			require.NoError(t, err, "Failed to decompress")
			postBeaconState := &ethpb.BeaconStateAltair{}
			require.NoError(t, postBeaconState.UnmarshalSSZ(postBeaconStateSSZ), "Failed to unmarshal")

			pbState, err := stateAltair.ProtobufBeaconState(beaconState.CloneInnerState())
			require.NoError(t, err)
			if !proto.Equal(pbState, postBeaconState) {
				t.Fatal("Post state does not match expected")
			}
		})
	}
}<|MERGE_RESOLUTION|>--- conflicted
+++ resolved
@@ -107,10 +107,6 @@
 				beaconState, ok = st.(*v1.BeaconState)
 				require.Equal(t, true, ok)
 			}
-<<<<<<< HEAD
-			altairState := beaconState
-=======
->>>>>>> 546bb5ed
 			for _, b := range postforkBlocks {
 				wsb, err := wrapper.WrappedSignedBeaconBlock(b)
 				require.NoError(t, err)
