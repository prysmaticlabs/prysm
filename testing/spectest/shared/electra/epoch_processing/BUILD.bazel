load("@prysm//tools/go:def.bzl", "go_library")

go_library(
    name = "go_default_library",
    testonly = True,
    srcs = [
        "effective_balance_updates.go",
        "eth1_data_reset.go",
        "helpers.go",
        "historical_summaries_update.go",
        "inactivity_updates.go",
        "justification_and_finalization.go",
        "participation_flag_updates.go",
<<<<<<< HEAD
=======
        "pending_balance_updates.go",
>>>>>>> 1272b9e1
        "pending_consolidations.go",
        "randao_mixes_reset.go",
        "registry_updates.go",
        "rewards_and_penalties.go",
        "slashings.go",
        "slashings_reset.go",
    ],
    importpath = "github.com/prysmaticlabs/prysm/v5/testing/spectest/shared/electra/epoch_processing",
    visibility = ["//visibility:public"],
    deps = [
        "//beacon-chain/core/electra:go_default_library",
        "//beacon-chain/core/epoch/precompute:go_default_library",
        "//beacon-chain/core/helpers:go_default_library",
        "//beacon-chain/state:go_default_library",
        "//beacon-chain/state/state-native:go_default_library",
        "//config/params:go_default_library",
        "//math:go_default_library",
        "//proto/prysm/v1alpha1:go_default_library",
        "//testing/require:go_default_library",
        "//testing/spectest/utils:go_default_library",
        "//testing/util:go_default_library",
        "@com_github_golang_snappy//:go_default_library",
        "@com_github_google_go_cmp//cmp:go_default_library",
        "@io_bazel_rules_go//go/tools/bazel:go_default_library",
        "@org_golang_google_protobuf//proto:go_default_library",
        "@org_golang_google_protobuf//testing/protocmp:go_default_library",
    ],
)<|MERGE_RESOLUTION|>--- conflicted
+++ resolved
@@ -11,10 +11,7 @@
         "inactivity_updates.go",
         "justification_and_finalization.go",
         "participation_flag_updates.go",
-<<<<<<< HEAD
-=======
         "pending_balance_updates.go",
->>>>>>> 1272b9e1
         "pending_consolidations.go",
         "randao_mixes_reset.go",
         "registry_updates.go",
