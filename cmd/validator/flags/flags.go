--- conflicted
+++ resolved
@@ -300,7 +300,6 @@
 		Name:  "validators-external-signer-public-keys",
 		Usage: "Comma separated list of public keys OR an external url endpoint for the validator to retrieve public keys from for usage with web3signer.",
 	}
-<<<<<<< HEAD
 
 	// Web3SignerKeyFileFlag defines a file for keys to persist to.
 	// example:--validators-external-signer-key-file=./path/to/keys.txt
@@ -310,8 +309,6 @@
 		Value: "",
 	}
 
-=======
->>>>>>> b08e6911
 	// KeymanagerKindFlag defines the kind of keymanager desired by a user during wallet creation.
 	KeymanagerKindFlag = &cli.StringFlag{
 		Name:  "keymanager-kind",
