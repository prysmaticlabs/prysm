--- conflicted
+++ resolved
@@ -52,41 +52,6 @@
 			},
 		},
 		{
-<<<<<<< HEAD
-=======
-			Name:  "edit-config",
-			Usage: "edits a wallet configuration options, such as gRPC connection credentials and TLS certificates",
-			Flags: cmd.WrapFlags([]cli.Flag{
-				flags.WalletDirFlag,
-				flags.WalletPasswordFileFlag,
-				flags.GrpcRemoteAddressFlag,
-				flags.DisableRemoteSignerTlsFlag,
-				flags.RemoteSignerCertPathFlag,
-				flags.RemoteSignerKeyPathFlag,
-				flags.RemoteSignerCACertPathFlag,
-				features.Mainnet,
-				features.PraterTestnet,
-				features.SepoliaTestnet,
-				cmd.AcceptTosFlag,
-			}),
-			Before: func(cliCtx *cli.Context) error {
-				if err := cmd.LoadFlagsFromConfig(cliCtx, cliCtx.Command.Flags); err != nil {
-					return err
-				}
-				if err := tos.VerifyTosAcceptedOrPrompt(cliCtx); err != nil {
-					return err
-				}
-				return features.ConfigureValidator(cliCtx)
-			},
-			Action: func(cliCtx *cli.Context) error {
-				if err := remoteWalletEdit(cliCtx); err != nil {
-					log.WithError(err).Fatal("Could not edit wallet configuration")
-				}
-				return nil
-			},
-		},
-		{
->>>>>>> c000e8fd
 			Name:  "recover",
 			Usage: "uses a derived wallet seed recovery phase to recreate an existing HD wallet",
 			Flags: cmd.WrapFlags([]cli.Flag{
