package wallet

import (
	"github.com/prysmaticlabs/prysm/cmd"
	"github.com/prysmaticlabs/prysm/cmd/validator/flags"
	"github.com/prysmaticlabs/prysm/config/features"
	"github.com/prysmaticlabs/prysm/runtime/tos"
	"github.com/prysmaticlabs/prysm/validator/accounts"
	"github.com/sirupsen/logrus"
	"github.com/urfave/cli/v2"
)

var log = logrus.WithField("prefix", "wallet")

// Commands for wallets for Prysm validators.
var Commands = &cli.Command{
	Name:     "wallet",
	Category: "wallet",
	Usage:    "defines commands for interacting with Ethereum validator wallets",
	Subcommands: []*cli.Command{
		{
			Name: "create",
			Usage: "creates a new wallet with a desired type of keymanager: " +
				"either on-disk (imported), derived, or using remote credentials",
			Flags: cmd.WrapFlags([]cli.Flag{
				flags.WalletDirFlag,
				flags.KeymanagerKindFlag,
				flags.GrpcRemoteAddressFlag,
				flags.DisableRemoteSignerTlsFlag,
				flags.RemoteSignerCertPathFlag,
				flags.RemoteSignerKeyPathFlag,
				flags.RemoteSignerCACertPathFlag,
				flags.WalletPasswordFileFlag,
				flags.Mnemonic25thWordFileFlag,
				flags.SkipMnemonic25thWordCheckFlag,
				features.Mainnet,
				features.PraterTestnet,
				features.RopstenTestnet,
				features.SepoliaTestnet,
				cmd.AcceptTosFlag,
			}),
			Before: func(cliCtx *cli.Context) error {
				if err := cmd.LoadFlagsFromConfig(cliCtx, cliCtx.Command.Flags); err != nil {
					return err
				}
				return tos.VerifyTosAcceptedOrPrompt(cliCtx)
			},
			Action: func(cliCtx *cli.Context) error {
				if err := features.ConfigureValidator(cliCtx); err != nil {
					return err
				}
				if _, err := accounts.CreateAndSaveWalletCli(cliCtx); err != nil {
					log.WithError(err).Fatal("Could not create a wallet")
				}
				return nil
			},
		},
		{
			Name:  "edit-config",
			Usage: "edits a wallet configuration options, such as gRPC connection credentials and TLS certificates",
			Flags: cmd.WrapFlags([]cli.Flag{
				flags.WalletDirFlag,
				flags.WalletPasswordFileFlag,
				flags.GrpcRemoteAddressFlag,
				flags.DisableRemoteSignerTlsFlag,
				flags.RemoteSignerCertPathFlag,
				flags.RemoteSignerKeyPathFlag,
				flags.RemoteSignerCACertPathFlag,
				features.Mainnet,
				features.PraterTestnet,
				features.RopstenTestnet,
				features.SepoliaTestnet,
				cmd.AcceptTosFlag,
			}),
			Before: func(cliCtx *cli.Context) error {
				if err := cmd.LoadFlagsFromConfig(cliCtx, cliCtx.Command.Flags); err != nil {
					return err
				}
				if err := tos.VerifyTosAcceptedOrPrompt(cliCtx); err != nil {
					return err
				}
<<<<<<< HEAD
				if err := accounts.EditWalletConfigurationCli(cliCtx); err != nil {
					log.WithError(err).Fatal("Could not edit wallet configuration")
=======
				return features.ConfigureValidator(cliCtx)
			},
			Action: func(cliCtx *cli.Context) error {
				if err := remoteWalletEdit(cliCtx); err != nil {
					log.Fatalf("Could not edit wallet configuration: %v", err)
>>>>>>> 8aa6057b
				}
				return nil
			},
		},
		{
			Name:  "recover",
			Usage: "uses a derived wallet seed recovery phase to recreate an existing HD wallet",
			Flags: cmd.WrapFlags([]cli.Flag{
				flags.WalletDirFlag,
				flags.MnemonicFileFlag,
				flags.WalletPasswordFileFlag,
				flags.NumAccountsFlag,
				flags.Mnemonic25thWordFileFlag,
				flags.SkipMnemonic25thWordCheckFlag,
				features.Mainnet,
				features.PraterTestnet,
				features.RopstenTestnet,
				features.SepoliaTestnet,
				cmd.AcceptTosFlag,
			}),
			Before: func(cliCtx *cli.Context) error {
				if err := cmd.LoadFlagsFromConfig(cliCtx, cliCtx.Command.Flags); err != nil {
					return err
				}
				return tos.VerifyTosAcceptedOrPrompt(cliCtx)
			},
			Action: func(cliCtx *cli.Context) error {
				if err := features.ConfigureValidator(cliCtx); err != nil {
					return err
				}
				if err := accounts.RecoverWalletCli(cliCtx); err != nil {
					log.WithError(err).Fatal("Could not recover wallet")
				}
				return nil
			},
		},
	},
}<|MERGE_RESOLUTION|>--- conflicted
+++ resolved
@@ -79,16 +79,11 @@
 				if err := tos.VerifyTosAcceptedOrPrompt(cliCtx); err != nil {
 					return err
 				}
-<<<<<<< HEAD
-				if err := accounts.EditWalletConfigurationCli(cliCtx); err != nil {
-					log.WithError(err).Fatal("Could not edit wallet configuration")
-=======
 				return features.ConfigureValidator(cliCtx)
 			},
 			Action: func(cliCtx *cli.Context) error {
 				if err := remoteWalletEdit(cliCtx); err != nil {
-					log.Fatalf("Could not edit wallet configuration: %v", err)
->>>>>>> 8aa6057b
+					log.WithError(err).Fatal("Could not edit wallet configuration")
 				}
 				return nil
 			},
