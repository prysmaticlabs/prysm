--- conflicted
+++ resolved
@@ -190,11 +190,7 @@
 		for _, blk := range blocks {
 			exec, err := blk.Block().Body().Execution()
 			switch {
-<<<<<<< HEAD
 			case errors.Is(err, consensusblocks.ErrUnsupportedField):
-=======
-			case errors.Is(err, consensus_types.ErrUnsupportedGetter):
->>>>>>> 73e4bdcc
 				continue
 			case err != nil:
 				log.WithError(err).Error("Could not read execution data from block body")
@@ -203,11 +199,7 @@
 			}
 			_, err = exec.Transactions()
 			switch {
-<<<<<<< HEAD
 			case errors.Is(err, consensusblocks.ErrUnsupportedField):
-=======
-			case errors.Is(err, consensus_types.ErrUnsupportedGetter):
->>>>>>> 73e4bdcc
 				continue
 			case err != nil:
 				log.WithError(err).Error("Could not read transactions block execution payload")
