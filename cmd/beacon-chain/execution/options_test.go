--- conflicted
+++ resolved
@@ -17,17 +17,7 @@
 func TestExecutionchainCmd(t *testing.T) {
 	app := cli.App{}
 	set := flag.NewFlagSet("test", 0)
-<<<<<<< HEAD
-	set.String(flags.HTTPWeb3ProviderFlag.Name, "primary", "")
-=======
 	set.String(flags.ExecutionEngineEndpoint.Name, "primary", "")
-	fallback := cli.StringSlice{}
-	err := fallback.Set("fallback1")
-	require.NoError(t, err)
-	err = fallback.Set("fallback2")
-	require.NoError(t, err)
-	set.Var(&fallback, flags.FallbackWeb3ProviderFlag.Name, "")
->>>>>>> 7d7e6fcd
 	ctx := cli.NewContext(&app, set, nil)
 
 	endpoints, err := parseExecutionChainEndpoint(ctx)
@@ -104,17 +94,8 @@
 func TestPowchainPreregistration_EmptyWeb3Provider(t *testing.T) {
 	app := cli.App{}
 	set := flag.NewFlagSet("test", 0)
-<<<<<<< HEAD
-	set.String(flags.HTTPWeb3ProviderFlag.Name, "", "")
+	set.String(flags.ExecutionEngineEndpoint.Name, "", "")
 	ctx := cli.NewContext(&app, set, nil)
 	_, err := parseExecutionChainEndpoint(ctx)
 	assert.ErrorContains(t, "you need to specify", err)
-=======
-	set.String(flags.ExecutionEngineEndpoint.Name, "", "")
-	fallback := cli.StringSlice{}
-	set.Var(&fallback, flags.FallbackWeb3ProviderFlag.Name, "")
-	ctx := cli.NewContext(&app, set, nil)
-	parseExecutionChainEndpoint(ctx)
-	assert.LogsContain(t, hook, "No execution engine specified to run with the beacon node. You must specified an execution client in order to participate")
->>>>>>> 7d7e6fcd
 }