// This code was adapted from https://github.com/ethereum/go-ethereum/blob/master/cmd/geth/usage.go
package main

import (
	"io"
	"sort"

	"github.com/prysmaticlabs/prysm/cmd"
	"github.com/prysmaticlabs/prysm/cmd/beacon-chain/flags"
	"github.com/prysmaticlabs/prysm/cmd/beacon-chain/sync/checkpoint"
	"github.com/prysmaticlabs/prysm/cmd/beacon-chain/sync/genesis"
	"github.com/prysmaticlabs/prysm/config/features"
	"github.com/prysmaticlabs/prysm/runtime/debug"
	"github.com/urfave/cli/v2"
)

var appHelpTemplate = `NAME:
   {{.App.Name}} - {{.App.Usage}}
USAGE:
   {{.App.HelpName}} [options]{{if .App.Commands}} command [command options]{{end}} {{if .App.ArgsUsage}}{{.App.ArgsUsage}}{{else}}[arguments...]{{end}}
   {{if .App.Version}}
AUTHOR:
   {{range .App.Authors}}{{ . }}{{end}}
   {{end}}{{if .App.Commands}}
GLOBAL OPTIONS:
   {{range .App.Commands}}{{join .Names ", "}}{{ "\t" }}{{.Usage}}
   {{end}}{{end}}{{if .FlagGroups}}
{{range .FlagGroups}}{{.Name}} OPTIONS:
   {{range .Flags}}{{.}}
   {{end}}
{{end}}{{end}}{{if .App.Copyright }}
COPYRIGHT:
   {{.App.Copyright}}
VERSION:
   {{.App.Version}}
   {{end}}{{if len .App.Authors}}
   {{end}}
`

type flagGroup struct {
	Name  string
	Flags []cli.Flag
}

var appHelpFlagGroups = []flagGroup{
	{
		Name: "cmd",
		Flags: []cli.Flag{
			cmd.MinimalConfigFlag,
			cmd.E2EConfigFlag,
			cmd.RPCMaxPageSizeFlag,
			cmd.NoDiscovery,
			cmd.BootstrapNode,
			cmd.RelayNode,
			cmd.P2PUDPPort,
			cmd.P2PTCPPort,
			cmd.DataDirFlag,
			cmd.VerbosityFlag,
			cmd.EnableTracingFlag,
			cmd.TracingProcessNameFlag,
			cmd.TracingEndpointFlag,
			cmd.TraceSampleFractionFlag,
			cmd.MonitoringHostFlag,
			cmd.BackupWebhookOutputDir,
			cmd.EnableBackupWebhookFlag,
			flags.MonitoringPortFlag,
			cmd.DisableMonitoringFlag,
			cmd.MaxGoroutines,
			cmd.ForceClearDB,
			cmd.ClearDB,
			cmd.ConfigFileFlag,
			cmd.ChainConfigFileFlag,
			cmd.GrpcMaxCallRecvMsgSizeFlag,
			cmd.AcceptTosFlag,
			cmd.RestoreSourceFileFlag,
			cmd.RestoreTargetDirFlag,
			cmd.BoltMMapInitialSizeFlag,
			cmd.ValidatorMonitorIndicesFlag,
			cmd.ApiTimeoutFlag,
		},
	},
	{
		Name: "debug",
		Flags: []cli.Flag{
			debug.PProfFlag,
			debug.PProfAddrFlag,
			debug.PProfPortFlag,
			debug.MemProfileRateFlag,
			debug.CPUProfileFlag,
			debug.TraceFlag,
			debug.BlockProfileRateFlag,
			debug.MutexProfileFractionFlag,
		},
	},
	{
		Name: "beacon-chain",
		Flags: []cli.Flag{
			flags.InteropMockEth1DataVotesFlag,
			flags.InteropGenesisStateFlag,
			flags.DepositContractFlag,
			flags.ContractDeploymentBlock,
			flags.RPCHost,
			flags.RPCPort,
			flags.CertFlag,
			flags.KeyFlag,
			flags.HTTPModules,
			flags.DisableGRPCGateway,
			flags.GRPCGatewayHost,
			flags.GRPCGatewayPort,
			flags.GPRCGatewayCorsDomain,
			flags.HTTPWeb3ProviderFlag,
			flags.ExecutionJWTSecretFlag,
			flags.FallbackWeb3ProviderFlag,
			flags.SetGCPercent,
<<<<<<< HEAD
			flags.HeadSync,
=======
			flags.DisableSync,
>>>>>>> 6dc38ba3
			flags.SlotsPerArchivedPoint,
			flags.DisableDiscv5,
			flags.BlockBatchLimit,
			flags.BlockBatchLimitBurstFactor,
			flags.EnableDebugRPCEndpoints,
			flags.SubscribeToAllSubnets,
			flags.HistoricalSlasherNode,
			flags.ChainID,
			flags.NetworkID,
			flags.WeakSubjectivityCheckpoint,
			flags.Eth1HeaderReqLimit,
			flags.MinPeersPerSubnet,
			flags.MevRelayEndpoint,
			checkpoint.BlockPath,
			checkpoint.StatePath,
			checkpoint.RemoteURL,
			genesis.StatePath,
			genesis.BeaconAPIURL,
		},
	},
	{
		Name: "merge",
		Flags: []cli.Flag{
			flags.SuggestedFeeRecipient,
			flags.TerminalTotalDifficultyOverride,
			flags.TerminalBlockHashOverride,
			flags.TerminalBlockHashActivationEpochOverride,
		},
	},
	{
		Name: "p2p",
		Flags: []cli.Flag{
			cmd.P2PIP,
			cmd.P2PHost,
			cmd.P2PHostDNS,
			cmd.P2PMaxPeers,
			cmd.P2PPrivKey,
			cmd.P2PMetadata,
			cmd.P2PAllowList,
			cmd.P2PDenyList,
			cmd.StaticPeers,
			cmd.EnableUPnPFlag,
			flags.MinSyncPeers,
		},
	},
	{
		Name: "log",
		Flags: []cli.Flag{
			cmd.LogFormat,
			cmd.LogFileName,
		},
	},
	{
		Name:  "features",
		Flags: features.ActiveFlags(features.BeaconChainFlags),
	},
	{
		Name: "interop",
		Flags: []cli.Flag{
			flags.InteropGenesisStateFlag,
			flags.InteropGenesisTimeFlag,
			flags.InteropNumValidatorsFlag,
		},
	},
}

func init() {
	cli.AppHelpTemplate = appHelpTemplate

	type helpData struct {
		App        interface{}
		FlagGroups []flagGroup
	}

	originalHelpPrinter := cli.HelpPrinter
	cli.HelpPrinter = func(w io.Writer, tmpl string, data interface{}) {
		if tmpl == appHelpTemplate {
			for _, group := range appHelpFlagGroups {
				sort.Sort(cli.FlagsByName(group.Flags))
			}
			originalHelpPrinter(w, tmpl, helpData{data, appHelpFlagGroups})
		} else {
			originalHelpPrinter(w, tmpl, data)
		}
	}
}<|MERGE_RESOLUTION|>--- conflicted
+++ resolved
@@ -112,11 +112,6 @@
 			flags.ExecutionJWTSecretFlag,
 			flags.FallbackWeb3ProviderFlag,
 			flags.SetGCPercent,
-<<<<<<< HEAD
-			flags.HeadSync,
-=======
-			flags.DisableSync,
->>>>>>> 6dc38ba3
 			flags.SlotsPerArchivedPoint,
 			flags.DisableDiscv5,
 			flags.BlockBatchLimit,
