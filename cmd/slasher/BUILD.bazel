load("@prysm//tools/go:def.bzl", "go_library", "go_test")
load("@io_bazel_rules_go//go:def.bzl", "go_binary")
load("@io_bazel_rules_docker//go:image.bzl", "go_image")
load("@io_bazel_rules_docker//container:container.bzl", "container_bundle", "container_image")
load("@io_bazel_rules_docker//contrib:push-all.bzl", "docker_push")

go_library(
    name = "go_default_library",
    srcs = [
        "log.go",
        "main.go",
        "usage.go",
    ],
    importpath = "github.com/prysmaticlabs/prysm/cmd/slasher",
    visibility = ["//slasher:__subpackages__"],
    deps = [
        "//cmd/slasher/flags:go_default_library",
<<<<<<< HEAD
        "//runtime/debug:go_default_library",
        "//runtime/tos:go_default_library",
        "//runtime/version:go_default_library",
        "//shared/cmd:go_default_library",
        "//shared/featureconfig:go_default_library",
        "//shared/journald:go_default_library",
=======
        "//config/features:go_default_library",
        "//monitoring/journald:go_default_library",
        "//shared/cmd:go_default_library",
        "//shared/debug:go_default_library",
>>>>>>> c47923d2
        "//shared/logutil:go_default_library",
        "//slasher/db:go_default_library",
        "//slasher/node:go_default_library",
        "@com_github_joonix_log//:go_default_library",
        "@com_github_sirupsen_logrus//:go_default_library",
        "@com_github_urfave_cli_v2//:go_default_library",
        "@com_github_x_cray_logrus_prefixed_formatter//:go_default_library",
    ],
)

go_test(
    name = "go_default_test",
    size = "small",
    srcs = ["usage_test.go"],
    embed = [":go_default_library"],
    visibility = ["//slasher:__pkg__"],
    deps = [
        "//config/features:go_default_library",
        "//shared/testutil/assert:go_default_library",
        "@com_github_urfave_cli_v2//:go_default_library",
    ],
)

go_image(
    name = "image",
    base = "//tools:cc_image",
    binary = ":slasher",
    tags = ["manual"],
    visibility = ["//slasher:__pkg__"],
)

container_image(
    name = "image_with_creation_time",
    base = "image",
    stamp = True,
    tags = ["manual"],
    visibility = ["//slasher:__pkg__"],
)

container_bundle(
    name = "image_bundle",
    images = {
        "gcr.io/prysmaticlabs/prysm/slasher:latest": ":image_with_creation_time",
        "gcr.io/prysmaticlabs/prysm/slasher:{DOCKER_TAG}": ":image_with_creation_time",
        "index.docker.io/prysmaticlabs/prysm-slasher:latest": ":image_with_creation_time",
        "index.docker.io/prysmaticlabs/prysm-slasher:{DOCKER_TAG}": ":image_with_creation_time",
    },
    tags = ["manual"],
    visibility = ["//slasher:__pkg__"],
)

docker_push(
    name = "push_images",
    bundle = ":image_bundle",
    tags = ["manual"],
    visibility = ["//slasher:__pkg__"],
)

go_binary(
    name = "slasher",
    embed = [":go_default_library"],
    visibility = [
        "//slasher:__subpackages__",
        "//testing/endtoend:__pkg__",
    ],
)<|MERGE_RESOLUTION|>--- conflicted
+++ resolved
@@ -15,19 +15,12 @@
     visibility = ["//slasher:__subpackages__"],
     deps = [
         "//cmd/slasher/flags:go_default_library",
-<<<<<<< HEAD
+        "//config/features:go_default_library",
+        "//monitoring/journald:go_default_library",
         "//runtime/debug:go_default_library",
         "//runtime/tos:go_default_library",
         "//runtime/version:go_default_library",
         "//shared/cmd:go_default_library",
-        "//shared/featureconfig:go_default_library",
-        "//shared/journald:go_default_library",
-=======
-        "//config/features:go_default_library",
-        "//monitoring/journald:go_default_library",
-        "//shared/cmd:go_default_library",
-        "//shared/debug:go_default_library",
->>>>>>> c47923d2
         "//shared/logutil:go_default_library",
         "//slasher/db:go_default_library",
         "//slasher/node:go_default_library",
