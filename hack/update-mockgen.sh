--- conflicted
+++ resolved
@@ -72,11 +72,8 @@
 # --------------------------------------------------------
 beacon_api_mock_path="validator/client/beacon-api/mock"
 beacon_api_mocks=(
-<<<<<<< HEAD
+      "$beacon_api_mock_path/genesis_mock.go genesis.go"
       "$beacon_api_mock_path/json_rest_handler_mock.go json_rest_handler.go"
-=======
-      "$beacon_api_mock_path/genesis_mock.go genesis.go"
->>>>>>> 943a0556
 )
 
 for ((i = 0; i < ${#beacon_api_mocks[@]}; i++)); do
