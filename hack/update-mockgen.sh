--- conflicted
+++ resolved
@@ -27,12 +27,8 @@
 # github.com/prysmaticlabs/prysm/v5/validator/client/iface
 # --------------------------------------------------------
 iface_mocks=(
-<<<<<<< HEAD
-      "$iface_mock_path/beacon_chain_client_mock.go ChainClient"
+      "$iface_mock_path/chain_client_mock.go ChainClient"
       "$iface_mock_path/prysm_chain_client_mock.go PrysmChainClient"
-=======
-      "$iface_mock_path/chain_client_mock.go ChainClient"
->>>>>>> 586eaf2e
       "$iface_mock_path/node_client_mock.go NodeClient"
       "$iface_mock_path/validator_client_mock.go ValidatorClient"
 )
