load("@prysm//tools/go:def.bzl", "go_library", "go_test")

go_library(
    name = "go_default_library",
    srcs = [
        "configfork.go",
        "fieldspec.go",
    ],
    importpath = "github.com/prysmaticlabs/prysm/encoding/ssz/detect",
    visibility = ["//visibility:public"],
    deps = [
        "//beacon-chain/state:go_default_library",
        "//beacon-chain/state/v1:go_default_library",
        "//beacon-chain/state/v2:go_default_library",
        "//beacon-chain/state/v3:go_default_library",
        "//config/fieldparams:go_default_library",
        "//config/params:go_default_library",
<<<<<<< HEAD
        "//consensus-types/block:go_default_library",
=======
        "//consensus-types/interfaces:go_default_library",
>>>>>>> cb2033bb
        "//consensus-types/primitives:go_default_library",
        "//consensus-types/wrapper:go_default_library",
        "//encoding/bytesutil:go_default_library",
        "//network/forks:go_default_library",
        "//proto/prysm/v1alpha1:go_default_library",
        "//runtime/version:go_default_library",
        "//time/slots:go_default_library",
        "@com_github_ferranbt_fastssz//:go_default_library",
        "@com_github_pkg_errors//:go_default_library",
    ],
)

go_test(
    name = "go_default_test",
    srcs = [
        "configfork_test.go",
        "fieldspec_test.go",
    ],
    embed = [":go_default_library"],
    deps = [
        "//beacon-chain/state:go_default_library",
        "//config/params:go_default_library",
<<<<<<< HEAD
        "//consensus-types/block:go_default_library",
=======
        "//consensus-types/interfaces:go_default_library",
>>>>>>> cb2033bb
        "//consensus-types/primitives:go_default_library",
        "//consensus-types/wrapper:go_default_library",
        "//encoding/bytesutil:go_default_library",
        "//proto/engine/v1:go_default_library",
        "//proto/prysm/v1alpha1:go_default_library",
        "//runtime/version:go_default_library",
        "//testing/require:go_default_library",
        "//testing/util:go_default_library",
        "//time/slots:go_default_library",
    ],
)<|MERGE_RESOLUTION|>--- conflicted
+++ resolved
@@ -15,11 +15,7 @@
         "//beacon-chain/state/v3:go_default_library",
         "//config/fieldparams:go_default_library",
         "//config/params:go_default_library",
-<<<<<<< HEAD
-        "//consensus-types/block:go_default_library",
-=======
         "//consensus-types/interfaces:go_default_library",
->>>>>>> cb2033bb
         "//consensus-types/primitives:go_default_library",
         "//consensus-types/wrapper:go_default_library",
         "//encoding/bytesutil:go_default_library",
@@ -42,11 +38,7 @@
     deps = [
         "//beacon-chain/state:go_default_library",
         "//config/params:go_default_library",
-<<<<<<< HEAD
-        "//consensus-types/block:go_default_library",
-=======
         "//consensus-types/interfaces:go_default_library",
->>>>>>> cb2033bb
         "//consensus-types/primitives:go_default_library",
         "//consensus-types/wrapper:go_default_library",
         "//encoding/bytesutil:go_default_library",
