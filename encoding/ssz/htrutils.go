package ssz

import (
	"bytes"
	"encoding/binary"

	"github.com/pkg/errors"
	fieldparams "github.com/prysmaticlabs/prysm/config/fieldparams"
	"github.com/prysmaticlabs/prysm/config/params"
	"github.com/prysmaticlabs/prysm/crypto/hash"
	"github.com/prysmaticlabs/prysm/encoding/bytesutil"
	ethpb "github.com/prysmaticlabs/prysm/proto/prysm/v1alpha1"
)

// Uint64Root computes the HashTreeRoot Merkleization of
// a simple uint64 value according to the Ethereum
// Simple Serialize specification.
func Uint64Root(val uint64) [32]byte {
	buf := make([]byte, 8)
	binary.LittleEndian.PutUint64(buf, val)
	root := bytesutil.ToBytes32(buf)
	return root
}

// ForkRoot computes the HashTreeRoot Merkleization of
// a Fork struct value according to the Ethereum
// Simple Serialize specification.
func ForkRoot(fork *ethpb.Fork) ([32]byte, error) {
	fieldRoots := make([][]byte, 3)
	if fork != nil {
		prevRoot := bytesutil.ToBytes32(fork.PreviousVersion)
		fieldRoots[0] = prevRoot[:]
		currRoot := bytesutil.ToBytes32(fork.CurrentVersion)
		fieldRoots[1] = currRoot[:]
		forkEpochBuf := make([]byte, 8)
		binary.LittleEndian.PutUint64(forkEpochBuf, uint64(fork.Epoch))
		epochRoot := bytesutil.ToBytes32(forkEpochBuf)
		fieldRoots[2] = epochRoot[:]
	}
	return BitwiseMerkleize(hash.CustomSHA256Hasher(), fieldRoots, uint64(len(fieldRoots)), uint64(len(fieldRoots)))
}

// CheckpointRoot computes the HashTreeRoot Merkleization of
// a InitWithReset struct value according to the Ethereum
// Simple Serialize specification.
func CheckpointRoot(hasher HashFn, checkpoint *ethpb.Checkpoint) ([32]byte, error) {
	fieldRoots := make([][]byte, 2)
	if checkpoint != nil {
		epochBuf := make([]byte, 8)
		binary.LittleEndian.PutUint64(epochBuf, uint64(checkpoint.Epoch))
		epochRoot := bytesutil.ToBytes32(epochBuf)
		fieldRoots[0] = epochRoot[:]
		ckpRoot := bytesutil.ToBytes32(checkpoint.Root)
		fieldRoots[1] = ckpRoot[:]
	}
	return BitwiseMerkleize(hasher, fieldRoots, uint64(len(fieldRoots)), uint64(len(fieldRoots)))
}

// ByteArrayRootWithLimit computes the HashTreeRoot Merkleization of
// a list of [32]byte roots according to the Ethereum Simple Serialize
// specification.
func ByteArrayRootWithLimit(roots [][]byte, limit uint64) ([32]byte, error) {
	result, err := BitwiseMerkleize(hash.CustomSHA256Hasher(), roots, uint64(len(roots)), limit)
	if err != nil {
		return [32]byte{}, errors.Wrap(err, "could not compute byte array merkleization")
	}
	buf := new(bytes.Buffer)
	if err := binary.Write(buf, binary.LittleEndian, uint64(len(roots))); err != nil {
		return [32]byte{}, errors.Wrap(err, "could not marshal byte array length")
	}
	// We need to mix in the length of the slice.
	output := make([]byte, 32)
	copy(output, buf.Bytes())
	mixedLen := MixInLength(result, output)
	return mixedLen, nil
}

// SlashingsRoot computes the HashTreeRoot Merkleization of
// a list of uint64 slashing values according to the Ethereum
// Simple Serialize specification.
func SlashingsRoot(slashings []uint64) ([32]byte, error) {
	slashingMarshaling := make([][]byte, fieldparams.SlashingsLength)
	for i := 0; i < len(slashings) && i < len(slashingMarshaling); i++ {
		slashBuf := make([]byte, 8)
		binary.LittleEndian.PutUint64(slashBuf, slashings[i])
		slashingMarshaling[i] = slashBuf
	}
	slashingChunks, err := Pack(slashingMarshaling)
	if err != nil {
		return [32]byte{}, errors.Wrap(err, "could not pack slashings into chunks")
	}
	return BitwiseMerkleize(hash.CustomSHA256Hasher(), slashingChunks, uint64(len(slashingChunks)), uint64(len(slashingChunks)))
}

<<<<<<< HEAD
// TransactionsRoot computes the HTR for the Transactions property of the ExecutionPayload
=======
// TransactionsRoot computes the HTR for the Transactions' property of the ExecutionPayload
>>>>>>> ad062302
// The code was largely copy/pasted from the code generated to compute the HTR of the entire
// ExecutionPayload.
func TransactionsRoot(txs [][]byte) ([32]byte, error) {
	hasher := hash.CustomSHA256Hasher()
	listMarshaling := make([][]byte, 0)
	for i := 0; i < len(txs); i++ {
		rt, err := transactionRoot(txs[i])
		if err != nil {
			return [32]byte{}, err
		}
		listMarshaling = append(listMarshaling, rt[:])
	}

<<<<<<< HEAD
	bytesRoot, err := BitwiseMerkleize(hasher, listMarshaling, uint64(len(listMarshaling)), params.BeaconConfig().MaxTransactionsPerPayload)
=======
	bytesRoot, err := BitwiseMerkleize(hasher, listMarshaling, uint64(len(listMarshaling)), fieldparams.MaxTxsPerPayloadLength)
>>>>>>> ad062302
	if err != nil {
		return [32]byte{}, errors.Wrap(err, "could not compute  merkleization")
	}
	bytesRootBuf := new(bytes.Buffer)
	if err := binary.Write(bytesRootBuf, binary.LittleEndian, uint64(len(txs))); err != nil {
		return [32]byte{}, errors.Wrap(err, "could not marshal length")
	}
	bytesRootBufRoot := make([]byte, 32)
	copy(bytesRootBufRoot, bytesRootBuf.Bytes())
	return MixInLength(bytesRoot, bytesRootBufRoot), nil
}

func transactionRoot(tx []byte) ([32]byte, error) {
	hasher := hash.CustomSHA256Hasher()
<<<<<<< HEAD
	chunkedRoots, err := packChunks(tx)
=======
	chunkedRoots, err := PackChunks(tx)
>>>>>>> ad062302
	if err != nil {
		return [32]byte{}, err
	}

<<<<<<< HEAD
	maxLength := (params.BeaconConfig().MaxBytesPerTransaction + 31) / 32
	bytesRoot, err := BitwiseMerkleize(hasher, chunkedRoots, uint64(len(chunkedRoots)), maxLength)
=======
	maxLength := (fieldparams.MaxBytesPerTxLength + 31) / 32
	bytesRoot, err := BitwiseMerkleize(hasher, chunkedRoots, uint64(len(chunkedRoots)), uint64(maxLength))
>>>>>>> ad062302
	if err != nil {
		return [32]byte{}, errors.Wrap(err, "could not compute merkleization")
	}
	bytesRootBuf := new(bytes.Buffer)
	if err := binary.Write(bytesRootBuf, binary.LittleEndian, uint64(len(tx))); err != nil {
		return [32]byte{}, errors.Wrap(err, "could not marshal length")
	}
	bytesRootBufRoot := make([]byte, 32)
	copy(bytesRootBufRoot, bytesRootBuf.Bytes())
	return MixInLength(bytesRoot, bytesRootBufRoot), nil
}

<<<<<<< HEAD
// Pack a given byte array into chunks. It'll pad the last chunk with zero bytes if
// it does not have length bytes per chunk.
func packChunks(bytes []byte) ([][]byte, error) {
=======
// PackChunks a given byte array into chunks. It'll pad the last chunk with zero bytes if
// it does not have length bytes per chunk.
func PackChunks(bytes []byte) ([][]byte, error) {
>>>>>>> ad062302
	numItems := len(bytes)
	var chunks [][]byte
	for i := 0; i < numItems; i += 32 {
		j := i + 32
		// We create our upper bound index of the chunk, if it is greater than numItems,
		// we set it as numItems itself.
		if j > numItems {
			j = numItems
		}
		// We create chunks from the list of items based on the
		// indices determined above.
		chunks = append(chunks, bytes[i:j])
	}

	if len(chunks) == 0 {
		return chunks, nil
	}

	// Right-pad the last chunk with zero bytes if it does not
	// have length bytes.
	lastChunk := chunks[len(chunks)-1]
	for len(lastChunk) < 32 {
		lastChunk = append(lastChunk, 0)
	}
	chunks[len(chunks)-1] = lastChunk
	return chunks, nil
}<|MERGE_RESOLUTION|>--- conflicted
+++ resolved
@@ -6,7 +6,6 @@
 
 	"github.com/pkg/errors"
 	fieldparams "github.com/prysmaticlabs/prysm/config/fieldparams"
-	"github.com/prysmaticlabs/prysm/config/params"
 	"github.com/prysmaticlabs/prysm/crypto/hash"
 	"github.com/prysmaticlabs/prysm/encoding/bytesutil"
 	ethpb "github.com/prysmaticlabs/prysm/proto/prysm/v1alpha1"
@@ -92,11 +91,7 @@
 	return BitwiseMerkleize(hash.CustomSHA256Hasher(), slashingChunks, uint64(len(slashingChunks)), uint64(len(slashingChunks)))
 }
 
-<<<<<<< HEAD
-// TransactionsRoot computes the HTR for the Transactions property of the ExecutionPayload
-=======
 // TransactionsRoot computes the HTR for the Transactions' property of the ExecutionPayload
->>>>>>> ad062302
 // The code was largely copy/pasted from the code generated to compute the HTR of the entire
 // ExecutionPayload.
 func TransactionsRoot(txs [][]byte) ([32]byte, error) {
@@ -110,11 +105,7 @@
 		listMarshaling = append(listMarshaling, rt[:])
 	}
 
-<<<<<<< HEAD
-	bytesRoot, err := BitwiseMerkleize(hasher, listMarshaling, uint64(len(listMarshaling)), params.BeaconConfig().MaxTransactionsPerPayload)
-=======
 	bytesRoot, err := BitwiseMerkleize(hasher, listMarshaling, uint64(len(listMarshaling)), fieldparams.MaxTxsPerPayloadLength)
->>>>>>> ad062302
 	if err != nil {
 		return [32]byte{}, errors.Wrap(err, "could not compute  merkleization")
 	}
@@ -129,22 +120,13 @@
 
 func transactionRoot(tx []byte) ([32]byte, error) {
 	hasher := hash.CustomSHA256Hasher()
-<<<<<<< HEAD
-	chunkedRoots, err := packChunks(tx)
-=======
 	chunkedRoots, err := PackChunks(tx)
->>>>>>> ad062302
 	if err != nil {
 		return [32]byte{}, err
 	}
 
-<<<<<<< HEAD
-	maxLength := (params.BeaconConfig().MaxBytesPerTransaction + 31) / 32
-	bytesRoot, err := BitwiseMerkleize(hasher, chunkedRoots, uint64(len(chunkedRoots)), maxLength)
-=======
 	maxLength := (fieldparams.MaxBytesPerTxLength + 31) / 32
 	bytesRoot, err := BitwiseMerkleize(hasher, chunkedRoots, uint64(len(chunkedRoots)), uint64(maxLength))
->>>>>>> ad062302
 	if err != nil {
 		return [32]byte{}, errors.Wrap(err, "could not compute merkleization")
 	}
@@ -157,15 +139,9 @@
 	return MixInLength(bytesRoot, bytesRootBufRoot), nil
 }
 
-<<<<<<< HEAD
-// Pack a given byte array into chunks. It'll pad the last chunk with zero bytes if
-// it does not have length bytes per chunk.
-func packChunks(bytes []byte) ([][]byte, error) {
-=======
 // PackChunks a given byte array into chunks. It'll pad the last chunk with zero bytes if
 // it does not have length bytes per chunk.
 func PackChunks(bytes []byte) ([][]byte, error) {
->>>>>>> ad062302
 	numItems := len(bytes)
 	var chunks [][]byte
 	for i := 0; i < numItems; i += 32 {
