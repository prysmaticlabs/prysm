package blocks

import (
	"github.com/pkg/errors"
	field_params "github.com/prysmaticlabs/prysm/v4/config/fieldparams"
	"github.com/prysmaticlabs/prysm/v4/consensus-types/interfaces"
	"github.com/prysmaticlabs/prysm/v4/consensus-types/primitives"
	eth "github.com/prysmaticlabs/prysm/v4/proto/prysm/v1alpha1"
)

var (
	_ = interfaces.ReadOnlySignedBeaconBlock(&SignedBeaconBlock{})
	_ = interfaces.ReadOnlyBeaconBlock(&BeaconBlock{})
	_ = interfaces.ReadOnlyBeaconBlockBody(&BeaconBlockBody{})
)

var (
	errPayloadWrongType       = errors.New("execution payload has wrong type")
	errPayloadHeaderWrongType = errors.New("execution payload header has wrong type")
)

const (
	incorrectBlockVersion = "incorrect beacon block version"
	incorrectBodyVersion  = "incorrect beacon block body version"
)

var (
<<<<<<< HEAD
	// ErrUnsupportedField is returned when a getter access is not supported for a specific beacon block version.
	ErrUnsupportedField = errors.New("unsupported field")
=======
>>>>>>> 73e4bdcc
	// ErrUnsupportedVersion for beacon block methods.
	ErrUnsupportedVersion    = errors.New("unsupported beacon block version")
	errNilBlock              = errors.New("received nil beacon block")
	errNilBlockBody          = errors.New("received nil beacon block body")
	errIncorrectBlockVersion = errors.New(incorrectBlockVersion)
	errIncorrectBodyVersion  = errors.New(incorrectBodyVersion)
)

// BeaconBlockBody is the main beacon block body structure. It can represent any block type.
type BeaconBlockBody struct {
	version                int
	isBlinded              bool
	randaoReveal           [field_params.BLSSignatureLength]byte
	eth1Data               *eth.Eth1Data
	graffiti               [field_params.RootLength]byte
	proposerSlashings      []*eth.ProposerSlashing
	attesterSlashings      []*eth.AttesterSlashing
	attestations           []*eth.Attestation
	deposits               []*eth.Deposit
	voluntaryExits         []*eth.SignedVoluntaryExit
	syncAggregate          *eth.SyncAggregate
	executionPayload       interfaces.ExecutionData
	executionPayloadHeader interfaces.ExecutionData
	blsToExecutionChanges  []*eth.SignedBLSToExecutionChange
}

// BeaconBlock is the main beacon block structure. It can represent any block type.
type BeaconBlock struct {
	version       int
	slot          primitives.Slot
	proposerIndex primitives.ValidatorIndex
	parentRoot    [field_params.RootLength]byte
	stateRoot     [field_params.RootLength]byte
	body          *BeaconBlockBody
}

// SignedBeaconBlock is the main signed beacon block structure. It can represent any block type.
type SignedBeaconBlock struct {
	version   int
	block     *BeaconBlock
	signature [field_params.BLSSignatureLength]byte
<<<<<<< HEAD
}

func ErrNotSupported(funcName string, ver int) error {
	return errors.Wrap(ErrUnsupportedField, fmt.Sprintf("%s is not supported for %s", funcName, version.String(ver)))
=======
>>>>>>> 73e4bdcc
}<|MERGE_RESOLUTION|>--- conflicted
+++ resolved
@@ -1,11 +1,14 @@
 package blocks
 
 import (
+	"fmt"
+
 	"github.com/pkg/errors"
 	field_params "github.com/prysmaticlabs/prysm/v4/config/fieldparams"
 	"github.com/prysmaticlabs/prysm/v4/consensus-types/interfaces"
 	"github.com/prysmaticlabs/prysm/v4/consensus-types/primitives"
 	eth "github.com/prysmaticlabs/prysm/v4/proto/prysm/v1alpha1"
+	"github.com/prysmaticlabs/prysm/v4/runtime/version"
 )
 
 var (
@@ -25,11 +28,8 @@
 )
 
 var (
-<<<<<<< HEAD
 	// ErrUnsupportedField is returned when a getter access is not supported for a specific beacon block version.
 	ErrUnsupportedField = errors.New("unsupported field")
-=======
->>>>>>> 73e4bdcc
 	// ErrUnsupportedVersion for beacon block methods.
 	ErrUnsupportedVersion    = errors.New("unsupported beacon block version")
 	errNilBlock              = errors.New("received nil beacon block")
@@ -71,11 +71,8 @@
 	version   int
 	block     *BeaconBlock
 	signature [field_params.BLSSignatureLength]byte
-<<<<<<< HEAD
 }
 
 func ErrNotSupported(funcName string, ver int) error {
 	return errors.Wrap(ErrUnsupportedField, fmt.Sprintf("%s is not supported for %s", funcName, version.String(ver)))
-=======
->>>>>>> 73e4bdcc
 }