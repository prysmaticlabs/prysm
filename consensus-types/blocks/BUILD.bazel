--- conflicted
+++ resolved
@@ -41,12 +41,7 @@
         "//runtime/version:go_default_library",
         "//testing/assert:go_default_library",
         "//testing/require:go_default_library",
-<<<<<<< HEAD
-        "@com_github_ferranbt_fastssz//:go_default_library",
-=======
-        "//testing/util:go_default_library",
         "@com_github_prysmaticlabs_fastssz//:go_default_library",
->>>>>>> 85107434
         "@com_github_prysmaticlabs_go_bitfield//:go_default_library",
     ],
 )