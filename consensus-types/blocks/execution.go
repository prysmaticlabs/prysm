package blocks

import (
	"bytes"
	"errors"

	fastssz "github.com/prysmaticlabs/fastssz"
	fieldparams "github.com/prysmaticlabs/prysm/v5/config/fieldparams"
	consensus_types "github.com/prysmaticlabs/prysm/v5/consensus-types"
	"github.com/prysmaticlabs/prysm/v5/consensus-types/interfaces"
	"github.com/prysmaticlabs/prysm/v5/encoding/bytesutil"
	"github.com/prysmaticlabs/prysm/v5/encoding/ssz"
	enginev1 "github.com/prysmaticlabs/prysm/v5/proto/engine/v1"
	"google.golang.org/protobuf/proto"
)

// executionPayload is a convenience wrapper around a beacon block body's execution payload data structure
// This wrapper allows us to conform to a common interface so that beacon
// blocks for future forks can also be applied across Prysm without issues.
type executionPayload struct {
	p *enginev1.ExecutionPayload
}

// NewWrappedExecutionData creates an appropriate execution payload wrapper based on the incoming type.
func NewWrappedExecutionData(v proto.Message) (interfaces.ExecutionData, error) {
	if v == nil {
		return nil, consensus_types.ErrNilObjectWrapped
	}
	switch pbStruct := v.(type) {
	case *enginev1.ExecutionPayload:
		return WrappedExecutionPayload(pbStruct)
	case *enginev1.ExecutionPayloadCapella:
		return WrappedExecutionPayloadCapella(pbStruct)
	case *enginev1.ExecutionPayloadCapellaWithValue:
		return WrappedExecutionPayloadCapella(pbStruct.Payload)
	case *enginev1.ExecutionPayloadDeneb:
		return WrappedExecutionPayloadDeneb(pbStruct)
	case *enginev1.ExecutionPayloadDenebWithValueAndBlobsBundle:
		return WrappedExecutionPayloadDeneb(pbStruct.Payload)
	default:
		return nil, ErrUnsupportedVersion
	}
}

var _ interfaces.ExecutionData = &executionPayload{}

// WrappedExecutionPayload is a constructor which wraps a protobuf execution payload into an interface.
func WrappedExecutionPayload(p *enginev1.ExecutionPayload) (interfaces.ExecutionData, error) {
	w := executionPayload{p: p}
	if w.IsNil() {
		return nil, consensus_types.ErrNilObjectWrapped
	}
	return w, nil
}

// IsNil checks if the underlying data is nil.
func (e executionPayload) IsNil() bool {
	return e.p == nil
}

// IsBlinded returns true if the underlying data is blinded.
func (executionPayload) IsBlinded() bool {
	return false
}

// MarshalSSZ --
func (e executionPayload) MarshalSSZ() ([]byte, error) {
	return e.p.MarshalSSZ()
}

// MarshalSSZTo --
func (e executionPayload) MarshalSSZTo(dst []byte) ([]byte, error) {
	return e.p.MarshalSSZTo(dst)
}

// SizeSSZ --
func (e executionPayload) SizeSSZ() int {
	return e.p.SizeSSZ()
}

// UnmarshalSSZ --
func (e executionPayload) UnmarshalSSZ(buf []byte) error {
	return e.p.UnmarshalSSZ(buf)
}

// HashTreeRoot --
func (e executionPayload) HashTreeRoot() ([32]byte, error) {
	return e.p.HashTreeRoot()
}

// HashTreeRootWith --
func (e executionPayload) HashTreeRootWith(hh *fastssz.Hasher) error {
	return e.p.HashTreeRootWith(hh)
}

// Proto --
func (e executionPayload) Proto() proto.Message {
	return e.p
}

// ParentHash --
func (e executionPayload) ParentHash() []byte {
	return e.p.ParentHash
}

// FeeRecipient --
func (e executionPayload) FeeRecipient() []byte {
	return e.p.FeeRecipient
}

// StateRoot --
func (e executionPayload) StateRoot() []byte {
	return e.p.StateRoot
}

// ReceiptsRoot --
func (e executionPayload) ReceiptsRoot() []byte {
	return e.p.ReceiptsRoot
}

// LogsBloom --
func (e executionPayload) LogsBloom() []byte {
	return e.p.LogsBloom
}

// PrevRandao --
func (e executionPayload) PrevRandao() []byte {
	return e.p.PrevRandao
}

// BlockNumber --
func (e executionPayload) BlockNumber() uint64 {
	return e.p.BlockNumber
}

// GasLimit --
func (e executionPayload) GasLimit() uint64 {
	return e.p.GasLimit
}

// GasUsed --
func (e executionPayload) GasUsed() uint64 {
	return e.p.GasUsed
}

// Timestamp --
func (e executionPayload) Timestamp() uint64 {
	return e.p.Timestamp
}

// ExtraData --
func (e executionPayload) ExtraData() []byte {
	return e.p.ExtraData
}

// BaseFeePerGas --
func (e executionPayload) BaseFeePerGas() []byte {
	return e.p.BaseFeePerGas
}

// BlockHash --
func (e executionPayload) BlockHash() []byte {
	return e.p.BlockHash
}

// Transactions --
func (e executionPayload) Transactions() ([][]byte, error) {
	return e.p.Transactions, nil
}

// TransactionsRoot --
func (executionPayload) TransactionsRoot() ([]byte, error) {
	return nil, consensus_types.ErrUnsupportedField
}

// Withdrawals --
func (executionPayload) Withdrawals() ([]*enginev1.Withdrawal, error) {
	return nil, consensus_types.ErrUnsupportedField
}

// WithdrawalsRoot --
func (executionPayload) WithdrawalsRoot() ([]byte, error) {
	return nil, consensus_types.ErrUnsupportedField
}

// BlobGasUsed --
func (e executionPayload) BlobGasUsed() (uint64, error) {
	return 0, consensus_types.ErrUnsupportedField
}

// ExcessBlobGas --
func (e executionPayload) ExcessBlobGas() (uint64, error) {
	return 0, consensus_types.ErrUnsupportedField
}

// executionPayloadHeader is a convenience wrapper around a blinded beacon block body's execution header data structure
// This wrapper allows us to conform to a common interface so that beacon
// blocks for future forks can also be applied across Prysm without issues.
type executionPayloadHeader struct {
	p *enginev1.ExecutionPayloadHeader
}

var _ interfaces.ExecutionData = &executionPayloadHeader{}

// WrappedExecutionPayloadHeader is a constructor which wraps a protobuf execution header into an interface.
func WrappedExecutionPayloadHeader(p *enginev1.ExecutionPayloadHeader) (interfaces.ExecutionData, error) {
	w := executionPayloadHeader{p: p}
	if w.IsNil() {
		return nil, consensus_types.ErrNilObjectWrapped
	}
	return w, nil
}

// IsNil checks if the underlying data is nil.
func (e executionPayloadHeader) IsNil() bool {
	return e.p == nil
}

// IsBlinded returns true if the underlying data is a header.
func (executionPayloadHeader) IsBlinded() bool {
	return true
}

// MarshalSSZ --
func (e executionPayloadHeader) MarshalSSZ() ([]byte, error) {
	return e.p.MarshalSSZ()
}

// MarshalSSZTo --
func (e executionPayloadHeader) MarshalSSZTo(dst []byte) ([]byte, error) {
	return e.p.MarshalSSZTo(dst)
}

// SizeSSZ --
func (e executionPayloadHeader) SizeSSZ() int {
	return e.p.SizeSSZ()
}

// UnmarshalSSZ --
func (e executionPayloadHeader) UnmarshalSSZ(buf []byte) error {
	return e.p.UnmarshalSSZ(buf)
}

// HashTreeRoot --
func (e executionPayloadHeader) HashTreeRoot() ([32]byte, error) {
	return e.p.HashTreeRoot()
}

// HashTreeRootWith --
func (e executionPayloadHeader) HashTreeRootWith(hh *fastssz.Hasher) error {
	return e.p.HashTreeRootWith(hh)
}

// Proto --
func (e executionPayloadHeader) Proto() proto.Message {
	return e.p
}

// ParentHash --
func (e executionPayloadHeader) ParentHash() []byte {
	return e.p.ParentHash
}

// FeeRecipient --
func (e executionPayloadHeader) FeeRecipient() []byte {
	return e.p.FeeRecipient
}

// StateRoot --
func (e executionPayloadHeader) StateRoot() []byte {
	return e.p.StateRoot
}

// ReceiptsRoot --
func (e executionPayloadHeader) ReceiptsRoot() []byte {
	return e.p.ReceiptsRoot
}

// LogsBloom --
func (e executionPayloadHeader) LogsBloom() []byte {
	return e.p.LogsBloom
}

// PrevRandao --
func (e executionPayloadHeader) PrevRandao() []byte {
	return e.p.PrevRandao
}

// BlockNumber --
func (e executionPayloadHeader) BlockNumber() uint64 {
	return e.p.BlockNumber
}

// GasLimit --
func (e executionPayloadHeader) GasLimit() uint64 {
	return e.p.GasLimit
}

// GasUsed --
func (e executionPayloadHeader) GasUsed() uint64 {
	return e.p.GasUsed
}

// Timestamp --
func (e executionPayloadHeader) Timestamp() uint64 {
	return e.p.Timestamp
}

// ExtraData --
func (e executionPayloadHeader) ExtraData() []byte {
	return e.p.ExtraData
}

// BaseFeePerGas --
func (e executionPayloadHeader) BaseFeePerGas() []byte {
	return e.p.BaseFeePerGas
}

// BlockHash --
func (e executionPayloadHeader) BlockHash() []byte {
	return e.p.BlockHash
}

// Transactions --
func (executionPayloadHeader) Transactions() ([][]byte, error) {
	return nil, consensus_types.ErrUnsupportedField
}

// TransactionsRoot --
func (e executionPayloadHeader) TransactionsRoot() ([]byte, error) {
	return e.p.TransactionsRoot, nil
}

// Withdrawals --
func (executionPayloadHeader) Withdrawals() ([]*enginev1.Withdrawal, error) {
	return nil, consensus_types.ErrUnsupportedField
}

// WithdrawalsRoot --
func (executionPayloadHeader) WithdrawalsRoot() ([]byte, error) {
	return nil, consensus_types.ErrUnsupportedField
}

// BlobGasUsed --
func (e executionPayloadHeader) BlobGasUsed() (uint64, error) {
	return 0, consensus_types.ErrUnsupportedField
}

// ExcessBlobGas --
func (e executionPayloadHeader) ExcessBlobGas() (uint64, error) {
	return 0, consensus_types.ErrUnsupportedField
}

// PayloadToHeader converts `payload` into execution payload header format.
func PayloadToHeader(payload interfaces.ExecutionData) (*enginev1.ExecutionPayloadHeader, error) {
	txs, err := payload.Transactions()
	if err != nil {
		return nil, err
	}
	txRoot, err := ssz.TransactionsRoot(txs)
	if err != nil {
		return nil, err
	}
	return &enginev1.ExecutionPayloadHeader{
		ParentHash:       bytesutil.SafeCopyBytes(payload.ParentHash()),
		FeeRecipient:     bytesutil.SafeCopyBytes(payload.FeeRecipient()),
		StateRoot:        bytesutil.SafeCopyBytes(payload.StateRoot()),
		ReceiptsRoot:     bytesutil.SafeCopyBytes(payload.ReceiptsRoot()),
		LogsBloom:        bytesutil.SafeCopyBytes(payload.LogsBloom()),
		PrevRandao:       bytesutil.SafeCopyBytes(payload.PrevRandao()),
		BlockNumber:      payload.BlockNumber(),
		GasLimit:         payload.GasLimit(),
		GasUsed:          payload.GasUsed(),
		Timestamp:        payload.Timestamp(),
		ExtraData:        bytesutil.SafeCopyBytes(payload.ExtraData()),
		BaseFeePerGas:    bytesutil.SafeCopyBytes(payload.BaseFeePerGas()),
		BlockHash:        bytesutil.SafeCopyBytes(payload.BlockHash()),
		TransactionsRoot: txRoot[:],
	}, nil
}

// executionPayloadCapella is a convenience wrapper around a beacon block body's execution payload data structure
// This wrapper allows us to conform to a common interface so that beacon
// blocks for future forks can also be applied across Prysm without issues.
type executionPayloadCapella struct {
	p *enginev1.ExecutionPayloadCapella
}

var _ interfaces.ExecutionData = &executionPayloadCapella{}

// WrappedExecutionPayloadCapella is a constructor which wraps a protobuf execution payload into an interface.
func WrappedExecutionPayloadCapella(p *enginev1.ExecutionPayloadCapella) (interfaces.ExecutionData, error) {
	w := executionPayloadCapella{p: p}
	if w.IsNil() {
		return nil, consensus_types.ErrNilObjectWrapped
	}
	return w, nil
}

// IsNil checks if the underlying data is nil.
func (e executionPayloadCapella) IsNil() bool {
	return e.p == nil
}

// IsBlinded returns true if the underlying data is blinded.
func (executionPayloadCapella) IsBlinded() bool {
	return false
}

// MarshalSSZ --
func (e executionPayloadCapella) MarshalSSZ() ([]byte, error) {
	return e.p.MarshalSSZ()
}

// MarshalSSZTo --
func (e executionPayloadCapella) MarshalSSZTo(dst []byte) ([]byte, error) {
	return e.p.MarshalSSZTo(dst)
}

// SizeSSZ --
func (e executionPayloadCapella) SizeSSZ() int {
	return e.p.SizeSSZ()
}

// UnmarshalSSZ --
func (e executionPayloadCapella) UnmarshalSSZ(buf []byte) error {
	return e.p.UnmarshalSSZ(buf)
}

// HashTreeRoot --
func (e executionPayloadCapella) HashTreeRoot() ([32]byte, error) {
	return e.p.HashTreeRoot()
}

// HashTreeRootWith --
func (e executionPayloadCapella) HashTreeRootWith(hh *fastssz.Hasher) error {
	return e.p.HashTreeRootWith(hh)
}

// Proto --
func (e executionPayloadCapella) Proto() proto.Message {
	return e.p
}

// ParentHash --
func (e executionPayloadCapella) ParentHash() []byte {
	return e.p.ParentHash
}

// FeeRecipient --
func (e executionPayloadCapella) FeeRecipient() []byte {
	return e.p.FeeRecipient
}

// StateRoot --
func (e executionPayloadCapella) StateRoot() []byte {
	return e.p.StateRoot
}

// ReceiptsRoot --
func (e executionPayloadCapella) ReceiptsRoot() []byte {
	return e.p.ReceiptsRoot
}

// LogsBloom --
func (e executionPayloadCapella) LogsBloom() []byte {
	return e.p.LogsBloom
}

// PrevRandao --
func (e executionPayloadCapella) PrevRandao() []byte {
	return e.p.PrevRandao
}

// BlockNumber --
func (e executionPayloadCapella) BlockNumber() uint64 {
	return e.p.BlockNumber
}

// GasLimit --
func (e executionPayloadCapella) GasLimit() uint64 {
	return e.p.GasLimit
}

// GasUsed --
func (e executionPayloadCapella) GasUsed() uint64 {
	return e.p.GasUsed
}

// Timestamp --
func (e executionPayloadCapella) Timestamp() uint64 {
	return e.p.Timestamp
}

// ExtraData --
func (e executionPayloadCapella) ExtraData() []byte {
	return e.p.ExtraData
}

// BaseFeePerGas --
func (e executionPayloadCapella) BaseFeePerGas() []byte {
	return e.p.BaseFeePerGas
}

// BlockHash --
func (e executionPayloadCapella) BlockHash() []byte {
	return e.p.BlockHash
}

// Transactions --
func (e executionPayloadCapella) Transactions() ([][]byte, error) {
	return e.p.Transactions, nil
}

// TransactionsRoot --
func (executionPayloadCapella) TransactionsRoot() ([]byte, error) {
	return nil, consensus_types.ErrUnsupportedField
}

// Withdrawals --
func (e executionPayloadCapella) Withdrawals() ([]*enginev1.Withdrawal, error) {
	return e.p.Withdrawals, nil
}

// WithdrawalsRoot --
func (executionPayloadCapella) WithdrawalsRoot() ([]byte, error) {
	return nil, consensus_types.ErrUnsupportedField
}

// BlobGasUsed --
func (e executionPayloadCapella) BlobGasUsed() (uint64, error) {
	return 0, consensus_types.ErrUnsupportedField
}

// ExcessBlobGas --
func (e executionPayloadCapella) ExcessBlobGas() (uint64, error) {
	return 0, consensus_types.ErrUnsupportedField
}

// executionPayloadHeaderCapella is a convenience wrapper around a blinded beacon block body's execution header data structure
// This wrapper allows us to conform to a common interface so that beacon
// blocks for future forks can also be applied across Prysm without issues.
type executionPayloadHeaderCapella struct {
	p *enginev1.ExecutionPayloadHeaderCapella
}

var _ interfaces.ExecutionData = &executionPayloadHeaderCapella{}

// WrappedExecutionPayloadHeaderCapella is a constructor which wraps a protobuf execution header into an interface.
func WrappedExecutionPayloadHeaderCapella(p *enginev1.ExecutionPayloadHeaderCapella) (interfaces.ExecutionData, error) {
	w := executionPayloadHeaderCapella{p: p}
	if w.IsNil() {
		return nil, consensus_types.ErrNilObjectWrapped
	}
	return w, nil
}

// IsNil checks if the underlying data is nil.
func (e executionPayloadHeaderCapella) IsNil() bool {
	return e.p == nil
}

// IsBlinded returns true if the underlying data is blinded.
func (executionPayloadHeaderCapella) IsBlinded() bool {
	return true
}

// MarshalSSZ --
func (e executionPayloadHeaderCapella) MarshalSSZ() ([]byte, error) {
	return e.p.MarshalSSZ()
}

// MarshalSSZTo --
func (e executionPayloadHeaderCapella) MarshalSSZTo(dst []byte) ([]byte, error) {
	return e.p.MarshalSSZTo(dst)
}

// SizeSSZ --
func (e executionPayloadHeaderCapella) SizeSSZ() int {
	return e.p.SizeSSZ()
}

// UnmarshalSSZ --
func (e executionPayloadHeaderCapella) UnmarshalSSZ(buf []byte) error {
	return e.p.UnmarshalSSZ(buf)
}

// HashTreeRoot --
func (e executionPayloadHeaderCapella) HashTreeRoot() ([32]byte, error) {
	return e.p.HashTreeRoot()
}

// HashTreeRootWith --
func (e executionPayloadHeaderCapella) HashTreeRootWith(hh *fastssz.Hasher) error {
	return e.p.HashTreeRootWith(hh)
}

// Proto --
func (e executionPayloadHeaderCapella) Proto() proto.Message {
	return e.p
}

// ParentHash --
func (e executionPayloadHeaderCapella) ParentHash() []byte {
	return e.p.ParentHash
}

// FeeRecipient --
func (e executionPayloadHeaderCapella) FeeRecipient() []byte {
	return e.p.FeeRecipient
}

// StateRoot --
func (e executionPayloadHeaderCapella) StateRoot() []byte {
	return e.p.StateRoot
}

// ReceiptsRoot --
func (e executionPayloadHeaderCapella) ReceiptsRoot() []byte {
	return e.p.ReceiptsRoot
}

// LogsBloom --
func (e executionPayloadHeaderCapella) LogsBloom() []byte {
	return e.p.LogsBloom
}

// PrevRandao --
func (e executionPayloadHeaderCapella) PrevRandao() []byte {
	return e.p.PrevRandao
}

// BlockNumber --
func (e executionPayloadHeaderCapella) BlockNumber() uint64 {
	return e.p.BlockNumber
}

// GasLimit --
func (e executionPayloadHeaderCapella) GasLimit() uint64 {
	return e.p.GasLimit
}

// GasUsed --
func (e executionPayloadHeaderCapella) GasUsed() uint64 {
	return e.p.GasUsed
}

// Timestamp --
func (e executionPayloadHeaderCapella) Timestamp() uint64 {
	return e.p.Timestamp
}

// ExtraData --
func (e executionPayloadHeaderCapella) ExtraData() []byte {
	return e.p.ExtraData
}

// BaseFeePerGas --
func (e executionPayloadHeaderCapella) BaseFeePerGas() []byte {
	return e.p.BaseFeePerGas
}

// BlockHash --
func (e executionPayloadHeaderCapella) BlockHash() []byte {
	return e.p.BlockHash
}

// Transactions --
func (executionPayloadHeaderCapella) Transactions() ([][]byte, error) {
	return nil, consensus_types.ErrUnsupportedField
}

// TransactionsRoot --
func (e executionPayloadHeaderCapella) TransactionsRoot() ([]byte, error) {
	return e.p.TransactionsRoot, nil
}

// Withdrawals --
func (executionPayloadHeaderCapella) Withdrawals() ([]*enginev1.Withdrawal, error) {
	return nil, consensus_types.ErrUnsupportedField
}

// WithdrawalsRoot --
func (e executionPayloadHeaderCapella) WithdrawalsRoot() ([]byte, error) {
	return e.p.WithdrawalsRoot, nil
}

// BlobGasUsed --
func (e executionPayloadHeaderCapella) BlobGasUsed() (uint64, error) {
	return 0, consensus_types.ErrUnsupportedField
}

// ExcessBlobGas --
func (e executionPayloadHeaderCapella) ExcessBlobGas() (uint64, error) {
	return 0, consensus_types.ErrUnsupportedField
}

// PayloadToHeaderCapella converts `payload` into execution payload header format.
func PayloadToHeaderCapella(payload interfaces.ExecutionData) (*enginev1.ExecutionPayloadHeaderCapella, error) {
	txs, err := payload.Transactions()
	if err != nil {
		return nil, err
	}
	txRoot, err := ssz.TransactionsRoot(txs)
	if err != nil {
		return nil, err
	}
	withdrawals, err := payload.Withdrawals()
	if err != nil {
		return nil, err
	}
	withdrawalsRoot, err := ssz.WithdrawalSliceRoot(withdrawals, fieldparams.MaxWithdrawalsPerPayload)
	if err != nil {
		return nil, err
	}

	return &enginev1.ExecutionPayloadHeaderCapella{
		ParentHash:       bytesutil.SafeCopyBytes(payload.ParentHash()),
		FeeRecipient:     bytesutil.SafeCopyBytes(payload.FeeRecipient()),
		StateRoot:        bytesutil.SafeCopyBytes(payload.StateRoot()),
		ReceiptsRoot:     bytesutil.SafeCopyBytes(payload.ReceiptsRoot()),
		LogsBloom:        bytesutil.SafeCopyBytes(payload.LogsBloom()),
		PrevRandao:       bytesutil.SafeCopyBytes(payload.PrevRandao()),
		BlockNumber:      payload.BlockNumber(),
		GasLimit:         payload.GasLimit(),
		GasUsed:          payload.GasUsed(),
		Timestamp:        payload.Timestamp(),
		ExtraData:        bytesutil.SafeCopyBytes(payload.ExtraData()),
		BaseFeePerGas:    bytesutil.SafeCopyBytes(payload.BaseFeePerGas()),
		BlockHash:        bytesutil.SafeCopyBytes(payload.BlockHash()),
		TransactionsRoot: txRoot[:],
		WithdrawalsRoot:  withdrawalsRoot[:],
	}, nil
}

// PayloadToHeaderDeneb converts `payload` into execution payload header format.
func PayloadToHeaderDeneb(payload interfaces.ExecutionData) (*enginev1.ExecutionPayloadHeaderDeneb, error) {
	txs, err := payload.Transactions()
	if err != nil {
		return nil, err
	}
	txRoot, err := ssz.TransactionsRoot(txs)
	if err != nil {
		return nil, err
	}
	withdrawals, err := payload.Withdrawals()
	if err != nil {
		return nil, err
	}
	withdrawalsRoot, err := ssz.WithdrawalSliceRoot(withdrawals, fieldparams.MaxWithdrawalsPerPayload)
	if err != nil {
		return nil, err
	}
	blobGasUsed, err := payload.BlobGasUsed()
	if err != nil {
		return nil, err
	}
	excessBlobGas, err := payload.ExcessBlobGas()
	if err != nil {
		return nil, err
	}

	return &enginev1.ExecutionPayloadHeaderDeneb{
		ParentHash:       bytesutil.SafeCopyBytes(payload.ParentHash()),
		FeeRecipient:     bytesutil.SafeCopyBytes(payload.FeeRecipient()),
		StateRoot:        bytesutil.SafeCopyBytes(payload.StateRoot()),
		ReceiptsRoot:     bytesutil.SafeCopyBytes(payload.ReceiptsRoot()),
		LogsBloom:        bytesutil.SafeCopyBytes(payload.LogsBloom()),
		PrevRandao:       bytesutil.SafeCopyBytes(payload.PrevRandao()),
		BlockNumber:      payload.BlockNumber(),
		GasLimit:         payload.GasLimit(),
		GasUsed:          payload.GasUsed(),
		Timestamp:        payload.Timestamp(),
		ExtraData:        bytesutil.SafeCopyBytes(payload.ExtraData()),
		BaseFeePerGas:    bytesutil.SafeCopyBytes(payload.BaseFeePerGas()),
		BlockHash:        bytesutil.SafeCopyBytes(payload.BlockHash()),
		TransactionsRoot: txRoot[:],
		WithdrawalsRoot:  withdrawalsRoot[:],
		BlobGasUsed:      blobGasUsed,
		ExcessBlobGas:    excessBlobGas,
	}, nil
}

var PayloadToHeaderElectra = PayloadToHeaderDeneb

// IsEmptyExecutionData checks if an execution data is empty underneath. If a single field has
// a non-zero value, this function will return false.
func IsEmptyExecutionData(data interfaces.ExecutionData) (bool, error) {
	if data == nil {
		return true, nil
	}
	if !bytes.Equal(data.ParentHash(), make([]byte, fieldparams.RootLength)) {
		return false, nil
	}
	if !bytes.Equal(data.FeeRecipient(), make([]byte, fieldparams.FeeRecipientLength)) {
		return false, nil
	}
	if !bytes.Equal(data.StateRoot(), make([]byte, fieldparams.RootLength)) {
		return false, nil
	}
	if !bytes.Equal(data.ReceiptsRoot(), make([]byte, fieldparams.RootLength)) {
		return false, nil
	}
	if !bytes.Equal(data.LogsBloom(), make([]byte, fieldparams.LogsBloomLength)) {
		return false, nil
	}
	if !bytes.Equal(data.PrevRandao(), make([]byte, fieldparams.RootLength)) {
		return false, nil
	}
	if !bytes.Equal(data.BaseFeePerGas(), make([]byte, fieldparams.RootLength)) {
		return false, nil
	}
	if !bytes.Equal(data.BlockHash(), make([]byte, fieldparams.RootLength)) {
		return false, nil
	}

	txs, err := data.Transactions()
	switch {
	case errors.Is(err, consensus_types.ErrUnsupportedField):
	case err != nil:
		return false, err
	default:
		if len(txs) != 0 {
			return false, nil
		}
	}

	if len(data.ExtraData()) != 0 {
		return false, nil
	}
	if data.BlockNumber() != 0 {
		return false, nil
	}
	if data.GasLimit() != 0 {
		return false, nil
	}
	if data.GasUsed() != 0 {
		return false, nil
	}
	if data.Timestamp() != 0 {
		return false, nil
	}
	return true, nil
}

// executionPayloadHeaderDeneb is a convenience wrapper around a blinded beacon block body's execution header data structure.
// This wrapper allows us to conform to a common interface so that beacon
// blocks for future forks can also be applied across Prysm without issues.
type executionPayloadHeaderDeneb struct {
	p *enginev1.ExecutionPayloadHeaderDeneb
}

var _ interfaces.ExecutionData = &executionPayloadHeaderDeneb{}

// WrappedExecutionPayloadHeaderDeneb is a constructor which wraps a protobuf execution header into an interface.
func WrappedExecutionPayloadHeaderDeneb(p *enginev1.ExecutionPayloadHeaderDeneb) (interfaces.ExecutionData, error) {
	w := executionPayloadHeaderDeneb{p: p}
	if w.IsNil() {
		return nil, consensus_types.ErrNilObjectWrapped
	}
	return w, nil
}

var WrappedExecutionPayloadHeaderElectra = WrappedExecutionPayloadHeaderDeneb

// IsNil checks if the underlying data is nil.
func (e executionPayloadHeaderDeneb) IsNil() bool {
	return e.p == nil
}

// MarshalSSZ --
func (e executionPayloadHeaderDeneb) MarshalSSZ() ([]byte, error) {
	return e.p.MarshalSSZ()
}

// MarshalSSZTo --
func (e executionPayloadHeaderDeneb) MarshalSSZTo(dst []byte) ([]byte, error) {
	return e.p.MarshalSSZTo(dst)
}

// SizeSSZ --
func (e executionPayloadHeaderDeneb) SizeSSZ() int {
	return e.p.SizeSSZ()
}

// UnmarshalSSZ --
func (e executionPayloadHeaderDeneb) UnmarshalSSZ(buf []byte) error {
	return e.p.UnmarshalSSZ(buf)
}

// HashTreeRoot --
func (e executionPayloadHeaderDeneb) HashTreeRoot() ([32]byte, error) {
	return e.p.HashTreeRoot()
}

// HashTreeRootWith --
func (e executionPayloadHeaderDeneb) HashTreeRootWith(hh *fastssz.Hasher) error {
	return e.p.HashTreeRootWith(hh)
}

// Proto --
func (e executionPayloadHeaderDeneb) Proto() proto.Message {
	return e.p
}

// ParentHash --
func (e executionPayloadHeaderDeneb) ParentHash() []byte {
	return e.p.ParentHash
}

// FeeRecipient --
func (e executionPayloadHeaderDeneb) FeeRecipient() []byte {
	return e.p.FeeRecipient
}

// StateRoot --
func (e executionPayloadHeaderDeneb) StateRoot() []byte {
	return e.p.StateRoot
}

// ReceiptsRoot --
func (e executionPayloadHeaderDeneb) ReceiptsRoot() []byte {
	return e.p.ReceiptsRoot
}

// LogsBloom --
func (e executionPayloadHeaderDeneb) LogsBloom() []byte {
	return e.p.LogsBloom
}

// PrevRandao --
func (e executionPayloadHeaderDeneb) PrevRandao() []byte {
	return e.p.PrevRandao
}

// BlockNumber --
func (e executionPayloadHeaderDeneb) BlockNumber() uint64 {
	return e.p.BlockNumber
}

// GasLimit --
func (e executionPayloadHeaderDeneb) GasLimit() uint64 {
	return e.p.GasLimit
}

// GasUsed --
func (e executionPayloadHeaderDeneb) GasUsed() uint64 {
	return e.p.GasUsed
}

// Timestamp --
func (e executionPayloadHeaderDeneb) Timestamp() uint64 {
	return e.p.Timestamp
}

// ExtraData --
func (e executionPayloadHeaderDeneb) ExtraData() []byte {
	return e.p.ExtraData
}

// BaseFeePerGas --
func (e executionPayloadHeaderDeneb) BaseFeePerGas() []byte {
	return e.p.BaseFeePerGas
}

// BlockHash --
func (e executionPayloadHeaderDeneb) BlockHash() []byte {
	return e.p.BlockHash
}

// Transactions --
func (executionPayloadHeaderDeneb) Transactions() ([][]byte, error) {
	return nil, consensus_types.ErrUnsupportedField
}

// TransactionsRoot --
func (e executionPayloadHeaderDeneb) TransactionsRoot() ([]byte, error) {
	return e.p.TransactionsRoot, nil
}

// Withdrawals --
func (e executionPayloadHeaderDeneb) Withdrawals() ([]*enginev1.Withdrawal, error) {
	return nil, consensus_types.ErrUnsupportedField
}

// WithdrawalsRoot --
func (e executionPayloadHeaderDeneb) WithdrawalsRoot() ([]byte, error) {
	return e.p.WithdrawalsRoot, nil
}

// BlobGasUsed --
func (e executionPayloadHeaderDeneb) BlobGasUsed() (uint64, error) {
	return e.p.BlobGasUsed, nil
}

// ExcessBlobGas --
func (e executionPayloadHeaderDeneb) ExcessBlobGas() (uint64, error) {
	return e.p.ExcessBlobGas, nil
}

// IsBlinded returns true if the underlying data is blinded.
func (e executionPayloadHeaderDeneb) IsBlinded() bool {
	return true
}

// executionPayloadDeneb is a convenience wrapper around a beacon block body's execution payload data structure
// This wrapper allows us to conform to a common interface so that beacon
// blocks for future forks can also be applied across Prysm without issues.
type executionPayloadDeneb struct {
	p *enginev1.ExecutionPayloadDeneb
}

var _ interfaces.ExecutionData = &executionPayloadDeneb{}

// WrappedExecutionPayloadDeneb is a constructor which wraps a protobuf execution payload into an interface.
func WrappedExecutionPayloadDeneb(p *enginev1.ExecutionPayloadDeneb) (interfaces.ExecutionData, error) {
	w := executionPayloadDeneb{p: p}
	if w.IsNil() {
		return nil, consensus_types.ErrNilObjectWrapped
	}
	return w, nil
}

var WrappedExecutionPayloadElectra = WrappedExecutionPayloadDeneb

// IsNil checks if the underlying data is nil.
func (e executionPayloadDeneb) IsNil() bool {
	return e.p == nil
}

// MarshalSSZ --
func (e executionPayloadDeneb) MarshalSSZ() ([]byte, error) {
	return e.p.MarshalSSZ()
}

// MarshalSSZTo --
func (e executionPayloadDeneb) MarshalSSZTo(dst []byte) ([]byte, error) {
	return e.p.MarshalSSZTo(dst)
}

// SizeSSZ --
func (e executionPayloadDeneb) SizeSSZ() int {
	return e.p.SizeSSZ()
}

// UnmarshalSSZ --
func (e executionPayloadDeneb) UnmarshalSSZ(buf []byte) error {
	return e.p.UnmarshalSSZ(buf)
}

// HashTreeRoot --
func (e executionPayloadDeneb) HashTreeRoot() ([32]byte, error) {
	return e.p.HashTreeRoot()
}

// HashTreeRootWith --
func (e executionPayloadDeneb) HashTreeRootWith(hh *fastssz.Hasher) error {
	return e.p.HashTreeRootWith(hh)
}

// Proto --
func (e executionPayloadDeneb) Proto() proto.Message {
	return e.p
}

// ParentHash --
func (e executionPayloadDeneb) ParentHash() []byte {
	return e.p.ParentHash
}

// FeeRecipient --
func (e executionPayloadDeneb) FeeRecipient() []byte {
	return e.p.FeeRecipient
}

// StateRoot --
func (e executionPayloadDeneb) StateRoot() []byte {
	return e.p.StateRoot
}

// ReceiptsRoot --
func (e executionPayloadDeneb) ReceiptsRoot() []byte {
	return e.p.ReceiptsRoot
}

// LogsBloom --
func (e executionPayloadDeneb) LogsBloom() []byte {
	return e.p.LogsBloom
}

// PrevRandao --
func (e executionPayloadDeneb) PrevRandao() []byte {
	return e.p.PrevRandao
}

// BlockNumber --
func (e executionPayloadDeneb) BlockNumber() uint64 {
	return e.p.BlockNumber
}

// GasLimit --
func (e executionPayloadDeneb) GasLimit() uint64 {
	return e.p.GasLimit
}

// GasUsed --
func (e executionPayloadDeneb) GasUsed() uint64 {
	return e.p.GasUsed
}

// Timestamp --
func (e executionPayloadDeneb) Timestamp() uint64 {
	return e.p.Timestamp
}

// ExtraData --
func (e executionPayloadDeneb) ExtraData() []byte {
	return e.p.ExtraData
}

// BaseFeePerGas --
func (e executionPayloadDeneb) BaseFeePerGas() []byte {
	return e.p.BaseFeePerGas
}

// BlockHash --
func (e executionPayloadDeneb) BlockHash() []byte {
	return e.p.BlockHash
}

// Transactions --
func (e executionPayloadDeneb) Transactions() ([][]byte, error) {
	return e.p.Transactions, nil
}

// TransactionsRoot --
func (e executionPayloadDeneb) TransactionsRoot() ([]byte, error) {
	return nil, consensus_types.ErrUnsupportedField
}

// Withdrawals --
func (e executionPayloadDeneb) Withdrawals() ([]*enginev1.Withdrawal, error) {
	return e.p.Withdrawals, nil
}

// WithdrawalsRoot --
func (e executionPayloadDeneb) WithdrawalsRoot() ([]byte, error) {
	return nil, consensus_types.ErrUnsupportedField
}

func (e executionPayloadDeneb) BlobGasUsed() (uint64, error) {
	return e.p.BlobGasUsed, nil
}

func (e executionPayloadDeneb) ExcessBlobGas() (uint64, error) {
	return e.p.ExcessBlobGas, nil
}

// IsBlinded returns true if the underlying data is blinded.
func (e executionPayloadDeneb) IsBlinded() bool {
	return false
<<<<<<< HEAD
}

// executionPayloadHeaderElectra is a convenience wrapper around a blinded beacon block body's execution header data structure.
// This wrapper allows us to conform to a common interface so that beacon
// blocks for future forks can also be applied across Prysm without issues.
type executionPayloadHeaderElectra struct {
	p *enginev1.ExecutionPayloadHeaderElectra
}

var _ interfaces.ExecutionData = &executionPayloadElectra{}

// WrappedExecutionPayloadHeaderElectra is a constructor which wraps a protobuf execution header into an interface.
func WrappedExecutionPayloadHeaderElectra(p *enginev1.ExecutionPayloadHeaderElectra) (interfaces.ExecutionData, error) {
	w := executionPayloadHeaderElectra{p: p}
	if w.IsNil() {
		return nil, consensus_types.ErrNilObjectWrapped
	}
	return w, nil
}

// IsNil checks if the underlying data is nil.
func (e executionPayloadHeaderElectra) IsNil() bool {
	return e.p == nil
}

// MarshalSSZ --
func (e executionPayloadHeaderElectra) MarshalSSZ() ([]byte, error) {
	return e.p.MarshalSSZ()
}

// MarshalSSZTo --
func (e executionPayloadHeaderElectra) MarshalSSZTo(dst []byte) ([]byte, error) {
	return e.p.MarshalSSZTo(dst)
}

// SizeSSZ --
func (e executionPayloadHeaderElectra) SizeSSZ() int {
	return e.p.SizeSSZ()
}

// UnmarshalSSZ --
func (e executionPayloadHeaderElectra) UnmarshalSSZ(buf []byte) error {
	return e.p.UnmarshalSSZ(buf)
}

// HashTreeRoot --
func (e executionPayloadHeaderElectra) HashTreeRoot() ([32]byte, error) {
	return e.p.HashTreeRoot()
}

// HashTreeRootWith --
func (e executionPayloadHeaderElectra) HashTreeRootWith(hh *fastssz.Hasher) error {
	return e.p.HashTreeRootWith(hh)
}

// Proto --
func (e executionPayloadHeaderElectra) Proto() proto.Message {
	return e.p
}

// ParentHash --
func (e executionPayloadHeaderElectra) ParentHash() []byte {
	return e.p.ParentHash
}

// FeeRecipient --
func (e executionPayloadHeaderElectra) FeeRecipient() []byte {
	return e.p.FeeRecipient
}

// StateRoot --
func (e executionPayloadHeaderElectra) StateRoot() []byte {
	return e.p.StateRoot
}

// ReceiptsRoot --
func (e executionPayloadHeaderElectra) ReceiptsRoot() []byte {
	return e.p.ReceiptsRoot
}

// LogsBloom --
func (e executionPayloadHeaderElectra) LogsBloom() []byte {
	return e.p.LogsBloom
}

// PrevRandao --
func (e executionPayloadHeaderElectra) PrevRandao() []byte {
	return e.p.PrevRandao
}

// BlockNumber --
func (e executionPayloadHeaderElectra) BlockNumber() uint64 {
	return e.p.BlockNumber
}

// GasLimit --
func (e executionPayloadHeaderElectra) GasLimit() uint64 {
	return e.p.GasLimit
}

// GasUsed --
func (e executionPayloadHeaderElectra) GasUsed() uint64 {
	return e.p.GasUsed
}

// Timestamp --
func (e executionPayloadHeaderElectra) Timestamp() uint64 {
	return e.p.Timestamp
}

// ExtraData --
func (e executionPayloadHeaderElectra) ExtraData() []byte {
	return e.p.ExtraData
}

// BaseFeePerGas --
func (e executionPayloadHeaderElectra) BaseFeePerGas() []byte {
	return e.p.BaseFeePerGas
}

// BlockHash --
func (e executionPayloadHeaderElectra) BlockHash() []byte {
	return e.p.BlockHash
}

// Transactions --
func (executionPayloadHeaderElectra) Transactions() ([][]byte, error) {
	return nil, consensus_types.ErrUnsupportedField
}

// TransactionsRoot --
func (e executionPayloadHeaderElectra) TransactionsRoot() ([]byte, error) {
	return e.p.TransactionsRoot, nil
}

// Withdrawals --
func (e executionPayloadHeaderElectra) Withdrawals() ([]*enginev1.Withdrawal, error) {
	return nil, consensus_types.ErrUnsupportedField
}

// WithdrawalsRoot --
func (e executionPayloadHeaderElectra) WithdrawalsRoot() ([]byte, error) {
	return e.p.WithdrawalsRoot, nil
}

// BlobGasUsed --
func (e executionPayloadHeaderElectra) BlobGasUsed() (uint64, error) {
	return e.p.BlobGasUsed, nil
}

// ExcessBlobGas --
func (e executionPayloadHeaderElectra) ExcessBlobGas() (uint64, error) {
	return e.p.ExcessBlobGas, nil
}

// DepositRequests --
func (e executionPayloadHeaderElectra) DepositRequests() ([]*enginev1.DepositRequest, error) {
	return nil, consensus_types.ErrUnsupportedField
}

// WithdrawalRequests --
func (e executionPayloadHeaderElectra) WithdrawalRequests() ([]*enginev1.WithdrawalRequest, error) {
	return nil, consensus_types.ErrUnsupportedField
}

// IsBlinded returns true if the underlying data is blinded.
func (e executionPayloadHeaderElectra) IsBlinded() bool {
	return true
}

// executionPayloadElectra is a convenience wrapper around a beacon block body's execution payload data structure
// This wrapper allows us to conform to a common interface so that beacon
// blocks for future forks can also be applied across Prysm without issues.
type executionPayloadElectra struct {
	p *enginev1.ExecutionPayloadElectra
}

// WrappedExecutionPayloadElectra is a constructor which wraps a protobuf execution payload into an interface.
func WrappedExecutionPayloadElectra(p *enginev1.ExecutionPayloadElectra) (interfaces.ExecutionDataElectra, error) {
	w := executionPayloadElectra{p: p}
	if w.IsNil() {
		return nil, consensus_types.ErrNilObjectWrapped
	}
	return w, nil
}

var _ interfaces.ExecutionData = &executionPayloadElectra{}
var _ interfaces.ExecutionDataElectra = &executionPayloadElectra{}

// IsNil checks if the underlying data is nil.
func (e executionPayloadElectra) IsNil() bool {
	return e.p == nil
}

// MarshalSSZ --
func (e executionPayloadElectra) MarshalSSZ() ([]byte, error) {
	return e.p.MarshalSSZ()
}

// MarshalSSZTo --
func (e executionPayloadElectra) MarshalSSZTo(dst []byte) ([]byte, error) {
	return e.p.MarshalSSZTo(dst)
}

// SizeSSZ --
func (e executionPayloadElectra) SizeSSZ() int {
	return e.p.SizeSSZ()
}

// UnmarshalSSZ --
func (e executionPayloadElectra) UnmarshalSSZ(buf []byte) error {
	return e.p.UnmarshalSSZ(buf)
}

// HashTreeRoot --
func (e executionPayloadElectra) HashTreeRoot() ([32]byte, error) {
	return e.p.HashTreeRoot()
}

// HashTreeRootWith --
func (e executionPayloadElectra) HashTreeRootWith(hh *fastssz.Hasher) error {
	return e.p.HashTreeRootWith(hh)
}

// Proto --
func (e executionPayloadElectra) Proto() proto.Message {
	return e.p
}

// ParentHash --
func (e executionPayloadElectra) ParentHash() []byte {
	return e.p.ParentHash
}

// FeeRecipient --
func (e executionPayloadElectra) FeeRecipient() []byte {
	return e.p.FeeRecipient
}

// StateRoot --
func (e executionPayloadElectra) StateRoot() []byte {
	return e.p.StateRoot
}

// ReceiptsRoot --
func (e executionPayloadElectra) ReceiptsRoot() []byte {
	return e.p.ReceiptsRoot
}

// LogsBloom --
func (e executionPayloadElectra) LogsBloom() []byte {
	return e.p.LogsBloom
}

// PrevRandao --
func (e executionPayloadElectra) PrevRandao() []byte {
	return e.p.PrevRandao
}

// BlockNumber --
func (e executionPayloadElectra) BlockNumber() uint64 {
	return e.p.BlockNumber
}

// GasLimit --
func (e executionPayloadElectra) GasLimit() uint64 {
	return e.p.GasLimit
}

// GasUsed --
func (e executionPayloadElectra) GasUsed() uint64 {
	return e.p.GasUsed
}

// Timestamp --
func (e executionPayloadElectra) Timestamp() uint64 {
	return e.p.Timestamp
}

// ExtraData --
func (e executionPayloadElectra) ExtraData() []byte {
	return e.p.ExtraData
}

// BaseFeePerGas --
func (e executionPayloadElectra) BaseFeePerGas() []byte {
	return e.p.BaseFeePerGas
}

// BlockHash --
func (e executionPayloadElectra) BlockHash() []byte {
	return e.p.BlockHash
}

// Transactions --
func (e executionPayloadElectra) Transactions() ([][]byte, error) {
	return e.p.Transactions, nil
}

// TransactionsRoot --
func (e executionPayloadElectra) TransactionsRoot() ([]byte, error) {
	return nil, consensus_types.ErrUnsupportedField
}

// Withdrawals --
func (e executionPayloadElectra) Withdrawals() ([]*enginev1.Withdrawal, error) {
	return e.p.Withdrawals, nil
}

// WithdrawalsRoot --
func (e executionPayloadElectra) WithdrawalsRoot() ([]byte, error) {
	return nil, consensus_types.ErrUnsupportedField
}

func (e executionPayloadElectra) BlobGasUsed() (uint64, error) {
	return e.p.BlobGasUsed, nil
}

func (e executionPayloadElectra) ExcessBlobGas() (uint64, error) {
	return e.p.ExcessBlobGas, nil
}

// DepositRequests --
func (e executionPayloadElectra) DepositRequests() []*enginev1.DepositRequest {
	return e.p.DepositRequests
}

// WithdrawalRequests --
func (e executionPayloadElectra) WithdrawalRequests() []*enginev1.WithdrawalRequest {
	return e.p.WithdrawalRequests
}

// ConsolidationRequests --
func (e executionPayloadElectra) ConsolidationRequests() []*enginev1.ConsolidationRequest {
	return e.p.ConsolidationRequests
}

// IsBlinded returns true if the underlying data is blinded.
func (e executionPayloadElectra) IsBlinded() bool {
	return false
=======
>>>>>>> ddafedc2
}<|MERGE_RESOLUTION|>--- conflicted
+++ resolved
@@ -1159,347 +1159,4 @@
 // IsBlinded returns true if the underlying data is blinded.
 func (e executionPayloadDeneb) IsBlinded() bool {
 	return false
-<<<<<<< HEAD
-}
-
-// executionPayloadHeaderElectra is a convenience wrapper around a blinded beacon block body's execution header data structure.
-// This wrapper allows us to conform to a common interface so that beacon
-// blocks for future forks can also be applied across Prysm without issues.
-type executionPayloadHeaderElectra struct {
-	p *enginev1.ExecutionPayloadHeaderElectra
-}
-
-var _ interfaces.ExecutionData = &executionPayloadElectra{}
-
-// WrappedExecutionPayloadHeaderElectra is a constructor which wraps a protobuf execution header into an interface.
-func WrappedExecutionPayloadHeaderElectra(p *enginev1.ExecutionPayloadHeaderElectra) (interfaces.ExecutionData, error) {
-	w := executionPayloadHeaderElectra{p: p}
-	if w.IsNil() {
-		return nil, consensus_types.ErrNilObjectWrapped
-	}
-	return w, nil
-}
-
-// IsNil checks if the underlying data is nil.
-func (e executionPayloadHeaderElectra) IsNil() bool {
-	return e.p == nil
-}
-
-// MarshalSSZ --
-func (e executionPayloadHeaderElectra) MarshalSSZ() ([]byte, error) {
-	return e.p.MarshalSSZ()
-}
-
-// MarshalSSZTo --
-func (e executionPayloadHeaderElectra) MarshalSSZTo(dst []byte) ([]byte, error) {
-	return e.p.MarshalSSZTo(dst)
-}
-
-// SizeSSZ --
-func (e executionPayloadHeaderElectra) SizeSSZ() int {
-	return e.p.SizeSSZ()
-}
-
-// UnmarshalSSZ --
-func (e executionPayloadHeaderElectra) UnmarshalSSZ(buf []byte) error {
-	return e.p.UnmarshalSSZ(buf)
-}
-
-// HashTreeRoot --
-func (e executionPayloadHeaderElectra) HashTreeRoot() ([32]byte, error) {
-	return e.p.HashTreeRoot()
-}
-
-// HashTreeRootWith --
-func (e executionPayloadHeaderElectra) HashTreeRootWith(hh *fastssz.Hasher) error {
-	return e.p.HashTreeRootWith(hh)
-}
-
-// Proto --
-func (e executionPayloadHeaderElectra) Proto() proto.Message {
-	return e.p
-}
-
-// ParentHash --
-func (e executionPayloadHeaderElectra) ParentHash() []byte {
-	return e.p.ParentHash
-}
-
-// FeeRecipient --
-func (e executionPayloadHeaderElectra) FeeRecipient() []byte {
-	return e.p.FeeRecipient
-}
-
-// StateRoot --
-func (e executionPayloadHeaderElectra) StateRoot() []byte {
-	return e.p.StateRoot
-}
-
-// ReceiptsRoot --
-func (e executionPayloadHeaderElectra) ReceiptsRoot() []byte {
-	return e.p.ReceiptsRoot
-}
-
-// LogsBloom --
-func (e executionPayloadHeaderElectra) LogsBloom() []byte {
-	return e.p.LogsBloom
-}
-
-// PrevRandao --
-func (e executionPayloadHeaderElectra) PrevRandao() []byte {
-	return e.p.PrevRandao
-}
-
-// BlockNumber --
-func (e executionPayloadHeaderElectra) BlockNumber() uint64 {
-	return e.p.BlockNumber
-}
-
-// GasLimit --
-func (e executionPayloadHeaderElectra) GasLimit() uint64 {
-	return e.p.GasLimit
-}
-
-// GasUsed --
-func (e executionPayloadHeaderElectra) GasUsed() uint64 {
-	return e.p.GasUsed
-}
-
-// Timestamp --
-func (e executionPayloadHeaderElectra) Timestamp() uint64 {
-	return e.p.Timestamp
-}
-
-// ExtraData --
-func (e executionPayloadHeaderElectra) ExtraData() []byte {
-	return e.p.ExtraData
-}
-
-// BaseFeePerGas --
-func (e executionPayloadHeaderElectra) BaseFeePerGas() []byte {
-	return e.p.BaseFeePerGas
-}
-
-// BlockHash --
-func (e executionPayloadHeaderElectra) BlockHash() []byte {
-	return e.p.BlockHash
-}
-
-// Transactions --
-func (executionPayloadHeaderElectra) Transactions() ([][]byte, error) {
-	return nil, consensus_types.ErrUnsupportedField
-}
-
-// TransactionsRoot --
-func (e executionPayloadHeaderElectra) TransactionsRoot() ([]byte, error) {
-	return e.p.TransactionsRoot, nil
-}
-
-// Withdrawals --
-func (e executionPayloadHeaderElectra) Withdrawals() ([]*enginev1.Withdrawal, error) {
-	return nil, consensus_types.ErrUnsupportedField
-}
-
-// WithdrawalsRoot --
-func (e executionPayloadHeaderElectra) WithdrawalsRoot() ([]byte, error) {
-	return e.p.WithdrawalsRoot, nil
-}
-
-// BlobGasUsed --
-func (e executionPayloadHeaderElectra) BlobGasUsed() (uint64, error) {
-	return e.p.BlobGasUsed, nil
-}
-
-// ExcessBlobGas --
-func (e executionPayloadHeaderElectra) ExcessBlobGas() (uint64, error) {
-	return e.p.ExcessBlobGas, nil
-}
-
-// DepositRequests --
-func (e executionPayloadHeaderElectra) DepositRequests() ([]*enginev1.DepositRequest, error) {
-	return nil, consensus_types.ErrUnsupportedField
-}
-
-// WithdrawalRequests --
-func (e executionPayloadHeaderElectra) WithdrawalRequests() ([]*enginev1.WithdrawalRequest, error) {
-	return nil, consensus_types.ErrUnsupportedField
-}
-
-// IsBlinded returns true if the underlying data is blinded.
-func (e executionPayloadHeaderElectra) IsBlinded() bool {
-	return true
-}
-
-// executionPayloadElectra is a convenience wrapper around a beacon block body's execution payload data structure
-// This wrapper allows us to conform to a common interface so that beacon
-// blocks for future forks can also be applied across Prysm without issues.
-type executionPayloadElectra struct {
-	p *enginev1.ExecutionPayloadElectra
-}
-
-// WrappedExecutionPayloadElectra is a constructor which wraps a protobuf execution payload into an interface.
-func WrappedExecutionPayloadElectra(p *enginev1.ExecutionPayloadElectra) (interfaces.ExecutionDataElectra, error) {
-	w := executionPayloadElectra{p: p}
-	if w.IsNil() {
-		return nil, consensus_types.ErrNilObjectWrapped
-	}
-	return w, nil
-}
-
-var _ interfaces.ExecutionData = &executionPayloadElectra{}
-var _ interfaces.ExecutionDataElectra = &executionPayloadElectra{}
-
-// IsNil checks if the underlying data is nil.
-func (e executionPayloadElectra) IsNil() bool {
-	return e.p == nil
-}
-
-// MarshalSSZ --
-func (e executionPayloadElectra) MarshalSSZ() ([]byte, error) {
-	return e.p.MarshalSSZ()
-}
-
-// MarshalSSZTo --
-func (e executionPayloadElectra) MarshalSSZTo(dst []byte) ([]byte, error) {
-	return e.p.MarshalSSZTo(dst)
-}
-
-// SizeSSZ --
-func (e executionPayloadElectra) SizeSSZ() int {
-	return e.p.SizeSSZ()
-}
-
-// UnmarshalSSZ --
-func (e executionPayloadElectra) UnmarshalSSZ(buf []byte) error {
-	return e.p.UnmarshalSSZ(buf)
-}
-
-// HashTreeRoot --
-func (e executionPayloadElectra) HashTreeRoot() ([32]byte, error) {
-	return e.p.HashTreeRoot()
-}
-
-// HashTreeRootWith --
-func (e executionPayloadElectra) HashTreeRootWith(hh *fastssz.Hasher) error {
-	return e.p.HashTreeRootWith(hh)
-}
-
-// Proto --
-func (e executionPayloadElectra) Proto() proto.Message {
-	return e.p
-}
-
-// ParentHash --
-func (e executionPayloadElectra) ParentHash() []byte {
-	return e.p.ParentHash
-}
-
-// FeeRecipient --
-func (e executionPayloadElectra) FeeRecipient() []byte {
-	return e.p.FeeRecipient
-}
-
-// StateRoot --
-func (e executionPayloadElectra) StateRoot() []byte {
-	return e.p.StateRoot
-}
-
-// ReceiptsRoot --
-func (e executionPayloadElectra) ReceiptsRoot() []byte {
-	return e.p.ReceiptsRoot
-}
-
-// LogsBloom --
-func (e executionPayloadElectra) LogsBloom() []byte {
-	return e.p.LogsBloom
-}
-
-// PrevRandao --
-func (e executionPayloadElectra) PrevRandao() []byte {
-	return e.p.PrevRandao
-}
-
-// BlockNumber --
-func (e executionPayloadElectra) BlockNumber() uint64 {
-	return e.p.BlockNumber
-}
-
-// GasLimit --
-func (e executionPayloadElectra) GasLimit() uint64 {
-	return e.p.GasLimit
-}
-
-// GasUsed --
-func (e executionPayloadElectra) GasUsed() uint64 {
-	return e.p.GasUsed
-}
-
-// Timestamp --
-func (e executionPayloadElectra) Timestamp() uint64 {
-	return e.p.Timestamp
-}
-
-// ExtraData --
-func (e executionPayloadElectra) ExtraData() []byte {
-	return e.p.ExtraData
-}
-
-// BaseFeePerGas --
-func (e executionPayloadElectra) BaseFeePerGas() []byte {
-	return e.p.BaseFeePerGas
-}
-
-// BlockHash --
-func (e executionPayloadElectra) BlockHash() []byte {
-	return e.p.BlockHash
-}
-
-// Transactions --
-func (e executionPayloadElectra) Transactions() ([][]byte, error) {
-	return e.p.Transactions, nil
-}
-
-// TransactionsRoot --
-func (e executionPayloadElectra) TransactionsRoot() ([]byte, error) {
-	return nil, consensus_types.ErrUnsupportedField
-}
-
-// Withdrawals --
-func (e executionPayloadElectra) Withdrawals() ([]*enginev1.Withdrawal, error) {
-	return e.p.Withdrawals, nil
-}
-
-// WithdrawalsRoot --
-func (e executionPayloadElectra) WithdrawalsRoot() ([]byte, error) {
-	return nil, consensus_types.ErrUnsupportedField
-}
-
-func (e executionPayloadElectra) BlobGasUsed() (uint64, error) {
-	return e.p.BlobGasUsed, nil
-}
-
-func (e executionPayloadElectra) ExcessBlobGas() (uint64, error) {
-	return e.p.ExcessBlobGas, nil
-}
-
-// DepositRequests --
-func (e executionPayloadElectra) DepositRequests() []*enginev1.DepositRequest {
-	return e.p.DepositRequests
-}
-
-// WithdrawalRequests --
-func (e executionPayloadElectra) WithdrawalRequests() []*enginev1.WithdrawalRequest {
-	return e.p.WithdrawalRequests
-}
-
-// ConsolidationRequests --
-func (e executionPayloadElectra) ConsolidationRequests() []*enginev1.ConsolidationRequest {
-	return e.p.ConsolidationRequests
-}
-
-// IsBlinded returns true if the underlying data is blinded.
-func (e executionPayloadElectra) IsBlinded() bool {
-	return false
-=======
->>>>>>> ddafedc2
 }