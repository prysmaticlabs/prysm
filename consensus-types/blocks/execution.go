--- conflicted
+++ resolved
@@ -3,6 +3,7 @@
 import (
 	"bytes"
 	"errors"
+	"math/big"
 
 	fastssz "github.com/prysmaticlabs/fastssz"
 	fieldparams "github.com/prysmaticlabs/prysm/v4/config/fieldparams"
@@ -147,29 +148,17 @@
 
 // TransactionsRoot --
 func (e executionPayload) TransactionsRoot() ([]byte, error) {
-<<<<<<< HEAD
-	return nil, ErrUnsupportedField
-=======
-	return nil, consensus_types.ErrUnsupportedGetter
->>>>>>> 73e4bdcc
+	return nil, ErrUnsupportedField
 }
 
 // Withdrawals --
 func (e executionPayload) Withdrawals() ([]*enginev1.Withdrawal, error) {
-<<<<<<< HEAD
-	return nil, ErrUnsupportedField
-=======
-	return nil, consensus_types.ErrUnsupportedGetter
->>>>>>> 73e4bdcc
+	return nil, ErrUnsupportedField
 }
 
 // WithdrawalsRoot --
 func (e executionPayload) WithdrawalsRoot() ([]byte, error) {
-<<<<<<< HEAD
-	return nil, ErrUnsupportedField
-=======
-	return nil, consensus_types.ErrUnsupportedGetter
->>>>>>> 73e4bdcc
+	return nil, ErrUnsupportedField
 }
 
 // PbBellatrix --
@@ -179,21 +168,17 @@
 
 // PbCapella --
 func (executionPayload) PbCapella() (*enginev1.ExecutionPayloadCapella, error) {
-<<<<<<< HEAD
 	return nil, ErrUnsupportedField
 }
 
 // Value --
 func (executionPayload) Value() (*big.Int, error) {
 	return nil, ErrUnsupportedField
-=======
-	return nil, consensus_types.ErrUnsupportedGetter
 }
 
 // ValueInGwei --
 func (executionPayload) ValueInGwei() (uint64, error) {
-	return 0, consensus_types.ErrUnsupportedGetter
->>>>>>> 73e4bdcc
+	return 0, ErrUnsupportedField
 }
 
 // executionPayloadHeader is a convenience wrapper around a blinded beacon block body's execution header data structure
@@ -324,11 +309,7 @@
 
 // Transactions --
 func (executionPayloadHeader) Transactions() ([][]byte, error) {
-<<<<<<< HEAD
-	return nil, ErrUnsupportedField
-=======
-	return nil, consensus_types.ErrUnsupportedGetter
->>>>>>> 73e4bdcc
+	return nil, ErrUnsupportedField
 }
 
 // TransactionsRoot --
@@ -338,48 +319,32 @@
 
 // Withdrawals --
 func (e executionPayloadHeader) Withdrawals() ([]*enginev1.Withdrawal, error) {
-<<<<<<< HEAD
-	return nil, ErrUnsupportedField
-=======
-	return nil, consensus_types.ErrUnsupportedGetter
->>>>>>> 73e4bdcc
+	return nil, ErrUnsupportedField
 }
 
 // WithdrawalsRoot --
 func (e executionPayloadHeader) WithdrawalsRoot() ([]byte, error) {
-<<<<<<< HEAD
-	return nil, ErrUnsupportedField
-=======
-	return nil, consensus_types.ErrUnsupportedGetter
->>>>>>> 73e4bdcc
+	return nil, ErrUnsupportedField
 }
 
 // PbCapella --
 func (executionPayloadHeader) PbCapella() (*enginev1.ExecutionPayloadCapella, error) {
-<<<<<<< HEAD
-	return nil, ErrUnsupportedField
-=======
-	return nil, consensus_types.ErrUnsupportedGetter
->>>>>>> 73e4bdcc
+	return nil, ErrUnsupportedField
 }
 
 // PbBellatrix --
 func (executionPayloadHeader) PbBellatrix() (*enginev1.ExecutionPayload, error) {
-<<<<<<< HEAD
 	return nil, ErrUnsupportedField
 }
 
 // Value --
 func (executionPayloadHeader) Value() (*big.Int, error) {
 	return nil, ErrUnsupportedField
-=======
-	return nil, consensus_types.ErrUnsupportedGetter
 }
 
 // ValueInGwei --
 func (executionPayloadHeader) ValueInGwei() (uint64, error) {
-	return 0, consensus_types.ErrUnsupportedGetter
->>>>>>> 73e4bdcc
+	return 0, ErrUnsupportedField
 }
 
 // PayloadToHeader converts `payload` into execution payload header format.
@@ -415,11 +380,11 @@
 // blocks for future forks can also be applied across Prysm without issues.
 type executionPayloadCapella struct {
 	p     *enginev1.ExecutionPayloadCapella
-	value uint64
+	value *big.Int
 }
 
 // WrappedExecutionPayloadCapella is a constructor which wraps a protobuf execution payload into an interface.
-func WrappedExecutionPayloadCapella(p *enginev1.ExecutionPayloadCapella, value uint64) (interfaces.ExecutionData, error) {
+func WrappedExecutionPayloadCapella(p *enginev1.ExecutionPayloadCapella, value *big.Int) (interfaces.ExecutionData, error) {
 	w := executionPayloadCapella{p: p, value: value}
 	if w.IsNil() {
 		return nil, consensus_types.ErrNilObjectWrapped
@@ -544,11 +509,7 @@
 
 // TransactionsRoot --
 func (e executionPayloadCapella) TransactionsRoot() ([]byte, error) {
-<<<<<<< HEAD
-	return nil, ErrUnsupportedField
-=======
-	return nil, consensus_types.ErrUnsupportedGetter
->>>>>>> 73e4bdcc
+	return nil, ErrUnsupportedField
 }
 
 // Withdrawals --
@@ -558,11 +519,7 @@
 
 // WithdrawalsRoot --
 func (e executionPayloadCapella) WithdrawalsRoot() ([]byte, error) {
-<<<<<<< HEAD
-	return nil, ErrUnsupportedField
-=======
-	return nil, consensus_types.ErrUnsupportedGetter
->>>>>>> 73e4bdcc
+	return nil, ErrUnsupportedField
 }
 
 // PbCapella --
@@ -572,11 +529,12 @@
 
 // PbBellatrix --
 func (executionPayloadCapella) PbBellatrix() (*enginev1.ExecutionPayload, error) {
-<<<<<<< HEAD
-	return nil, ErrUnsupportedField
-=======
-	return nil, consensus_types.ErrUnsupportedGetter
->>>>>>> 73e4bdcc
+	return nil, ErrUnsupportedField
+}
+
+// Value --
+func (e executionPayloadCapella) Value() (*big.Int, error) {
+	return e.value, nil
 }
 
 // ValueInGwei --
@@ -589,11 +547,11 @@
 // blocks for future forks can also be applied across Prysm without issues.
 type executionPayloadHeaderCapella struct {
 	p     *enginev1.ExecutionPayloadHeaderCapella
-	value uint64
+	value *big.Int
 }
 
 // WrappedExecutionPayloadHeaderCapella is a constructor which wraps a protobuf execution header into an interface.
-func WrappedExecutionPayloadHeaderCapella(p *enginev1.ExecutionPayloadHeaderCapella, value uint64) (interfaces.ExecutionData, error) {
+func WrappedExecutionPayloadHeaderCapella(p *enginev1.ExecutionPayloadHeaderCapella, value *big.Int) (interfaces.ExecutionData, error) {
 	w := executionPayloadHeaderCapella{p: p, value: value}
 	if w.IsNil() {
 		return nil, consensus_types.ErrNilObjectWrapped
@@ -713,11 +671,7 @@
 
 // Transactions --
 func (executionPayloadHeaderCapella) Transactions() ([][]byte, error) {
-<<<<<<< HEAD
-	return nil, ErrUnsupportedField
-=======
-	return nil, consensus_types.ErrUnsupportedGetter
->>>>>>> 73e4bdcc
+	return nil, ErrUnsupportedField
 }
 
 // TransactionsRoot --
@@ -727,11 +681,7 @@
 
 // Withdrawals --
 func (e executionPayloadHeaderCapella) Withdrawals() ([]*enginev1.Withdrawal, error) {
-<<<<<<< HEAD
-	return nil, ErrUnsupportedField
-=======
-	return nil, consensus_types.ErrUnsupportedGetter
->>>>>>> 73e4bdcc
+	return nil, ErrUnsupportedField
 }
 
 // WithdrawalsRoot --
@@ -741,24 +691,16 @@
 
 // PbCapella --
 func (executionPayloadHeaderCapella) PbCapella() (*enginev1.ExecutionPayloadCapella, error) {
-<<<<<<< HEAD
-	return nil, ErrUnsupportedField
-=======
-	return nil, consensus_types.ErrUnsupportedGetter
->>>>>>> 73e4bdcc
+	return nil, ErrUnsupportedField
 }
 
 // PbBellatrix --
 func (executionPayloadHeaderCapella) PbBellatrix() (*enginev1.ExecutionPayload, error) {
-<<<<<<< HEAD
-	return nil, ErrUnsupportedField
-=======
-	return nil, consensus_types.ErrUnsupportedGetter
->>>>>>> 73e4bdcc
-}
-
-// ValueInGwei --
-func (e executionPayloadHeaderCapella) ValueInGwei() (uint64, error) {
+	return nil, ErrUnsupportedField
+}
+
+// Value --
+func (e executionPayloadHeaderCapella) Value() (*big.Int, error) {
 	return e.value, nil
 }
 
@@ -830,11 +772,7 @@
 
 	txs, err := data.Transactions()
 	switch {
-<<<<<<< HEAD
 	case errors.Is(err, ErrUnsupportedField):
-=======
-	case errors.Is(err, consensus_types.ErrUnsupportedGetter):
->>>>>>> 73e4bdcc
 	case err != nil:
 		return false, err
 	default:
