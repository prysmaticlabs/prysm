package blocks

import (
	"fmt"

	"github.com/pkg/errors"
	ssz "github.com/prysmaticlabs/fastssz"
	field_params "github.com/prysmaticlabs/prysm/v3/config/fieldparams"
	"github.com/prysmaticlabs/prysm/v3/consensus-types/interfaces"
	types "github.com/prysmaticlabs/prysm/v3/consensus-types/primitives"
	enginev1 "github.com/prysmaticlabs/prysm/v3/proto/engine/v1"
	eth "github.com/prysmaticlabs/prysm/v3/proto/prysm/v1alpha1"
	validatorpb "github.com/prysmaticlabs/prysm/v3/proto/prysm/v1alpha1/validator-client"
	"github.com/prysmaticlabs/prysm/v3/runtime/version"
)

// BeaconBlockIsNil checks if any composite field of input signed beacon block is nil.
// Access to these nil fields will result in run time panic,
// it is recommended to run these checks as first line of defense.
func BeaconBlockIsNil(b interfaces.SignedBeaconBlock) error {
	if b == nil || b.IsNil() {
		return ErrNilSignedBeaconBlock
	}
	return nil
}

// Signature returns the respective block signature.
func (b *SignedBeaconBlock) Signature() [field_params.BLSSignatureLength]byte {
	return b.signature
}

// SetSignature sets the signature of the signed beacon block.
func (b *SignedBeaconBlock) SetSignature(sig []byte) {
	copy(b.signature[:], sig)
}

// Block returns the underlying beacon block object.
func (b *SignedBeaconBlock) Block() interfaces.BeaconBlock {
	return b.block
}

// SetBlock sets the underlying beacon block object.
func (b *SignedBeaconBlock) SetBlock(blk interfaces.BeaconBlock) error {
	copied, err := blk.Copy()
	if err != nil {
		return err
	}
	b.block.slot = copied.Slot()
	b.block.parentRoot = copied.ParentRoot()
	b.block.stateRoot = copied.StateRoot()
	b.block.stateRoot = copied.StateRoot()
	b.block.proposerIndex = copied.ProposerIndex()
	b.block.body.randaoReveal = copied.Body().RandaoReveal()
	b.block.body.eth1Data = copied.Body().Eth1Data()
	b.block.body.graffiti = copied.Body().Graffiti()
	b.block.body.proposerSlashings = copied.Body().ProposerSlashings()
	b.block.body.attesterSlashings = copied.Body().AttesterSlashings()
	b.block.body.attestations = copied.Body().Attestations()
	b.block.body.deposits = copied.Body().Deposits()
	b.block.body.voluntaryExits = copied.Body().VoluntaryExits()
	if b.version >= version.Altair {
		syncAggregate, err := copied.Body().SyncAggregate()
		if err != nil {
			return err
		}
		b.block.body.syncAggregate = syncAggregate
	}
	if b.version >= version.Bellatrix {
		executionData, err := copied.Body().Execution()
		if err != nil {
			return err
		}
		if b.block.body.isBlinded {
			b.block.body.executionPayloadHeader = executionData
		} else {
			b.block.body.executionPayload = executionData
		}
	}
	if b.version >= version.Capella {
		changes, err := copied.Body().BLSToExecutionChanges()
		if err != nil {
			return err
		}
		b.block.body.blsToExecutionChanges = changes
	}
	if b.version >= version.EIP4844 {
<<<<<<< HEAD
		kzgCommitments, err := blk.Body().BlobKzgCommitments()
		if err != nil {
			return err
		}
		b.block.body.blobKzgCommitments = kzgCommitments
=======
		kzgs, err := copied.Body().BlobKzgCommitments()
		if err != nil {
			return err
		}
		b.block.body.blobKzgCommitments = kzgs
>>>>>>> 304925aa
	}
	return nil
}

// IsNil checks if the underlying beacon block is nil.
func (b *SignedBeaconBlock) IsNil() bool {
	return b == nil || b.block.IsNil()
}

// Copy performs a deep copy of the signed beacon block object.
func (b *SignedBeaconBlock) Copy() (interfaces.SignedBeaconBlock, error) {
	if b == nil {
		return nil, nil
	}

	pb, err := b.Proto()
	if err != nil {
		return nil, err
	}
	switch b.version {
	case version.Phase0:
		cp := eth.CopySignedBeaconBlock(pb.(*eth.SignedBeaconBlock))
		return initSignedBlockFromProtoPhase0(cp)
	case version.Altair:
		cp := eth.CopySignedBeaconBlockAltair(pb.(*eth.SignedBeaconBlockAltair))
		return initSignedBlockFromProtoAltair(cp)
	case version.Bellatrix:
		if b.IsBlinded() {
			cp := eth.CopySignedBlindedBeaconBlockBellatrix(pb.(*eth.SignedBlindedBeaconBlockBellatrix))
			return initBlindedSignedBlockFromProtoBellatrix(cp)
		}
		cp := eth.CopySignedBeaconBlockBellatrix(pb.(*eth.SignedBeaconBlockBellatrix))
		return initSignedBlockFromProtoBellatrix(cp)
	case version.Capella:
		if b.IsBlinded() {
			cp := eth.CopySignedBlindedBeaconBlockCapella(pb.(*eth.SignedBlindedBeaconBlockCapella))
			return initBlindedSignedBlockFromProtoCapella(cp)
		}
		cp := eth.CopySignedBeaconBlockCapella(pb.(*eth.SignedBeaconBlockCapella))
		return initSignedBlockFromProtoCapella(cp)
	case version.EIP4844:
		if b.IsBlinded() {
			cp := eth.CopySignedBlindedBeaconBlock4844(pb.(*eth.SignedBlindedBeaconBlock4844))
			return initBlindedSignedBlockFromProto4844(cp)
		}
		cp := eth.CopySignedBeaconBlock4844(pb.(*eth.SignedBeaconBlock4844))
		return initSignedBlockFromProto4844(cp)
	default:
		return nil, errIncorrectBlockVersion
	}
}

// PbGenericBlock returns a generic signed beacon block.
func (b *SignedBeaconBlock) PbGenericBlock() (*eth.GenericSignedBeaconBlock, error) {
	pb, err := b.Proto()
	if err != nil {
		return nil, err
	}
	switch b.version {
	case version.Phase0:
		return &eth.GenericSignedBeaconBlock{
			Block: &eth.GenericSignedBeaconBlock_Phase0{Phase0: pb.(*eth.SignedBeaconBlock)},
		}, nil
	case version.Altair:
		return &eth.GenericSignedBeaconBlock{
			Block: &eth.GenericSignedBeaconBlock_Altair{Altair: pb.(*eth.SignedBeaconBlockAltair)},
		}, nil
	case version.Bellatrix:
		if b.IsBlinded() {
			return &eth.GenericSignedBeaconBlock{
				Block: &eth.GenericSignedBeaconBlock_BlindedBellatrix{BlindedBellatrix: pb.(*eth.SignedBlindedBeaconBlockBellatrix)},
			}, nil
		}
		return &eth.GenericSignedBeaconBlock{
			Block: &eth.GenericSignedBeaconBlock_Bellatrix{Bellatrix: pb.(*eth.SignedBeaconBlockBellatrix)},
		}, nil
	case version.Capella:
		if b.IsBlinded() {
			return &eth.GenericSignedBeaconBlock{
				Block: &eth.GenericSignedBeaconBlock_BlindedCapella{BlindedCapella: pb.(*eth.SignedBlindedBeaconBlockCapella)},
			}, nil
		}
		return &eth.GenericSignedBeaconBlock{
			Block: &eth.GenericSignedBeaconBlock_Capella{Capella: pb.(*eth.SignedBeaconBlockCapella)},
		}, nil
	case version.EIP4844:
		if b.IsBlinded() {
			return &eth.GenericSignedBeaconBlock{
				Block: &eth.GenericSignedBeaconBlock_Blinded_EIP4844{Blinded_EIP4844: pb.(*eth.SignedBlindedBeaconBlock4844)},
			}, nil
		}
		return &eth.GenericSignedBeaconBlock{
			Block: &eth.GenericSignedBeaconBlock_EIP4844{EIP4844: pb.(*eth.SignedBeaconBlock4844)},
		}, nil
	default:
		return nil, errIncorrectBlockVersion
	}

}

// PbPhase0Block returns the underlying protobuf object.
func (b *SignedBeaconBlock) PbPhase0Block() (*eth.SignedBeaconBlock, error) {
	if b.version != version.Phase0 {
		return nil, ErrNotSupported("PbPhase0Block", b.version)
	}
	pb, err := b.Proto()
	if err != nil {
		return nil, err
	}
	return pb.(*eth.SignedBeaconBlock), nil
}

// PbAltairBlock returns the underlying protobuf object.
func (b *SignedBeaconBlock) PbAltairBlock() (*eth.SignedBeaconBlockAltair, error) {
	if b.version != version.Altair {
		return nil, ErrNotSupported("PbAltairBlock", b.version)
	}
	pb, err := b.Proto()
	if err != nil {
		return nil, err
	}
	return pb.(*eth.SignedBeaconBlockAltair), nil
}

// PbBellatrixBlock returns the underlying protobuf object.
func (b *SignedBeaconBlock) PbBellatrixBlock() (*eth.SignedBeaconBlockBellatrix, error) {
	if b.version != version.Bellatrix || b.IsBlinded() {
		return nil, ErrNotSupported("PbBellatrixBlock", b.version)
	}
	pb, err := b.Proto()
	if err != nil {
		return nil, err
	}
	return pb.(*eth.SignedBeaconBlockBellatrix), nil
}

// PbBlindedBellatrixBlock returns the underlying protobuf object.
func (b *SignedBeaconBlock) PbBlindedBellatrixBlock() (*eth.SignedBlindedBeaconBlockBellatrix, error) {
	if b.version != version.Bellatrix || !b.IsBlinded() {
		return nil, ErrNotSupported("PbBlindedBellatrixBlock", b.version)
	}
	pb, err := b.Proto()
	if err != nil {
		return nil, err
	}
	return pb.(*eth.SignedBlindedBeaconBlockBellatrix), nil
}

// PbCapellaBlock returns the underlying protobuf object.
func (b *SignedBeaconBlock) PbCapellaBlock() (*eth.SignedBeaconBlockCapella, error) {
	if b.version != version.Capella || b.IsBlinded() {
		return nil, ErrNotSupported("PbCapellaBlock", b.version)
	}
	pb, err := b.Proto()
	if err != nil {
		return nil, err
	}
	return pb.(*eth.SignedBeaconBlockCapella), nil
}

// PbBlindedCapellaBlock returns the underlying protobuf object.
func (b *SignedBeaconBlock) PbBlindedCapellaBlock() (*eth.SignedBlindedBeaconBlockCapella, error) {
	if b.version != version.Capella || !b.IsBlinded() {
		return nil, ErrNotSupported("PbBlindedCapellaBlock", b.version)
	}
	pb, err := b.Proto()
	if err != nil {
		return nil, err
	}
	return pb.(*eth.SignedBlindedBeaconBlockCapella), nil
}

// Pb4844Block returns the underlying protobuf object.
func (b *SignedBeaconBlock) Pb4844Block() (*eth.SignedBeaconBlock4844, error) {
	if b.version != version.EIP4844 || b.IsBlinded() {
		return nil, ErrNotSupported("Pb4844Block", b.version)
	}
	pb, err := b.Proto()
	if err != nil {
		return nil, err
	}
	return pb.(*eth.SignedBeaconBlock4844), nil
}

// PbBlinded4844Block returns the underlying protobuf object.
func (b *SignedBeaconBlock) PbBlinded4844Block() (*eth.SignedBlindedBeaconBlock4844, error) {
	if b.version != version.EIP4844 || !b.IsBlinded() {
		return nil, ErrNotSupported("PbBlinded4844Block", b.version)
	}
	pb, err := b.Proto()
	if err != nil {
		return nil, err
	}
	return pb.(*eth.SignedBlindedBeaconBlock4844), nil
}

// ToBlinded converts a non-blinded block to its blinded equivalent.
func (b *SignedBeaconBlock) ToBlinded() (interfaces.SignedBeaconBlock, error) {
	if b.version < version.Bellatrix {
		return nil, ErrUnsupportedVersion
	}
	if b.IsBlinded() {
		return b, nil
	}
	if b.block.IsNil() {
		return nil, errors.New("cannot convert nil block to blinded format")
	}
	payload, err := b.block.Body().Execution()
	if err != nil {
		return nil, err
	}

	switch p := payload.Proto().(type) {
	case *enginev1.ExecutionPayload:
		header, err := PayloadToHeader(payload)
		if err != nil {
			return nil, err
		}
		return initBlindedSignedBlockFromProtoBellatrix(
			&eth.SignedBlindedBeaconBlockBellatrix{
				Block: &eth.BlindedBeaconBlockBellatrix{
					Slot:          b.block.slot,
					ProposerIndex: b.block.proposerIndex,
					ParentRoot:    b.block.parentRoot[:],
					StateRoot:     b.block.stateRoot[:],
					Body: &eth.BlindedBeaconBlockBodyBellatrix{
						RandaoReveal:           b.block.body.randaoReveal[:],
						Eth1Data:               b.block.body.eth1Data,
						Graffiti:               b.block.body.graffiti[:],
						ProposerSlashings:      b.block.body.proposerSlashings,
						AttesterSlashings:      b.block.body.attesterSlashings,
						Attestations:           b.block.body.attestations,
						Deposits:               b.block.body.deposits,
						VoluntaryExits:         b.block.body.voluntaryExits,
						SyncAggregate:          b.block.body.syncAggregate,
						ExecutionPayloadHeader: header,
					},
				},
				Signature: b.signature[:],
			})
	case *enginev1.ExecutionPayloadCapella:
		header, err := PayloadToHeaderCapella(payload)
		if err != nil {
			return nil, err
		}
		return initBlindedSignedBlockFromProtoCapella(
			&eth.SignedBlindedBeaconBlockCapella{
				Block: &eth.BlindedBeaconBlockCapella{
					Slot:          b.block.slot,
					ProposerIndex: b.block.proposerIndex,
					ParentRoot:    b.block.parentRoot[:],
					StateRoot:     b.block.stateRoot[:],
					Body: &eth.BlindedBeaconBlockBodyCapella{
						RandaoReveal:           b.block.body.randaoReveal[:],
						Eth1Data:               b.block.body.eth1Data,
						Graffiti:               b.block.body.graffiti[:],
						ProposerSlashings:      b.block.body.proposerSlashings,
						AttesterSlashings:      b.block.body.attesterSlashings,
						Attestations:           b.block.body.attestations,
						Deposits:               b.block.body.deposits,
						VoluntaryExits:         b.block.body.voluntaryExits,
						SyncAggregate:          b.block.body.syncAggregate,
						ExecutionPayloadHeader: header,
						BlsToExecutionChanges:  b.block.body.blsToExecutionChanges,
					},
				},
				Signature: b.signature[:],
			})
	case *enginev1.ExecutionPayload4844:
		header, err := PayloadToHeaderEIP4844(payload)
		if err != nil {
			return nil, err
		}
		return initBlindedSignedBlockFromProto4844(
			&eth.SignedBlindedBeaconBlock4844{
				Block: &eth.BlindedBeaconBlock4844{
					Slot:          b.block.slot,
					ProposerIndex: b.block.proposerIndex,
					ParentRoot:    b.block.parentRoot[:],
					StateRoot:     b.block.stateRoot[:],
					Body: &eth.BlindedBeaconBlockBody4844{
						RandaoReveal:           b.block.body.randaoReveal[:],
						Eth1Data:               b.block.body.eth1Data,
						Graffiti:               b.block.body.graffiti[:],
						ProposerSlashings:      b.block.body.proposerSlashings,
						AttesterSlashings:      b.block.body.attesterSlashings,
						Attestations:           b.block.body.attestations,
						Deposits:               b.block.body.deposits,
						VoluntaryExits:         b.block.body.voluntaryExits,
						SyncAggregate:          b.block.body.syncAggregate,
						ExecutionPayloadHeader: header,
						BlsToExecutionChanges:  b.block.body.blsToExecutionChanges,
					},
				},
				Signature: b.signature[:],
			})
	default:
		return nil, fmt.Errorf("%T is not an execution payload header", p)
	}
}

// Version of the underlying protobuf object.
func (b *SignedBeaconBlock) Version() int {
	return b.version
}

func (b *SignedBeaconBlock) IsBlinded() bool {
	return b.block.body.isBlinded
}

// Header converts the underlying protobuf object from blinded block to header format.
func (b *SignedBeaconBlock) Header() (*eth.SignedBeaconBlockHeader, error) {
	if b.IsNil() {
		return nil, errNilBlock
	}
	root, err := b.block.body.HashTreeRoot()
	if err != nil {
		return nil, errors.Wrapf(err, "could not hash block body")
	}

	return &eth.SignedBeaconBlockHeader{
		Header: &eth.BeaconBlockHeader{
			Slot:          b.block.slot,
			ProposerIndex: b.block.proposerIndex,
			ParentRoot:    b.block.parentRoot[:],
			StateRoot:     b.block.stateRoot[:],
			BodyRoot:      root[:],
		},
		Signature: b.signature[:],
	}, nil
}

// MarshalSSZ marshals the signed beacon block to its relevant ssz form.
func (b *SignedBeaconBlock) MarshalSSZ() ([]byte, error) {
	pb, err := b.Proto()
	if err != nil {
		return []byte{}, err
	}
	switch b.version {
	case version.Phase0:
		return pb.(*eth.SignedBeaconBlock).MarshalSSZ()
	case version.Altair:
		return pb.(*eth.SignedBeaconBlockAltair).MarshalSSZ()
	case version.Bellatrix:
		if b.IsBlinded() {
			return pb.(*eth.SignedBlindedBeaconBlockBellatrix).MarshalSSZ()
		}
		return pb.(*eth.SignedBeaconBlockBellatrix).MarshalSSZ()
	case version.Capella:
		if b.IsBlinded() {
			return pb.(*eth.SignedBlindedBeaconBlockCapella).MarshalSSZ()
		}
		return pb.(*eth.SignedBeaconBlockCapella).MarshalSSZ()
	case version.EIP4844:
		if b.IsBlinded() {
			return pb.(*eth.SignedBlindedBeaconBlock4844).MarshalSSZ()
		}
		return pb.(*eth.SignedBeaconBlock4844).MarshalSSZ()
	default:
		return []byte{}, errIncorrectBlockVersion
	}
}

// MarshalSSZTo marshals the signed beacon block's ssz
// form to the provided byte buffer.
func (b *SignedBeaconBlock) MarshalSSZTo(dst []byte) ([]byte, error) {
	pb, err := b.Proto()
	if err != nil {
		return []byte{}, err
	}
	switch b.version {
	case version.Phase0:
		return pb.(*eth.SignedBeaconBlock).MarshalSSZTo(dst)
	case version.Altair:
		return pb.(*eth.SignedBeaconBlockAltair).MarshalSSZTo(dst)
	case version.Bellatrix:
		if b.IsBlinded() {
			return pb.(*eth.SignedBlindedBeaconBlockBellatrix).MarshalSSZTo(dst)
		}
		return pb.(*eth.SignedBeaconBlockBellatrix).MarshalSSZTo(dst)
	case version.Capella:
		if b.IsBlinded() {
			return pb.(*eth.SignedBlindedBeaconBlockCapella).MarshalSSZTo(dst)
		}
		return pb.(*eth.SignedBeaconBlockCapella).MarshalSSZTo(dst)
	case version.EIP4844:
		if b.IsBlinded() {
			return pb.(*eth.SignedBlindedBeaconBlock4844).MarshalSSZTo(dst)
		}
		return pb.(*eth.SignedBeaconBlock4844).MarshalSSZTo(dst)
	default:
		return []byte{}, errIncorrectBlockVersion
	}
}

// SizeSSZ returns the size of the serialized signed block
//
// WARNING: This function panics. It is required to change the signature
// of fastssz's SizeSSZ() interface function to avoid panicking.
// Changing the signature causes very problematic issues with wealdtech deps.
// For the time being panicking is preferable.
func (b *SignedBeaconBlock) SizeSSZ() int {
	pb, err := b.Proto()
	if err != nil {
		panic(err)
	}
	switch b.version {
	case version.Phase0:
		return pb.(*eth.SignedBeaconBlock).SizeSSZ()
	case version.Altair:
		return pb.(*eth.SignedBeaconBlockAltair).SizeSSZ()
	case version.Bellatrix:
		if b.IsBlinded() {
			return pb.(*eth.SignedBlindedBeaconBlockBellatrix).SizeSSZ()
		}
		return pb.(*eth.SignedBeaconBlockBellatrix).SizeSSZ()
	case version.Capella:
		if b.IsBlinded() {
			return pb.(*eth.SignedBlindedBeaconBlockCapella).SizeSSZ()
		}
		return pb.(*eth.SignedBeaconBlockCapella).SizeSSZ()
	case version.EIP4844:
		if b.IsBlinded() {
			return pb.(*eth.SignedBlindedBeaconBlock4844).SizeSSZ()
		}
		return pb.(*eth.SignedBeaconBlock4844).SizeSSZ()
	default:
		panic(incorrectBlockVersion)
	}
}

// UnmarshalSSZ unmarshals the signed beacon block from its relevant ssz form.
func (b *SignedBeaconBlock) UnmarshalSSZ(buf []byte) error {
	var newBlock *SignedBeaconBlock
	switch b.version {
	case version.Phase0:
		pb := &eth.SignedBeaconBlock{}
		if err := pb.UnmarshalSSZ(buf); err != nil {
			return err
		}
		var err error
		newBlock, err = initSignedBlockFromProtoPhase0(pb)
		if err != nil {
			return err
		}
	case version.Altair:
		pb := &eth.SignedBeaconBlockAltair{}
		if err := pb.UnmarshalSSZ(buf); err != nil {
			return err
		}
		var err error
		newBlock, err = initSignedBlockFromProtoAltair(pb)
		if err != nil {
			return err
		}
	case version.Bellatrix:
		if b.IsBlinded() {
			pb := &eth.SignedBlindedBeaconBlockBellatrix{}
			if err := pb.UnmarshalSSZ(buf); err != nil {
				return err
			}
			var err error
			newBlock, err = initBlindedSignedBlockFromProtoBellatrix(pb)
			if err != nil {
				return err
			}
		} else {
			pb := &eth.SignedBeaconBlockBellatrix{}
			if err := pb.UnmarshalSSZ(buf); err != nil {
				return err
			}
			var err error
			newBlock, err = initSignedBlockFromProtoBellatrix(pb)
			if err != nil {
				return err
			}
		}
	case version.Capella:
		if b.IsBlinded() {
			pb := &eth.SignedBlindedBeaconBlockCapella{}
			if err := pb.UnmarshalSSZ(buf); err != nil {
				return err
			}
			var err error
			newBlock, err = initBlindedSignedBlockFromProtoCapella(pb)
			if err != nil {
				return err
			}
		} else {
			pb := &eth.SignedBeaconBlockCapella{}
			if err := pb.UnmarshalSSZ(buf); err != nil {
				return err
			}
			var err error
			newBlock, err = initSignedBlockFromProtoCapella(pb)
			if err != nil {
				return err
			}
		}
	case version.EIP4844:
		if b.IsBlinded() {
			pb := &eth.SignedBlindedBeaconBlock4844{}
			if err := pb.UnmarshalSSZ(buf); err != nil {
				return err
			}
			var err error
			newBlock, err = initBlindedSignedBlockFromProto4844(pb)
			if err != nil {
				return err
			}
		} else {
			pb := &eth.SignedBeaconBlock4844{}
			if err := pb.UnmarshalSSZ(buf); err != nil {
				return err
			}
			var err error
			newBlock, err = initSignedBlockFromProto4844(pb)
			if err != nil {
				return err
			}
		}
	default:
		return errIncorrectBlockVersion
	}
	*b = *newBlock
	return nil
}

// Slot returns the respective slot of the block.
func (b *BeaconBlock) Slot() types.Slot {
	return b.slot
}

// SetSlot sets the respective slot of the block.
// This function is not thread safe, it is only used during block creation.
func (b *BeaconBlock) SetSlot(slot types.Slot) {
	b.slot = slot
}

// ProposerIndex returns the proposer index of the beacon block.
func (b *BeaconBlock) ProposerIndex() types.ValidatorIndex {
	return b.proposerIndex
}

// SetProposerIndex sets the proposer index of the beacon block.
// This function is not thread safe, it is only used during block creation.
func (b *BeaconBlock) SetProposerIndex(proposerIndex types.ValidatorIndex) {
	b.proposerIndex = proposerIndex
}

// ParentRoot returns the parent root of beacon block.
func (b *BeaconBlock) ParentRoot() [field_params.RootLength]byte {
	return b.parentRoot
}

// SetParentRoot sets the parent root of beacon block.
// This function is not thread safe, it is only used during block creation.
func (b *BeaconBlock) SetParentRoot(parentRoot []byte) {
	copy(b.parentRoot[:], parentRoot)
}

// StateRoot returns the state root of the beacon block.
func (b *BeaconBlock) StateRoot() [field_params.RootLength]byte {
	return b.stateRoot
}

// SetStateRoot sets the state root of the underlying beacon block
// This function is not thread safe, it is only used during block
// proposal to set the state root of a new block
func (b *BeaconBlock) SetStateRoot(root []byte) {
	copy(b.stateRoot[:], root)
}

// Body returns the underlying block body.
func (b *BeaconBlock) Body() interfaces.BeaconBlockBody {
	return b.body
}

// IsNil checks if the beacon block is nil.
func (b *BeaconBlock) IsNil() bool {
	return b == nil || b.Body().IsNil()
}

// IsBlinded checks if the beacon block is a blinded block.
func (b *BeaconBlock) IsBlinded() bool {
	return b.body.isBlinded
}

// SetBlinded sets the blinded flag of the beacon block.
func (b *BeaconBlock) SetBlinded(blinded bool) {
	b.body.isBlinded = blinded
}

// Version of the underlying protobuf object.
func (b *BeaconBlock) Version() int {
	return b.version
}

// HashTreeRoot returns the ssz root of the block.
func (b *BeaconBlock) HashTreeRoot() ([field_params.RootLength]byte, error) {
	pb, err := b.Proto()
	if err != nil {
		return [field_params.RootLength]byte{}, err
	}
	switch b.version {
	case version.Phase0:
		return pb.(*eth.BeaconBlock).HashTreeRoot()
	case version.Altair:
		return pb.(*eth.BeaconBlockAltair).HashTreeRoot()
	case version.Bellatrix:
		if b.IsBlinded() {
			return pb.(*eth.BlindedBeaconBlockBellatrix).HashTreeRoot()
		}
		return pb.(*eth.BeaconBlockBellatrix).HashTreeRoot()
	case version.Capella:
		if b.IsBlinded() {
			return pb.(*eth.BlindedBeaconBlockCapella).HashTreeRoot()
		}
		return pb.(*eth.BeaconBlockCapella).HashTreeRoot()
	case version.EIP4844:
		if b.IsBlinded() {
			return pb.(*eth.BlindedBeaconBlock4844).HashTreeRoot()
		}
		return pb.(*eth.BeaconBlock4844).HashTreeRoot()
	default:
		return [field_params.RootLength]byte{}, errIncorrectBlockVersion
	}
}

// HashTreeRootWith ssz hashes the BeaconBlock object with a hasher.
func (b *BeaconBlock) HashTreeRootWith(h *ssz.Hasher) error {
	pb, err := b.Proto()
	if err != nil {
		return err
	}
	switch b.version {
	case version.Phase0:
		return pb.(*eth.BeaconBlock).HashTreeRootWith(h)
	case version.Altair:
		return pb.(*eth.BeaconBlockAltair).HashTreeRootWith(h)
	case version.Bellatrix:
		if b.IsBlinded() {
			return pb.(*eth.BlindedBeaconBlockBellatrix).HashTreeRootWith(h)
		}
		return pb.(*eth.BeaconBlockBellatrix).HashTreeRootWith(h)
	case version.Capella:
		if b.IsBlinded() {
			return pb.(*eth.BlindedBeaconBlockCapella).HashTreeRootWith(h)
		}
		return pb.(*eth.BeaconBlockCapella).HashTreeRootWith(h)
	case version.EIP4844:
		if b.IsBlinded() {
			return pb.(*eth.BlindedBeaconBlock4844).HashTreeRootWith(h)
		}
		return pb.(*eth.BeaconBlock4844).HashTreeRootWith(h)
	default:
		return errIncorrectBlockVersion
	}
}

// MarshalSSZ marshals the block into its respective
// ssz form.
func (b *BeaconBlock) MarshalSSZ() ([]byte, error) {
	pb, err := b.Proto()
	if err != nil {
		return []byte{}, err
	}
	switch b.version {
	case version.Phase0:
		return pb.(*eth.BeaconBlock).MarshalSSZ()
	case version.Altair:
		return pb.(*eth.BeaconBlockAltair).MarshalSSZ()
	case version.Bellatrix:
		if b.IsBlinded() {
			return pb.(*eth.BlindedBeaconBlockBellatrix).MarshalSSZ()
		}
		return pb.(*eth.BeaconBlockBellatrix).MarshalSSZ()
	case version.Capella:
		if b.IsBlinded() {
			return pb.(*eth.BlindedBeaconBlockCapella).MarshalSSZ()
		}
		return pb.(*eth.BeaconBlockCapella).MarshalSSZ()
	case version.EIP4844:
		if b.IsBlinded() {
			return pb.(*eth.BlindedBeaconBlock4844).MarshalSSZ()
		}
		return pb.(*eth.BeaconBlock4844).MarshalSSZ()
	default:
		return []byte{}, errIncorrectBlockVersion
	}
}

// MarshalSSZTo marshals the beacon block's ssz
// form to the provided byte buffer.
func (b *BeaconBlock) MarshalSSZTo(dst []byte) ([]byte, error) {
	pb, err := b.Proto()
	if err != nil {
		return []byte{}, err
	}
	switch b.version {
	case version.Phase0:
		return pb.(*eth.BeaconBlock).MarshalSSZTo(dst)
	case version.Altair:
		return pb.(*eth.BeaconBlockAltair).MarshalSSZTo(dst)
	case version.Bellatrix:
		if b.IsBlinded() {
			return pb.(*eth.BlindedBeaconBlockBellatrix).MarshalSSZTo(dst)
		}
		return pb.(*eth.BeaconBlockBellatrix).MarshalSSZTo(dst)
	case version.Capella:
		if b.IsBlinded() {
			return pb.(*eth.BlindedBeaconBlockCapella).MarshalSSZTo(dst)
		}
		return pb.(*eth.BeaconBlockCapella).MarshalSSZTo(dst)
	case version.EIP4844:
		if b.IsBlinded() {
			return pb.(*eth.BlindedBeaconBlock4844).MarshalSSZTo(dst)
		}
		return pb.(*eth.BeaconBlock4844).MarshalSSZTo(dst)
	default:
		return []byte{}, errIncorrectBlockVersion
	}
}

// SizeSSZ returns the size of the serialized block.
//
// WARNING: This function panics. It is required to change the signature
// of fastssz's SizeSSZ() interface function to avoid panicking.
// Changing the signature causes very problematic issues with wealdtech deps.
// For the time being panicking is preferable.
func (b *BeaconBlock) SizeSSZ() int {
	pb, err := b.Proto()
	if err != nil {
		panic(err)
	}
	switch b.version {
	case version.Phase0:
		return pb.(*eth.BeaconBlock).SizeSSZ()
	case version.Altair:
		return pb.(*eth.BeaconBlockAltair).SizeSSZ()
	case version.Bellatrix:
		if b.IsBlinded() {
			return pb.(*eth.BlindedBeaconBlockBellatrix).SizeSSZ()
		}
		return pb.(*eth.BeaconBlockBellatrix).SizeSSZ()
	case version.Capella:
		if b.IsBlinded() {
			return pb.(*eth.BlindedBeaconBlockCapella).SizeSSZ()
		}
		return pb.(*eth.BeaconBlockCapella).SizeSSZ()
	case version.EIP4844:
		if b.IsBlinded() {
			return pb.(*eth.BlindedBeaconBlock4844).SizeSSZ()
		}
		return pb.(*eth.BeaconBlock4844).SizeSSZ()
	default:
		panic(incorrectBodyVersion)
	}
}

// UnmarshalSSZ unmarshals the beacon block from its relevant ssz form.
func (b *BeaconBlock) UnmarshalSSZ(buf []byte) error {
	var newBlock *BeaconBlock
	switch b.version {
	case version.Phase0:
		pb := &eth.BeaconBlock{}
		if err := pb.UnmarshalSSZ(buf); err != nil {
			return err
		}
		var err error
		newBlock, err = initBlockFromProtoPhase0(pb)
		if err != nil {
			return err
		}
	case version.Altair:
		pb := &eth.BeaconBlockAltair{}
		if err := pb.UnmarshalSSZ(buf); err != nil {
			return err
		}
		var err error
		newBlock, err = initBlockFromProtoAltair(pb)
		if err != nil {
			return err
		}
	case version.Bellatrix:
		if b.IsBlinded() {
			pb := &eth.BlindedBeaconBlockBellatrix{}
			if err := pb.UnmarshalSSZ(buf); err != nil {
				return err
			}
			var err error
			newBlock, err = initBlindedBlockFromProtoBellatrix(pb)
			if err != nil {
				return err
			}
		} else {
			pb := &eth.BeaconBlockBellatrix{}
			if err := pb.UnmarshalSSZ(buf); err != nil {
				return err
			}
			var err error
			newBlock, err = initBlockFromProtoBellatrix(pb)
			if err != nil {
				return err
			}
		}
	case version.Capella:
		if b.IsBlinded() {
			pb := &eth.BlindedBeaconBlockCapella{}
			if err := pb.UnmarshalSSZ(buf); err != nil {
				return err
			}
			var err error
			newBlock, err = initBlindedBlockFromProtoCapella(pb)
			if err != nil {
				return err
			}
		} else {
			pb := &eth.BeaconBlockCapella{}
			if err := pb.UnmarshalSSZ(buf); err != nil {
				return err
			}
			var err error
			newBlock, err = initBlockFromProtoCapella(pb)
			if err != nil {
				return err
			}
		}
	case version.EIP4844:
		if b.IsBlinded() {
			pb := &eth.BlindedBeaconBlock4844{}
			if err := pb.UnmarshalSSZ(buf); err != nil {
				return err
			}
			var err error
			newBlock, err = initBlindedBlockFromProto4844(pb)
			if err != nil {
				return err
			}
		} else {
			pb := &eth.BeaconBlock4844{}
			if err := pb.UnmarshalSSZ(buf); err != nil {
				return err
			}
			var err error
			newBlock, err = initBlockFromProto4844(pb)
			if err != nil {
				return err
			}
		}
	default:
		return errIncorrectBlockVersion
	}
	*b = *newBlock
	return nil
}

// AsSignRequestObject returns the underlying sign request object.
func (b *BeaconBlock) AsSignRequestObject() (validatorpb.SignRequestObject, error) {
	pb, err := b.Proto()
	if err != nil {
		return nil, err
	}
	switch b.version {
	case version.Phase0:
		return &validatorpb.SignRequest_Block{Block: pb.(*eth.BeaconBlock)}, nil
	case version.Altair:
		return &validatorpb.SignRequest_BlockAltair{BlockAltair: pb.(*eth.BeaconBlockAltair)}, nil
	case version.Bellatrix:
		if b.IsBlinded() {
			return &validatorpb.SignRequest_BlindedBlockBellatrix{BlindedBlockBellatrix: pb.(*eth.BlindedBeaconBlockBellatrix)}, nil
		}
		return &validatorpb.SignRequest_BlockBellatrix{BlockBellatrix: pb.(*eth.BeaconBlockBellatrix)}, nil
	case version.Capella:
		if b.IsBlinded() {
			return &validatorpb.SignRequest_BlindedBlockCapella{BlindedBlockCapella: pb.(*eth.BlindedBeaconBlockCapella)}, nil
		}
		return &validatorpb.SignRequest_BlockCapella{BlockCapella: pb.(*eth.BeaconBlockCapella)}, nil
	case version.EIP4844:
		if b.IsBlinded() {
			return &validatorpb.SignRequest_BlindedBlockEip4844{BlindedBlockEip4844: pb.(*eth.BlindedBeaconBlock4844)}, nil
		}
		return &validatorpb.SignRequest_BlockEip4844{BlockEip4844: pb.(*eth.BeaconBlock4844)}, nil
	default:
		return nil, errIncorrectBlockVersion
	}
}

func (b *BeaconBlock) Copy() (interfaces.BeaconBlock, error) {
	if b == nil {
		return nil, nil
	}

	pb, err := b.Proto()
	if err != nil {
		return nil, err
	}
	switch b.version {
	case version.Phase0:
		cp := eth.CopyBeaconBlock(pb.(*eth.BeaconBlock))
		return initBlockFromProtoPhase0(cp)
	case version.Altair:
		cp := eth.CopyBeaconBlockAltair(pb.(*eth.BeaconBlockAltair))
		return initBlockFromProtoAltair(cp)
	case version.Bellatrix:
		if b.IsBlinded() {
			cp := eth.CopyBlindedBeaconBlockBellatrix(pb.(*eth.BlindedBeaconBlockBellatrix))
			return initBlindedBlockFromProtoBellatrix(cp)
		}
		cp := eth.CopyBeaconBlockBellatrix(pb.(*eth.BeaconBlockBellatrix))
		return initBlockFromProtoBellatrix(cp)
	case version.Capella:
		if b.IsBlinded() {
			cp := eth.CopyBlindedBeaconBlockCapella(pb.(*eth.BlindedBeaconBlockCapella))
			return initBlindedBlockFromProtoCapella(cp)
		}
		cp := eth.CopyBeaconBlockCapella(pb.(*eth.BeaconBlockCapella))
		return initBlockFromProtoCapella(cp)
	case version.EIP4844:
		if b.IsBlinded() {
			cp := eth.CopyBlindedBeaconBlock4844(pb.(*eth.BlindedBeaconBlock4844))
			return initBlindedBlockFromProto4844(cp)
		}
		cp := eth.CopyBeaconBlock4844(pb.(*eth.BeaconBlock4844))
		return initBlockFromProto4844(cp)
	default:
		return nil, errIncorrectBlockVersion
	}
}

// IsNil checks if the block body is nil.
func (b *BeaconBlockBody) IsNil() bool {
	return b == nil
}

// RandaoReveal returns the randao reveal from the block body.
func (b *BeaconBlockBody) RandaoReveal() [field_params.BLSSignatureLength]byte {
	return b.randaoReveal
}

// SetRandaoReveal sets the randao reveal in the block body.
func (b *BeaconBlockBody) SetRandaoReveal(r []byte) {
	copy(b.randaoReveal[:], r)
}

// Eth1Data returns the eth1 data in the block.
func (b *BeaconBlockBody) Eth1Data() *eth.Eth1Data {
	return b.eth1Data
}

// SetEth1Data sets the eth1 data in the block.
func (b *BeaconBlockBody) SetEth1Data(e *eth.Eth1Data) {
	b.eth1Data = eth.CopyETH1Data(e)
}

// Graffiti returns the graffiti in the block.
func (b *BeaconBlockBody) Graffiti() [field_params.RootLength]byte {
	return b.graffiti
}

// SetGraffiti sets the graffiti in the block.
func (b *BeaconBlockBody) SetGraffiti(g []byte) {
	copy(b.graffiti[:], g)
}

// ProposerSlashings returns the proposer slashings in the block.
func (b *BeaconBlockBody) ProposerSlashings() []*eth.ProposerSlashing {
	return b.proposerSlashings
}

// SetProposerSlashings sets the proposer slashings in the block.
func (b *BeaconBlockBody) SetProposerSlashings(p []*eth.ProposerSlashing) {
	b.proposerSlashings = eth.CopyProposerSlashings(p)
}

// AttesterSlashings returns the attester slashings in the block.
func (b *BeaconBlockBody) AttesterSlashings() []*eth.AttesterSlashing {
	return b.attesterSlashings
}

// SetAttesterSlashings sets the attester slashings in the block.
func (b *BeaconBlockBody) SetAttesterSlashings(a []*eth.AttesterSlashing) {
	b.attesterSlashings = eth.CopyAttesterSlashings(a)
}

// Attestations returns the stored attestations in the block.
func (b *BeaconBlockBody) Attestations() []*eth.Attestation {
	return b.attestations
}

// SetAttestations sets the attestations in the block.
func (b *BeaconBlockBody) SetAttestations(a []*eth.Attestation) {
	b.attestations = eth.CopyAttestations(a)
}

// Deposits returns the stored deposits in the block.
func (b *BeaconBlockBody) Deposits() []*eth.Deposit {
	return b.deposits
}

// SetDeposits sets the deposits in the block.
func (b *BeaconBlockBody) SetDeposits(d []*eth.Deposit) {
	b.deposits = eth.CopyDeposits(d)
}

// VoluntaryExits returns the voluntary exits in the block.
func (b *BeaconBlockBody) VoluntaryExits() []*eth.SignedVoluntaryExit {
	return b.voluntaryExits
}

// SetVoluntaryExits sets the voluntary exits in the block.
func (b *BeaconBlockBody) SetVoluntaryExits(v []*eth.SignedVoluntaryExit) {
	b.voluntaryExits = eth.CopySignedVoluntaryExits(v)
}

// SyncAggregate returns the sync aggregate in the block.
func (b *BeaconBlockBody) SyncAggregate() (*eth.SyncAggregate, error) {
	if b.version == version.Phase0 {
		return nil, ErrNotSupported("SyncAggregate", b.version)
	}
	return b.syncAggregate, nil
}

// SetSyncAggregate sets the sync aggregate in the block.
func (b *BeaconBlockBody) SetSyncAggregate(s *eth.SyncAggregate) error {
	if b.version == version.Phase0 {
		return ErrNotSupported("SyncAggregate", b.version)
	}
	b.syncAggregate = eth.CopySyncAggregate(s)
	return nil
}

// Execution returns the execution payload of the block body.
func (b *BeaconBlockBody) Execution() (interfaces.ExecutionData, error) {
	switch b.version {
	case version.Phase0, version.Altair:
		return nil, ErrNotSupported("Execution", b.version)
	case version.Bellatrix:
		if b.isBlinded {
			var ph *enginev1.ExecutionPayloadHeader
			var ok bool
			if b.executionPayloadHeader != nil {
				ph, ok = b.executionPayloadHeader.Proto().(*enginev1.ExecutionPayloadHeader)
				if !ok {
					return nil, errPayloadHeaderWrongType
				}
			}
			return WrappedExecutionPayloadHeader(ph)
		}
		var p *enginev1.ExecutionPayload
		var ok bool
		if b.executionPayload != nil {
			p, ok = b.executionPayload.Proto().(*enginev1.ExecutionPayload)
			if !ok {
				return nil, errPayloadWrongType
			}
		}
		return WrappedExecutionPayload(p)
	case version.Capella:
		if b.isBlinded {
			var ph *enginev1.ExecutionPayloadHeaderCapella
			var ok bool
			if b.executionPayloadHeader != nil {
				ph, ok = b.executionPayloadHeader.Proto().(*enginev1.ExecutionPayloadHeaderCapella)
				if !ok {
					return nil, errPayloadHeaderWrongType
				}
				return WrappedExecutionPayloadHeaderCapella(ph)
			}
		}
		var p *enginev1.ExecutionPayloadCapella
		var ok bool
		if b.executionPayload != nil {
			p, ok = b.executionPayload.Proto().(*enginev1.ExecutionPayloadCapella)
			if !ok {
				return nil, errPayloadWrongType
			}
		}
		return WrappedExecutionPayloadCapella(p)
	case version.EIP4844:
		if b.isBlinded {
			var ph *enginev1.ExecutionPayloadHeader4844
			var ok bool
			if b.executionPayloadHeader != nil {
				ph, ok = b.executionPayloadHeader.Proto().(*enginev1.ExecutionPayloadHeader4844)
				if !ok {
					return nil, errPayloadHeaderWrongType
				}
				return WrappedExecutionPayloadHeaderEIP4844(ph)
			}
		}
		var p *enginev1.ExecutionPayload4844
		var ok bool
		if b.executionPayload != nil {
			p, ok = b.executionPayload.Proto().(*enginev1.ExecutionPayload4844)
			if !ok {
				return nil, errPayloadWrongType
			}
		}
		return WrappedExecutionPayloadEIP4844(p)
	default:
		return nil, errIncorrectBlockVersion
	}
}

// SetExecution sets the execution payload of the block body.
func (b *BeaconBlockBody) SetExecution(e interfaces.ExecutionData) error {
	if b.version == version.Phase0 || b.version == version.Altair {
		return ErrNotSupported("Execution", b.version)
	}
	if b.isBlinded {
		b.executionPayloadHeader = e // TODO: Copy?
		return nil
	}
	b.executionPayload = e
	return nil
}

// BLSToExecutionChanges returns the `BLSToExecutionChanges` objects in the block.
func (b *BeaconBlockBody) BLSToExecutionChanges() ([]*eth.SignedBLSToExecutionChange, error) {
	if b.version < version.Capella {
		return nil, ErrNotSupported("BLSToExecutionChanges", b.version)
	}
	return b.blsToExecutionChanges, nil
}

// BlobKzgCommitments returns the blob kzg commitments in the block.
func (b *BeaconBlockBody) BlobKzgCommitments() ([][]byte, error) {
	switch b.version {
	case version.Phase0, version.Altair, version.Bellatrix, version.Capella:
		return nil, ErrNotSupported("BlobKzgCommitments", b.version)
	case version.EIP4844:
		return b.blobKzgCommitments, nil
	default:
		return nil, errIncorrectBlockVersion
	}
}

// SetBlobKzgCommitments sets the blob kzg commitments in the block.
func (b *BeaconBlockBody) SetBlobKzgCommitments(c [][]byte) error {
	switch b.version {
	case version.Phase0, version.Altair, version.Bellatrix, version.Capella:
		return ErrNotSupported("BlobKzgCommitments", b.version)
	case version.EIP4844:
		b.blobKzgCommitments = c
		return nil
	default:
		return errIncorrectBlockVersion
	}
}

// SetBLSToExecutionChanges sets the BLS to execution changes in the block.
func (b *BeaconBlockBody) SetBLSToExecutionChanges(blsToExecutionChanges []*eth.SignedBLSToExecutionChange) error {
	if b.version < version.Capella {
		return ErrNotSupported("BLSToExecutionChanges", b.version)
	}
	b.blsToExecutionChanges = eth.CopyBLSToExecutionChanges(blsToExecutionChanges)
	return nil
}

// HashTreeRoot returns the ssz root of the block body.
func (b *BeaconBlockBody) HashTreeRoot() ([field_params.RootLength]byte, error) {
	pb, err := b.Proto()
	if err != nil {
		return [field_params.RootLength]byte{}, err
	}
	switch b.version {
	case version.Phase0:
		return pb.(*eth.BeaconBlockBody).HashTreeRoot()
	case version.Altair:
		return pb.(*eth.BeaconBlockBodyAltair).HashTreeRoot()
	case version.Bellatrix:
		if b.isBlinded {
			return pb.(*eth.BlindedBeaconBlockBodyBellatrix).HashTreeRoot()
		}
		return pb.(*eth.BeaconBlockBodyBellatrix).HashTreeRoot()
	case version.Capella:
		if b.isBlinded {
			return pb.(*eth.BlindedBeaconBlockBodyCapella).HashTreeRoot()
		}
		return pb.(*eth.BeaconBlockBodyCapella).HashTreeRoot()
	case version.EIP4844:
		if b.isBlinded {
			return pb.(*eth.BlindedBeaconBlockBody4844).HashTreeRoot()
		}
		return pb.(*eth.BeaconBlockBody4844).HashTreeRoot()
	default:
		return [field_params.RootLength]byte{}, errIncorrectBodyVersion
	}
}<|MERGE_RESOLUTION|>--- conflicted
+++ resolved
@@ -84,19 +84,11 @@
 		b.block.body.blsToExecutionChanges = changes
 	}
 	if b.version >= version.EIP4844 {
-<<<<<<< HEAD
-		kzgCommitments, err := blk.Body().BlobKzgCommitments()
-		if err != nil {
-			return err
-		}
-		b.block.body.blobKzgCommitments = kzgCommitments
-=======
 		kzgs, err := copied.Body().BlobKzgCommitments()
 		if err != nil {
 			return err
 		}
 		b.block.body.blobKzgCommitments = kzgs
->>>>>>> 304925aa
 	}
 	return nil
 }
