package bellatrix

import (
	"bytes"

	fieldparams "github.com/prysmaticlabs/prysm/config/fieldparams"
	"github.com/prysmaticlabs/prysm/encoding/bytesutil"
	"github.com/prysmaticlabs/prysm/encoding/ssz"
	enginev1 "github.com/prysmaticlabs/prysm/proto/engine/v1"
)

// PayloadToHeader converts `payload` into execution payload header format.
func PayloadToHeader(payload *enginev1.ExecutionPayload) (*enginev1.ExecutionPayloadHeader, error) {
	txRoot, err := ssz.TransactionsRoot(payload.Transactions)
	if err != nil {
		return nil, err
	}

	return &enginev1.ExecutionPayloadHeader{
		ParentHash:       bytesutil.SafeCopyBytes(payload.ParentHash),
		FeeRecipient:     bytesutil.SafeCopyBytes(payload.FeeRecipient),
		StateRoot:        bytesutil.SafeCopyBytes(payload.StateRoot),
		ReceiptsRoot:     bytesutil.SafeCopyBytes(payload.ReceiptsRoot),
		LogsBloom:        bytesutil.SafeCopyBytes(payload.LogsBloom),
		PrevRandao:       bytesutil.SafeCopyBytes(payload.PrevRandao),
		BlockNumber:      payload.BlockNumber,
		GasLimit:         payload.GasLimit,
		GasUsed:          payload.GasUsed,
		Timestamp:        payload.Timestamp,
		ExtraData:        bytesutil.SafeCopyBytes(payload.ExtraData),
		BaseFeePerGas:    bytesutil.SafeCopyBytes(payload.BaseFeePerGas),
		BlockHash:        bytesutil.SafeCopyBytes(payload.BlockHash),
		TransactionsRoot: txRoot[:],
	}, nil
}

func IsEmptyPayload(p *enginev1.ExecutionPayload) bool {
	if p == nil {
		return true
	}
	if !bytes.Equal(p.ParentHash, make([]byte, fieldparams.RootLength)) {
		return false
	}
	if !bytes.Equal(p.FeeRecipient, make([]byte, fieldparams.FeeRecipientLength)) {
		return false
	}
	if !bytes.Equal(p.StateRoot, make([]byte, fieldparams.RootLength)) {
		return false
	}
	if !bytes.Equal(p.ReceiptsRoot, make([]byte, fieldparams.RootLength)) {
		return false
	}
	if !bytes.Equal(p.LogsBloom, make([]byte, fieldparams.LogsBloomLength)) {
		return false
	}
	if !bytes.Equal(p.PrevRandao, make([]byte, fieldparams.RootLength)) {
		return false
	}
	if !bytes.Equal(p.BaseFeePerGas, make([]byte, fieldparams.RootLength)) {
		return false
	}
	if !bytes.Equal(p.BlockHash, make([]byte, fieldparams.RootLength)) {
		return false
	}
	if len(p.Transactions) != 0 {
		return false
	}
	if len(p.ExtraData) != 0 {
		return false
	}
	if p.BlockNumber != 0 {
		return false
	}
	if p.GasLimit != 0 {
		return false
	}
	if p.GasUsed != 0 {
		return false
	}
	if p.Timestamp != 0 {
		return false
	}
	return true
}

<<<<<<< HEAD
func IsEmptyHeader(h *eth.ExecutionPayloadHeader) bool {
	if !bytes.Equal(h.ParentHash, make([]byte, fieldparams.RootLength)) {
=======
func IsEmptyHeader(h *enginev1.ExecutionPayloadHeader) bool {
	if !bytes.Equal(h.ParentHash, make([]byte, field_params.RootLength)) {
>>>>>>> 0b50ab78
		return false
	}
	if !bytes.Equal(h.FeeRecipient, make([]byte, fieldparams.FeeRecipientLength)) {
		return false
	}
	if !bytes.Equal(h.StateRoot, make([]byte, fieldparams.RootLength)) {
		return false
	}
	if !bytes.Equal(h.ReceiptsRoot, make([]byte, fieldparams.RootLength)) {
		return false
	}
	if !bytes.Equal(h.LogsBloom, make([]byte, fieldparams.LogsBloomLength)) {
		return false
	}
	if !bytes.Equal(h.PrevRandao, make([]byte, fieldparams.RootLength)) {
		return false
	}
	if !bytes.Equal(h.BaseFeePerGas, make([]byte, fieldparams.RootLength)) {
		return false
	}
	if !bytes.Equal(h.BlockHash, make([]byte, fieldparams.RootLength)) {
		return false
	}
	if !bytes.Equal(h.TransactionsRoot, make([]byte, fieldparams.RootLength)) {
		return false
	}
	if len(h.ExtraData) != 0 {
		return false
	}
	if h.BlockNumber != 0 {
		return false
	}
	if h.GasLimit != 0 {
		return false
	}
	if h.GasUsed != 0 {
		return false
	}
	if h.Timestamp != 0 {
		return false
	}
	return true
}<|MERGE_RESOLUTION|>--- conflicted
+++ resolved
@@ -83,13 +83,8 @@
 	return true
 }
 
-<<<<<<< HEAD
-func IsEmptyHeader(h *eth.ExecutionPayloadHeader) bool {
+func IsEmptyHeader(h *enginev1.ExecutionPayloadHeader) bool {
 	if !bytes.Equal(h.ParentHash, make([]byte, fieldparams.RootLength)) {
-=======
-func IsEmptyHeader(h *enginev1.ExecutionPayloadHeader) bool {
-	if !bytes.Equal(h.ParentHash, make([]byte, field_params.RootLength)) {
->>>>>>> 0b50ab78
 		return false
 	}
 	if !bytes.Equal(h.FeeRecipient, make([]byte, fieldparams.FeeRecipientLength)) {
