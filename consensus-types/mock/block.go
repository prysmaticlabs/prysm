--- conflicted
+++ resolved
@@ -313,15 +313,11 @@
 	panic("implement me")
 }
 
-<<<<<<< HEAD
 func (b *BeaconBlockBody) Attestations() []interfaces.Attestation {
-=======
+	panic("implement me")
+}
+
 func (b *BeaconBlockBody) Consolidations() ([]*eth.SignedConsolidation, error) {
-	panic("implement me")
-}
-
-func (b *BeaconBlockBody) Attestations() []*eth.Attestation {
->>>>>>> fa9d8faf
 	panic("implement me")
 }
 
