package interfaces

import (
	ssz "github.com/prysmaticlabs/fastssz"
	field_params "github.com/prysmaticlabs/prysm/v3/config/fieldparams"
	types "github.com/prysmaticlabs/prysm/v3/consensus-types/primitives"
	ethpb "github.com/prysmaticlabs/prysm/v3/proto/prysm/v1alpha1"
	validatorpb "github.com/prysmaticlabs/prysm/v3/proto/prysm/v1alpha1/validator-client"
	"google.golang.org/protobuf/proto"
)

// SignedBeaconBlock is an interface describing the method set of
// a signed beacon block.
type SignedBeaconBlock interface {
	Block() BeaconBlock
	Signature() [field_params.BLSSignatureLength]byte
	IsNil() bool
	Copy() (SignedBeaconBlock, error)
	Proto() (proto.Message, error)
	PbGenericBlock() (*ethpb.GenericSignedBeaconBlock, error)
	PbPhase0Block() (*ethpb.SignedBeaconBlock, error)
	PbAltairBlock() (*ethpb.SignedBeaconBlockAltair, error)
	ToBlinded() (SignedBeaconBlock, error)
	PbBellatrixBlock() (*ethpb.SignedBeaconBlockBellatrix, error)
	PbBlindedBellatrixBlock() (*ethpb.SignedBlindedBeaconBlockBellatrix, error)
	PbEip4844Block() (*ethpb.SignedBeaconBlockWithBlobKZGs, error)
	ssz.Marshaler
	ssz.Unmarshaler
	Version() int
	IsBlinded() bool
	Header() (*ethpb.SignedBeaconBlockHeader, error)
}

// BeaconBlock describes an interface which states the methods
// employed by an object that is a beacon block.
type BeaconBlock interface {
	Slot() types.Slot
	ProposerIndex() types.ValidatorIndex
	ParentRoot() [field_params.RootLength]byte
	StateRoot() [field_params.RootLength]byte
	Body() BeaconBlockBody
	IsNil() bool
	IsBlinded() bool
	HashTreeRoot() ([field_params.RootLength]byte, error)
	Proto() (proto.Message, error)
	ssz.Marshaler
	ssz.Unmarshaler
	ssz.HashRoot
	Version() int
	AsSignRequestObject() (validatorpb.SignRequestObject, error)
}

// BeaconBlockBody describes the method set employed by an object
// that is a beacon block body.
type BeaconBlockBody interface {
	RandaoReveal() [field_params.BLSSignatureLength]byte
	Eth1Data() *ethpb.Eth1Data
	Graffiti() [field_params.RootLength]byte
	ProposerSlashings() []*ethpb.ProposerSlashing
	AttesterSlashings() []*ethpb.AttesterSlashing
	Attestations() []*ethpb.Attestation
	Deposits() []*ethpb.Deposit
	VoluntaryExits() []*ethpb.SignedVoluntaryExit
	SyncAggregate() (*ethpb.SyncAggregate, error)
	IsNil() bool
<<<<<<< HEAD
	HashTreeRoot() ([32]byte, error)
	Proto() proto.Message
	BlobKzgs() ([][]byte, error)
=======
	HashTreeRoot() ([field_params.RootLength]byte, error)
	Proto() (proto.Message, error)
>>>>>>> 7a8d7808
	Execution() (ExecutionData, error)
}

// ExecutionData represents execution layer information that is contained
// within post-Bellatrix beacon block bodies.
type ExecutionData interface {
	ssz.Marshaler
	ssz.Unmarshaler
	ssz.HashRoot
	IsNil() bool
	Proto() proto.Message
	ParentHash() []byte
	FeeRecipient() []byte
	StateRoot() []byte
	ReceiptsRoot() []byte
	LogsBloom() []byte
	PrevRandao() []byte
	BlockNumber() uint64
	GasLimit() uint64
	GasUsed() uint64
	Timestamp() uint64
	ExtraData() []byte
	BaseFeePerGas() []byte
	BlockHash() []byte
	Transactions() ([][]byte, error)
}<|MERGE_RESOLUTION|>--- conflicted
+++ resolved
@@ -63,14 +63,9 @@
 	VoluntaryExits() []*ethpb.SignedVoluntaryExit
 	SyncAggregate() (*ethpb.SyncAggregate, error)
 	IsNil() bool
-<<<<<<< HEAD
 	HashTreeRoot() ([32]byte, error)
-	Proto() proto.Message
+	Proto() (proto.Message, error)
 	BlobKzgs() ([][]byte, error)
-=======
-	HashTreeRoot() ([field_params.RootLength]byte, error)
-	Proto() (proto.Message, error)
->>>>>>> 7a8d7808
 	Execution() (ExecutionData, error)
 }
 
