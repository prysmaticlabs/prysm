--- conflicted
+++ resolved
@@ -210,58 +210,6 @@
 	return wrappedBellatrixSignedBeaconBlock(bellatrixFullBlock)
 }
 
-<<<<<<< HEAD
-=======
-// WrapSignedBlindedBeaconBlock converts a signed beacon block into a blinded format.
-func WrapSignedBlindedBeaconBlock(blk interfaces.SignedBeaconBlock) (interfaces.SignedBeaconBlock, error) {
-	if err := BeaconBlockIsNil(blk); err != nil {
-		return nil, err
-	}
-	if blk.Block().IsBlinded() {
-		return blk, nil
-	}
-	b := blk.Block()
-	payload, err := b.Body().Execution()
-	switch {
-	case errors.Is(err, ErrUnsupportedField):
-		return nil, ErrUnsupportedSignedBeaconBlock
-	case err != nil:
-		return nil, errors.Wrap(err, "could not get execution payload")
-	default:
-	}
-	syncAgg, err := b.Body().SyncAggregate()
-	if err != nil {
-		return nil, err
-	}
-	header, err := PayloadToHeader(payload)
-	if err != nil {
-		return nil, err
-	}
-	blindedBlock := &eth.SignedBlindedBeaconBlockBellatrix{
-		Block: &eth.BlindedBeaconBlockBellatrix{
-			Slot:          b.Slot(),
-			ProposerIndex: b.ProposerIndex(),
-			ParentRoot:    b.ParentRoot(),
-			StateRoot:     b.StateRoot(),
-			Body: &eth.BlindedBeaconBlockBodyBellatrix{
-				RandaoReveal:           b.Body().RandaoReveal(),
-				Eth1Data:               b.Body().Eth1Data(),
-				Graffiti:               b.Body().Graffiti(),
-				ProposerSlashings:      b.Body().ProposerSlashings(),
-				AttesterSlashings:      b.Body().AttesterSlashings(),
-				Attestations:           b.Body().Attestations(),
-				Deposits:               b.Body().Deposits(),
-				VoluntaryExits:         b.Body().VoluntaryExits(),
-				SyncAggregate:          syncAgg,
-				ExecutionPayloadHeader: header,
-			},
-		},
-		Signature: blk.Signature(),
-	}
-	return wrappedBellatrixSignedBlindedBeaconBlock(blindedBlock)
-}
-
->>>>>>> ab1defc5
 func UnwrapGenericSignedBeaconBlock(gb *eth.GenericSignedBeaconBlock) (interfaces.SignedBeaconBlock, error) {
 	if gb == nil {
 		return nil, ErrNilObjectWrapped
