load("@prysm//tools/go:def.bzl", "go_library")

go_library(
    name = "go_default_library",
<<<<<<< HEAD
    srcs = [
        "beacon_block.go",
        "beacon_block_altair.go",
        "beacon_block_bellatrix.go",
        "beacon_block_blob_kzgs.go",
        "beacon_block_phase0.go",
        "blinded_beacon_block_bellatrix.go",
        "execution.go",
        "metadata.go",
        "mutator.go",
    ],
    importpath = "github.com/prysmaticlabs/prysm/consensus-types/wrapper",
=======
    srcs = ["metadata.go"],
    importpath = "github.com/prysmaticlabs/prysm/v3/consensus-types/wrapper",
>>>>>>> 7a8d7808
    visibility = ["//visibility:public"],
    deps = [
        "//proto/prysm/v1alpha1:go_default_library",
        "//proto/prysm/v1alpha1/metadata:go_default_library",
        "//runtime/version:go_default_library",
        "@com_github_prysmaticlabs_go_bitfield//:go_default_library",
        "@org_golang_google_protobuf//proto:go_default_library",
    ],
)<|MERGE_RESOLUTION|>--- conflicted
+++ resolved
@@ -2,23 +2,8 @@
 
 go_library(
     name = "go_default_library",
-<<<<<<< HEAD
-    srcs = [
-        "beacon_block.go",
-        "beacon_block_altair.go",
-        "beacon_block_bellatrix.go",
-        "beacon_block_blob_kzgs.go",
-        "beacon_block_phase0.go",
-        "blinded_beacon_block_bellatrix.go",
-        "execution.go",
-        "metadata.go",
-        "mutator.go",
-    ],
-    importpath = "github.com/prysmaticlabs/prysm/consensus-types/wrapper",
-=======
     srcs = ["metadata.go"],
     importpath = "github.com/prysmaticlabs/prysm/v3/consensus-types/wrapper",
->>>>>>> 7a8d7808
     visibility = ["//visibility:public"],
     deps = [
         "//proto/prysm/v1alpha1:go_default_library",
