--- conflicted
+++ resolved
@@ -60,15 +60,9 @@
             - --tracing-endpoint=http://jaeger-collector.istio-system.svc.cluster.local:14268/api/traces
             - --trace-sample-fraction=1.0
             - --datadir=/data
-<<<<<<< HEAD
-            # Disabling gossip sub until a larger beacon chain deployment.
-            - --disable-gossip-sub
-            - --p2p-max-peers=50
-=======
             - --p2p-max-peers=50
             - --pprof
             #- --log-format=fluentd
->>>>>>> 3871be00
           resources:
             requests:
               memory: "500Mi"
