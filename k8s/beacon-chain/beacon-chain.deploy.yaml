kind: Deployment
apiVersion: apps/v1beta1
metadata:
  name: beacon-chain
spec:
  replicas: 3
  selector:
    matchLabels:
      component: beacon-chain
      universe: beacon-chain
  template:
    metadata:
      labels:
        component: beacon-chain
        universe: beacon-chain
    spec:
      priorityClassName: production-priority
      containers:
        - name: beacon-chain
          image: gcr.io/prysmaticlabs/prysm/beacon-chain:latest
          args: 
            - "--web3provider=ws://$(GETH_NODES_SERVICE_HOST):$(GETH_NODES_SERVICE_PORT_WS)"
            - "--verbosity=debug"
            - "--vrcaddr=0x541AfaC5266c534de039B4A1a53519e76ea82846"
            - "--rpc-port=4000"
<<<<<<< HEAD
            - "--simulator=false"
=======
            - "--monitoring-port=9090"
            - "--bootstrap-node=/ip4/$(BOOTNODE_SERVICE_HOST)/tcp/$(BOOTNODE_SERVICE_PORT)/p2p/QmUWTsZwoJ51tey4fEE9EAqzQeHFHm4FE9aSfgTv8xyuG5" 
            - "--relay-node=/ip4/35.221.47.224/tcp/20000/p2p/QmXNZeGdHYshgwyYyJnYG7u5iQ1Hej5R9QshgEZ5NACc1x" 
            - "--p2p-port=5000"
>>>>>>> 5b22e8f2
          resources:
            requests:
              memory: "100Mi"
              cpu: "50m"
            limits:
              memory: "250Mi"
              cpu: "100m"
          ports:
            - containerPort: 4000
              name: grpc<|MERGE_RESOLUTION|>--- conflicted
+++ resolved
@@ -2,6 +2,7 @@
 apiVersion: apps/v1beta1
 metadata:
   name: beacon-chain
+  namespace: beacon-chain
 spec:
   replicas: 3
   selector:
@@ -13,24 +14,23 @@
       labels:
         component: beacon-chain
         universe: beacon-chain
+      annotations:
+        prometheus.io/scrape: 'true'
+        prometheus.io/port: '9090'
     spec:
       priorityClassName: production-priority
       containers:
         - name: beacon-chain
           image: gcr.io/prysmaticlabs/prysm/beacon-chain:latest
           args: 
-            - "--web3provider=ws://$(GETH_NODES_SERVICE_HOST):$(GETH_NODES_SERVICE_PORT_WS)"
+            - "--web3provider=ws://geth-nodes.pow.svc.cluster.local:8546"
             - "--verbosity=debug"
-            - "--vrcaddr=0x541AfaC5266c534de039B4A1a53519e76ea82846"
+            - "--vrcaddr=$(VALIDATOR_REGISTRATION_CONTRACT_ADDRESS)"
             - "--rpc-port=4000"
-<<<<<<< HEAD
-            - "--simulator=false"
-=======
             - "--monitoring-port=9090"
             - "--bootstrap-node=/ip4/$(BOOTNODE_SERVICE_HOST)/tcp/$(BOOTNODE_SERVICE_PORT)/p2p/QmUWTsZwoJ51tey4fEE9EAqzQeHFHm4FE9aSfgTv8xyuG5" 
             - "--relay-node=/ip4/35.221.47.224/tcp/20000/p2p/QmXNZeGdHYshgwyYyJnYG7u5iQ1Hej5R9QshgEZ5NACc1x" 
             - "--p2p-port=5000"
->>>>>>> 5b22e8f2
           resources:
             requests:
               memory: "100Mi"
@@ -40,4 +40,14 @@
               cpu: "100m"
           ports:
             - containerPort: 4000
-              name: grpc+              name: grpc
+            - containerPort: 5000
+              name: p2p
+            - containerPort: 9090
+              name: prometheus
+          env:
+            - name: VALIDATOR_REGISTRATION_CONTRACT_ADDRESS
+              valueFrom:
+                configMapKeyRef:
+                  name: beacon-config
+                  key: VALIDATOR_REGISTRATION_CONTRACT_ADDRESS