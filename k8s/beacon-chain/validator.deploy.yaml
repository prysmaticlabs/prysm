kind: Deployment
apiVersion: apps/v1beta1
metadata:
  name: validator
  namespace: beacon-chain
spec:
  replicas: 9
  selector:
    matchLabels:
      component: validator
  strategy:
    type: RollingUpdate
    rollingUpdate:
      maxSurge: 0
      maxUnavailable: '5%'
  minReadySeconds: 20
  template:
    metadata:
      labels:
        component: validator
      annotations:
        prometheus.io/scrape: 'true'
        prometheus.io/port: '9090'
    spec:
      priorityClassName: production-priority
      containers:
      - name: validator
        image: gcr.io/prysmaticlabs/prysm/validator:latest
        args:
        - --keystore-path=/keystore
        - --password=nopass
        - --datadir=/data  
        - --beacon-rpc-provider=beacon-chain.beacon-chain.svc.cluster.local:4000
        - --monitoring-port=9090
        - --enable-tracing
        - --tracing-process-name=$(POD_NAME)
        - --tracing-endpoint=http://jaeger-collector.istio-system.svc.cluster.local:14268/api/traces
        - --trace-sample-fraction=1.0
<<<<<<< HEAD
        - --disable-rewards-penalties-logging
=======
        - --log-format=fluentd
>>>>>>> d672a060
        volumeMounts:
        - name: localdata
          mountPath: /data
        - name: keystore
          mountPath: /keystore
          readOnly: true
        resources:
          requests:
            cpu: "50m"
            memory: "100Mi"
        env:
        - name: POD_NAME
          valueFrom:
            fieldRef:
              fieldPath: metadata.name
      initContainers:
      - name: init-pk
        image: gcr.io/prysmaticlabs/prysm/cluster-pk-manager/client:latest 
        args:
        - --keystore-dir=/keystore
        - --keystore-password=nopass
        - --pod-name=$(POD_NAME)
        - --server=cluster-pk-manager:8000
        - --keys=64
        volumeMounts:
        - name: keystore
          mountPath: /keystore
        env:
        - name: POD_NAME
          valueFrom:
            fieldRef:
              fieldPath: metadata.name
      volumes:
        - name: keystore
          emptyDir: {}
        - name: localdata
          emptyDir: {}<|MERGE_RESOLUTION|>--- conflicted
+++ resolved
@@ -36,11 +36,8 @@
         - --tracing-process-name=$(POD_NAME)
         - --tracing-endpoint=http://jaeger-collector.istio-system.svc.cluster.local:14268/api/traces
         - --trace-sample-fraction=1.0
-<<<<<<< HEAD
         - --disable-rewards-penalties-logging
-=======
         - --log-format=fluentd
->>>>>>> d672a060
         volumeMounts:
         - name: localdata
           mountPath: /data
