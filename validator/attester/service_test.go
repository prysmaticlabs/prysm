package attester

import (
	"context"
	"errors"
	"io/ioutil"
	"testing"

	"github.com/ethereum/go-ethereum/event"
	"github.com/golang/mock/gomock"
	pbp2p "github.com/prysmaticlabs/prysm/proto/beacon/p2p/v1"
	pb "github.com/prysmaticlabs/prysm/proto/beacon/rpc/v1"
	"github.com/prysmaticlabs/prysm/shared/testutil"
	"github.com/prysmaticlabs/prysm/validator/internal"
	"github.com/sirupsen/logrus"
	logTest "github.com/sirupsen/logrus/hooks/test"
)

func init() {
	logrus.SetLevel(logrus.DebugLevel)
	logrus.SetOutput(ioutil.Discard)
}

type mockClient struct {
	ctrl *gomock.Controller
}

func (mc *mockClient) AttesterServiceClient() pb.AttesterServiceClient {
	return internal.NewMockAttesterServiceClient(mc.ctrl)
}

type mockAssigner struct{}

func (m *mockAssigner) AttesterAssignmentFeed() *event.Feed {
	return new(event.Feed)
}

func TestLifecycle(t *testing.T) {
	hook := logTest.NewGlobal()
	ctrl := gomock.NewController(t)
	defer ctrl.Finish()
	cfg := &Config{
		AssignmentBuf: 0,
		Assigner:      &mockAssigner{},
		Client:        &mockClient{ctrl},
	}
	att := NewAttester(context.Background(), cfg)
	att.Start()
	att.Stop()

	testutil.AssertLogsContain(t, hook, "Starting service")
	testutil.AssertLogsContain(t, hook, "Stopping service")
}

func TestAttesterLoop(t *testing.T) {
	hook := logTest.NewGlobal()
	ctrl := gomock.NewController(t)
	defer ctrl.Finish()
	cfg := &Config{
		AssignmentBuf: 0,
		Assigner:      &mockAssigner{},
		Client:        &mockClient{ctrl},
	}
	att := NewAttester(context.Background(), cfg)

	mockServiceClient := internal.NewMockAttesterServiceClient(ctrl)
	mockServiceClient.EXPECT().AttestHead(
		gomock.Any(),
		gomock.Any(),
	).Return(&pb.AttestResponse{
		AttestationHash: []byte{'A'},
	}, nil)

	doneChan := make(chan struct{})
	exitRoutine := make(chan bool)
	go func() {
		att.run(doneChan, mockServiceClient)
		<-exitRoutine
	}()
<<<<<<< HEAD

	att.assignmentChan <- &pbp2p.BeaconBlock{SlotNumber: 999}

	testutil.AssertLogsContain(t, hook, "Performing attester responsibility")
=======
	att.assignmentChan <- &pbp2p.BeaconBlock{SlotNumber: 33}

>>>>>>> adef6a1b
	doneChan <- struct{}{}
	exitRoutine <- true

	testutil.AssertLogsContain(t, hook, "Performing attester responsibility")
	testutil.AssertLogsContain(t, hook, "Attester context closed")
}

func TestAttesterMarshalError(t *testing.T) {
	hook := logTest.NewGlobal()
	ctrl := gomock.NewController(t)
	defer ctrl.Finish()
	cfg := &Config{
		AssignmentBuf: 0,
		Assigner:      &mockAssigner{},
		Client:        &mockClient{ctrl},
	}
	p := NewAttester(context.Background(), cfg)

	mockServiceClient := internal.NewMockAttesterServiceClient(ctrl)

	doneChan := make(chan struct{})
	exitRoutine := make(chan bool)
	go func() {
		p.run(doneChan, mockServiceClient)
		<-exitRoutine
	}()

	p.assignmentChan <- nil
	doneChan <- struct{}{}
	exitRoutine <- true

	testutil.AssertLogsContain(t, hook, "Could not marshal latest beacon block")
	testutil.AssertLogsContain(t, hook, "Attester context closed")
}

func TestAttesterErrorLoop(t *testing.T) {
	hook := logTest.NewGlobal()
	ctrl := gomock.NewController(t)
	defer ctrl.Finish()
	cfg := &Config{
		AssignmentBuf: 0,
		Assigner:      &mockAssigner{},
		Client:        &mockClient{ctrl},
	}
	p := NewAttester(context.Background(), cfg)

	mockServiceClient := internal.NewMockAttesterServiceClient(ctrl)

	// Expect call to throw an error.
	mockServiceClient.EXPECT().AttestHead(
		gomock.Any(),
		gomock.Any(),
	).Return(nil, errors.New("could not attest head"))

	doneChan := make(chan struct{})
	exitRoutine := make(chan bool)
	go func() {
		p.run(doneChan, mockServiceClient)
		<-exitRoutine
	}()

	p.assignmentChan <- &pbp2p.BeaconBlock{SlotNumber: 999}
	doneChan <- struct{}{}
	exitRoutine <- true

	testutil.AssertLogsContain(t, hook, "Performing attester responsibility")
	testutil.AssertLogsContain(t, hook, "could not attest head")
	testutil.AssertLogsContain(t, hook, "Attester context closed")
}<|MERGE_RESOLUTION|>--- conflicted
+++ resolved
@@ -77,15 +77,8 @@
 		att.run(doneChan, mockServiceClient)
 		<-exitRoutine
 	}()
-<<<<<<< HEAD
-
-	att.assignmentChan <- &pbp2p.BeaconBlock{SlotNumber: 999}
-
-	testutil.AssertLogsContain(t, hook, "Performing attester responsibility")
-=======
 	att.assignmentChan <- &pbp2p.BeaconBlock{SlotNumber: 33}
 
->>>>>>> adef6a1b
 	doneChan <- struct{}{}
 	exitRoutine <- true
 
