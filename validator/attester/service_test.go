package attester

import (
	"context"
	"errors"
	"io/ioutil"
	"testing"

	"github.com/ethereum/go-ethereum/event"
<<<<<<< HEAD
	"github.com/golang/protobuf/proto"
	pbp2p "github.com/prysmaticlabs/prysm/proto/beacon/p2p/v1"
	shardingp2p "github.com/prysmaticlabs/prysm/proto/sharding/p2p/v1"
	"github.com/prysmaticlabs/prysm/shared/p2p"
=======
	"github.com/golang/mock/gomock"
	pbp2p "github.com/prysmaticlabs/prysm/proto/beacon/p2p/v1"
	pb "github.com/prysmaticlabs/prysm/proto/beacon/rpc/v1"
>>>>>>> a630abae
	"github.com/prysmaticlabs/prysm/shared/testutil"
	"github.com/prysmaticlabs/prysm/validator/internal"
	"github.com/sirupsen/logrus"
	logTest "github.com/sirupsen/logrus/hooks/test"
)

func init() {
	logrus.SetLevel(logrus.DebugLevel)
	logrus.SetOutput(ioutil.Discard)
}

type mockClient struct {
	ctrl *gomock.Controller
}

func (mc *mockClient) AttesterServiceClient() pb.AttesterServiceClient {
	return internal.NewMockAttesterServiceClient(mc.ctrl)
}

type mockAssigner struct{}

func (m *mockAssigner) AttesterAssignmentFeed() *event.Feed {
	return new(event.Feed)
}

type mockP2P struct {
}

func (mp *mockP2P) Subscribe(msg proto.Message, channel chan p2p.Message) event.Subscription {
	return new(event.Feed).Subscribe(channel)
}

func (mp *mockP2P) Broadcast(msg proto.Message) {}

func (mp *mockP2P) Send(msg proto.Message, peer p2p.Peer) {
}

func TestLifecycle(t *testing.T) {
	hook := logTest.NewGlobal()
	ctrl := gomock.NewController(t)
	defer ctrl.Finish()
	cfg := &Config{
		AssignmentBuf: 0,
		Assigner:      &mockAssigner{},
		Client:        &mockClient{ctrl},
	}
	att := NewAttester(context.Background(), cfg, &mockP2P{})
	att.Start()
	testutil.AssertLogsContain(t, hook, "Starting service")
	att.Stop()
	testutil.AssertLogsContain(t, hook, "Stopping service")
}

func TestAttesterLoop(t *testing.T) {
	hook := logTest.NewGlobal()
	ctrl := gomock.NewController(t)
	defer ctrl.Finish()
	cfg := &Config{
		AssignmentBuf: 0,
		Assigner:      &mockAssigner{},
		Client:        &mockClient{ctrl},
	}
	att := NewAttester(context.Background(), cfg, &mockP2P{})

	mockServiceClient := internal.NewMockAttesterServiceClient(ctrl)
	mockServiceClient.EXPECT().AttestHead(
		gomock.Any(),
		gomock.Any(),
	).Return(&pb.AttestResponse{
		AttestationHash: []byte{'A'},
	}, nil)

	doneChan := make(chan struct{})
	exitRoutine := make(chan bool)
	go func() {
		att.run(doneChan, mockServiceClient)
		<-exitRoutine
	}()
<<<<<<< HEAD
	block := &shardingp2p.BlockBroadcast{
		BeaconBlock: &pbp2p.BeaconBlock{}}

	att.assignmentChan <- true
	att.blockBuf <- p2p.Message{Peer: p2p.Peer{}, Data: &shardingp2p.AttestationBroadcast{}}
	att.blockBuf <- p2p.Message{Peer: p2p.Peer{}, Data: block}

=======
	att.assignmentChan <- &pbp2p.BeaconBlock{SlotNumber: 33}
	testutil.AssertLogsContain(t, hook, "Performing attester responsibility")
	doneChan <- struct{}{}
	exitRoutine <- true
	testutil.AssertLogsContain(t, hook, "Attester context closed")
}

func TestAttesterMarshalError(t *testing.T) {
	hook := logTest.NewGlobal()
	ctrl := gomock.NewController(t)
	defer ctrl.Finish()
	cfg := &Config{
		AssignmentBuf: 0,
		Assigner:      &mockAssigner{},
		Client:        &mockClient{ctrl},
	}
	p := NewAttester(context.Background(), cfg)

	mockServiceClient := internal.NewMockAttesterServiceClient(ctrl)

	doneChan := make(chan struct{})
	exitRoutine := make(chan bool)
	go func() {
		p.run(doneChan, mockServiceClient)
		<-exitRoutine
	}()

	p.assignmentChan <- nil
	testutil.AssertLogsContain(t, hook, "Could not marshal latest beacon block")
	doneChan <- struct{}{}
	exitRoutine <- true
	testutil.AssertLogsContain(t, hook, "Attester context closed")
}

func TestAttesterErrorLoop(t *testing.T) {
	hook := logTest.NewGlobal()
	ctrl := gomock.NewController(t)
	defer ctrl.Finish()
	cfg := &Config{
		AssignmentBuf: 0,
		Assigner:      &mockAssigner{},
		Client:        &mockClient{ctrl},
	}
	p := NewAttester(context.Background(), cfg)

	mockServiceClient := internal.NewMockAttesterServiceClient(ctrl)

	// Expect call to throw an error.
	mockServiceClient.EXPECT().AttestHead(
		gomock.Any(),
		gomock.Any(),
	).Return(nil, errors.New("could not attest head"))

	doneChan := make(chan struct{})
	exitRoutine := make(chan bool)
	go func() {
		p.run(doneChan, mockServiceClient)
		<-exitRoutine
	}()

	p.assignmentChan <- &pbp2p.BeaconBlock{SlotNumber: 999}
>>>>>>> a630abae
	testutil.AssertLogsContain(t, hook, "Performing attester responsibility")
	testutil.AssertLogsContain(t, hook, "could not attest head")
	doneChan <- struct{}{}
	exitRoutine <- true
	testutil.AssertLogsContain(t, hook, "Attestation Broadcasted to network")
	testutil.AssertLogsContain(t, hook, "Received malformed attestation p2p message")
	testutil.AssertLogsContain(t, hook, "Attester context closed")
}<|MERGE_RESOLUTION|>--- conflicted
+++ resolved
@@ -7,16 +7,12 @@
 	"testing"
 
 	"github.com/ethereum/go-ethereum/event"
-<<<<<<< HEAD
+	"github.com/golang/mock/gomock"
 	"github.com/golang/protobuf/proto"
 	pbp2p "github.com/prysmaticlabs/prysm/proto/beacon/p2p/v1"
+	pb "github.com/prysmaticlabs/prysm/proto/beacon/rpc/v1"
 	shardingp2p "github.com/prysmaticlabs/prysm/proto/sharding/p2p/v1"
 	"github.com/prysmaticlabs/prysm/shared/p2p"
-=======
-	"github.com/golang/mock/gomock"
-	pbp2p "github.com/prysmaticlabs/prysm/proto/beacon/p2p/v1"
-	pb "github.com/prysmaticlabs/prysm/proto/beacon/rpc/v1"
->>>>>>> a630abae
 	"github.com/prysmaticlabs/prysm/shared/testutil"
 	"github.com/prysmaticlabs/prysm/validator/internal"
 	"github.com/sirupsen/logrus"
@@ -95,19 +91,19 @@
 		att.run(doneChan, mockServiceClient)
 		<-exitRoutine
 	}()
-<<<<<<< HEAD
 	block := &shardingp2p.BlockBroadcast{
 		BeaconBlock: &pbp2p.BeaconBlock{}}
 
-	att.assignmentChan <- true
+	att.assignmentChan <- &pbp2p.BeaconBlock{SlotNumber: 999}
 	att.blockBuf <- p2p.Message{Peer: p2p.Peer{}, Data: &shardingp2p.AttestationBroadcast{}}
 	att.blockBuf <- p2p.Message{Peer: p2p.Peer{}, Data: block}
 
-=======
-	att.assignmentChan <- &pbp2p.BeaconBlock{SlotNumber: 33}
 	testutil.AssertLogsContain(t, hook, "Performing attester responsibility")
+	testutil.AssertLogsContain(t, hook, "could not attest head")
 	doneChan <- struct{}{}
 	exitRoutine <- true
+	testutil.AssertLogsContain(t, hook, "Attestation Broadcasted to network")
+	testutil.AssertLogsContain(t, hook, "Received malformed attestation p2p message")
 	testutil.AssertLogsContain(t, hook, "Attester context closed")
 }
 
@@ -120,7 +116,7 @@
 		Assigner:      &mockAssigner{},
 		Client:        &mockClient{ctrl},
 	}
-	p := NewAttester(context.Background(), cfg)
+	p := NewAttester(context.Background(), cfg, &mockP2P{})
 
 	mockServiceClient := internal.NewMockAttesterServiceClient(ctrl)
 
@@ -147,7 +143,7 @@
 		Assigner:      &mockAssigner{},
 		Client:        &mockClient{ctrl},
 	}
-	p := NewAttester(context.Background(), cfg)
+	p := NewAttester(context.Background(), cfg, &mockP2P{})
 
 	mockServiceClient := internal.NewMockAttesterServiceClient(ctrl)
 
@@ -165,7 +161,6 @@
 	}()
 
 	p.assignmentChan <- &pbp2p.BeaconBlock{SlotNumber: 999}
->>>>>>> a630abae
 	testutil.AssertLogsContain(t, hook, "Performing attester responsibility")
 	testutil.AssertLogsContain(t, hook, "could not attest head")
 	doneChan <- struct{}{}
