--- conflicted
+++ resolved
@@ -7,13 +7,10 @@
     visibility = ["//validator:__subpackages__"],
     deps = [
         "//proto/beacon/p2p/v1:go_default_library",
-<<<<<<< HEAD
         "//proto/sharding/p2p/v1:go_default_library",
         "//shared:go_default_library",
         "//shared/p2p:go_default_library",
-=======
         "//proto/beacon/rpc/v1:go_default_library",
->>>>>>> a630abae
         "@com_github_ethereum_go_ethereum//event:go_default_library",
         "@com_github_gogo_protobuf//proto:go_default_library",
         "@com_github_sirupsen_logrus//:go_default_library",
@@ -27,12 +24,9 @@
     embed = [":go_default_library"],
     deps = [
         "//proto/beacon/p2p/v1:go_default_library",  #keep
-<<<<<<< HEAD
         "//proto/sharding/p2p/v1:go_default_library",
         "//shared/p2p:go_default_library",
-=======
         "//proto/beacon/rpc/v1:go_default_library",
->>>>>>> a630abae
         "//shared/testutil:go_default_library",
         "//validator/internal:go_default_library",
         "@com_github_ethereum_go_ethereum//event:go_default_library",
