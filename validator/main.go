// Package main defines a validator client, a critical actor in eth2 which manages
// a keystore of private keys, connects to a beacon node to receive assignments,
// and submits blocks/attestations as needed.
package main

import (
	"fmt"
	"os"
	"runtime"
	runtimeDebug "runtime/debug"
	"strings"

	joonix "github.com/joonix/log"
	"github.com/prysmaticlabs/prysm/shared/bytesutil"
	"github.com/prysmaticlabs/prysm/shared/cmd"
	"github.com/prysmaticlabs/prysm/shared/debug"
	"github.com/prysmaticlabs/prysm/shared/featureconfig"
	"github.com/prysmaticlabs/prysm/shared/logutil"
	"github.com/prysmaticlabs/prysm/shared/params"
	"github.com/prysmaticlabs/prysm/shared/version"
	"github.com/prysmaticlabs/prysm/validator/accounts"
	"github.com/prysmaticlabs/prysm/validator/flags"
	"github.com/prysmaticlabs/prysm/validator/node"
	"github.com/sirupsen/logrus"
	prefixed "github.com/x-cray/logrus-prefixed-formatter"
	_ "go.uber.org/automaxprocs"
	"gopkg.in/urfave/cli.v2"
	"gopkg.in/urfave/cli.v2/altsrc"
)

var log = logrus.WithField("prefix", "main")

func startNode(ctx *cli.Context) error {
	validatorClient, err := node.NewValidatorClient(ctx)
	if err != nil {
		return err
	}
	validatorClient.Start()
	return nil
}

var appFlags = []cli.Flag{
	flags.BeaconRPCProviderFlag,
	flags.CertFlag,
	flags.GraffitiFlag,
	flags.KeystorePathFlag,
	flags.PasswordFlag,
	flags.DisablePenaltyRewardLogFlag,
	flags.UnencryptedKeysFlag,
	flags.InteropStartIndex,
	flags.InteropNumValidators,
	flags.GrpcRetriesFlag,
	flags.GrpcHeadersFlag,
	flags.KeyManager,
	flags.KeyManagerOpts,
	flags.AccountMetricsFlag,
	cmd.VerbosityFlag,
	cmd.DataDirFlag,
	cmd.ClearDB,
	cmd.ForceClearDB,
	cmd.EnableTracingFlag,
	cmd.TracingProcessNameFlag,
	cmd.TracingEndpointFlag,
	cmd.TraceSampleFractionFlag,
	flags.MonitoringPortFlag,
	cmd.LogFormat,
	debug.PProfFlag,
	debug.PProfAddrFlag,
	debug.PProfPortFlag,
	debug.MemProfileRateFlag,
	debug.CPUProfileFlag,
	debug.TraceFlag,
	cmd.LogFileName,
	cmd.ConfigFileFlag,
	cmd.ChainConfigFileFlag,
	cmd.GrpcMaxCallRecvMsgSizeFlag,
}

func init() {
	appFlags = cmd.WrapFlags(append(appFlags, featureconfig.ValidatorFlags...))
}

func main() {
	app := cli.App{}
	app.Name = "validator"
	app.Usage = `launches an Ethereum 2.0 validator client that interacts with a beacon chain,
				 starts proposer and attester services, p2p connections, and more`
	app.Version = version.GetVersion()
	app.Action = startNode
	app.Commands = []*cli.Command{
		{
			Name:     "accounts",
			Category: "accounts",
			Usage:    "defines useful functions for interacting with the validator client's account",
			Subcommands: []*cli.Command{
				{
					Name: "create",
					Description: `creates a new validator account keystore containing private keys for Ethereum 2.0 -
this command outputs a deposit data string which can be used to deposit Ether into the ETH1.0 deposit
contract in order to activate the validator client`,
					Flags: []cli.Flag{
						flags.KeystorePathFlag,
						flags.PasswordFlag,
					},
					Action: func(cliCtx *cli.Context) error {
						featureconfig.ConfigureValidator(cliCtx)
						if featureconfig.Get().MinimalConfig {
							log.Warn("Using Minimal Config")
							params.UseMinimalConfig()
						}

						keystorePath, passphrase, err := accounts.HandleEmptyKeystoreFlags(cliCtx, true)
						if err != nil {
							log.WithError(err).Error("Could not list keys")
						}
						if _, _, err := accounts.CreateValidatorAccount(keystorePath, passphrase); err != nil {
							log.WithError(err).Fatalf("Could not create validator at path: %s", keystorePath)
						}
						return nil
					},
				},
				{
					Name:        "keys",
					Description: `lists the private keys for 'keystore' keymanager keys`,
					Flags: []cli.Flag{
						flags.KeystorePathFlag,
						flags.PasswordFlag,
					},
					Action: func(cliCtx *cli.Context) error {
						keystorePath, passphrase, err := accounts.HandleEmptyKeystoreFlags(cliCtx, false)
						if err != nil {
							log.WithError(err).Error("Could not list keys")
						}
						if err := accounts.PrintPublicAndPrivateKeys(keystorePath, passphrase); err != nil {
							log.WithError(err).Errorf("Could not list private and public keys in path %s", keystorePath)
						}
						return nil
					},
				},
				{
<<<<<<< HEAD
					Name:        "status",
					Description: `list the validator status for existing validator keys`,
					Flags: []cli.Flag{
						cmd.GrpcMaxCallRecvMsgSizeFlag,
						flags.BeaconRPCProviderFlag,
						flags.CertFlag,
						flags.GrpcHeadersFlag,
						flags.GrpcRetriesFlag,
						flags.KeyManager,
						flags.KeyManagerOpts,
=======
					Name:        "change-password",
					Description: "changes password for all keys located in a keystore",
					Flags: []cli.Flag{
>>>>>>> fe7a123b
						flags.KeystorePathFlag,
						flags.PasswordFlag,
					},
					Action: func(cliCtx *cli.Context) error {
<<<<<<< HEAD
						var err error
						var pubKeys [][]byte
						if cliCtx.String(flags.KeyManager.Name) != "" {
							pubKeysBytes48, success := node.ExtractPublicKeysFromKeyManager(cliCtx)
							pubKeys, err = bytesutil.FromBytes48Array(pubKeysBytes48), success
						} else {
							keystorePath, passphrase, err := accounts.HandleEmptyFlags(cliCtx, false /*confirmPassword*/)
							if err != nil {
								return err
							}
							pubKeys, err = accounts.ExtractPublicKeysFromKeyStore(keystorePath, passphrase)
						}
						if err != nil {
							return err
						}
						return accounts.RunStatusCommand(
							cliCtx,
							pubKeys,
							cliCtx.String(flags.CertFlag.Name),
							cliCtx.String(flags.BeaconRPCProviderFlag.Name),
							cliCtx.Int(cmd.GrpcMaxCallRecvMsgSizeFlag.Name),
							cliCtx.Uint(flags.GrpcRetriesFlag.Name),
							strings.Split(cliCtx.String(flags.GrpcHeadersFlag.Name), ","))
=======
						keystorePath, oldPassword, err := accounts.HandleEmptyKeystoreFlags(cliCtx, false)
						if err != nil {
							log.WithError(err).Error("Could not read keystore path and/or the old password")
						}

						log.Info("Please enter the new password")
						newPassword, err := cmd.EnterPassword(true, cmd.StdInPasswordReader{})
						if err != nil {
							log.WithError(err).Error("Could not read the new password")
						}

						err = accounts.ChangePassword(keystorePath, oldPassword, newPassword)
						if err != nil {
							log.WithError(err).Error("Changing password failed")
						} else {
							log.Info("Password changed successfully")
						}

						return nil
>>>>>>> fe7a123b
					},
				},
			},
		},
	}
	app.Flags = appFlags

	app.Before = func(ctx *cli.Context) error {
		if ctx.IsSet(cmd.ConfigFileFlag.Name) {
			if err := altsrc.InitInputSourceWithContext(appFlags, altsrc.NewYamlSourceFromFlagFunc(cmd.ConfigFileFlag.Name))(ctx); err != nil {
				return err
			}
		}

		format := ctx.String(cmd.LogFormat.Name)
		switch format {
		case "text":
			formatter := new(prefixed.TextFormatter)
			formatter.TimestampFormat = "2006-01-02 15:04:05"
			formatter.FullTimestamp = true
			// If persistent log files are written - we disable the log messages coloring because
			// the colors are ANSI codes and seen as Gibberish in the log files.
			formatter.DisableColors = ctx.String(cmd.LogFileName.Name) != ""
			logrus.SetFormatter(formatter)
			break
		case "fluentd":
			f := joonix.NewFormatter()
			if err := joonix.DisableTimestampFormat(f); err != nil {
				panic(err)
			}
			logrus.SetFormatter(f)
			break
		case "json":
			logrus.SetFormatter(&logrus.JSONFormatter{})
			break
		default:
			return fmt.Errorf("unknown log format %s", format)
		}

		logFileName := ctx.String(cmd.LogFileName.Name)
		if logFileName != "" {
			if err := logutil.ConfigurePersistentLogging(logFileName); err != nil {
				log.WithError(err).Error("Failed to configuring logging to disk.")
			}
		}

		runtime.GOMAXPROCS(runtime.NumCPU())
		return debug.Setup(ctx)
	}

	app.After = func(ctx *cli.Context) error {
		debug.Exit(ctx)
		return nil
	}

	defer func() {
		if x := recover(); x != nil {
			log.Errorf("Runtime panic: %v\n%v", x, string(runtimeDebug.Stack()))
			panic(x)
		}
	}()

	if err := app.Run(os.Args); err != nil {
		log.Error(err.Error())
		os.Exit(1)
	}
}<|MERGE_RESOLUTION|>--- conflicted
+++ resolved
@@ -109,7 +109,7 @@
 							params.UseMinimalConfig()
 						}
 
-						keystorePath, passphrase, err := accounts.HandleEmptyKeystoreFlags(cliCtx, true)
+						keystorePath, passphrase, err := accounts.HandleEmptyKeystoreFlags(cliCtx, true /*confirmPassword*/)
 						if err != nil {
 							log.WithError(err).Error("Could not list keys")
 						}
@@ -127,7 +127,7 @@
 						flags.PasswordFlag,
 					},
 					Action: func(cliCtx *cli.Context) error {
-						keystorePath, passphrase, err := accounts.HandleEmptyKeystoreFlags(cliCtx, false)
+						keystorePath, passphrase, err := accounts.HandleEmptyKeystoreFlags(cliCtx, false /*confirmPassword*/)
 						if err != nil {
 							log.WithError(err).Error("Could not list keys")
 						}
@@ -138,7 +138,6 @@
 					},
 				},
 				{
-<<<<<<< HEAD
 					Name:        "status",
 					Description: `list the validator status for existing validator keys`,
 					Flags: []cli.Flag{
@@ -149,23 +148,15 @@
 						flags.GrpcRetriesFlag,
 						flags.KeyManager,
 						flags.KeyManagerOpts,
-=======
-					Name:        "change-password",
-					Description: "changes password for all keys located in a keystore",
-					Flags: []cli.Flag{
->>>>>>> fe7a123b
-						flags.KeystorePathFlag,
-						flags.PasswordFlag,
-					},
-					Action: func(cliCtx *cli.Context) error {
-<<<<<<< HEAD
+					},
+					Action: func(cliCtx *cli.Context) error {
 						var err error
 						var pubKeys [][]byte
 						if cliCtx.String(flags.KeyManager.Name) != "" {
 							pubKeysBytes48, success := node.ExtractPublicKeysFromKeyManager(cliCtx)
 							pubKeys, err = bytesutil.FromBytes48Array(pubKeysBytes48), success
 						} else {
-							keystorePath, passphrase, err := accounts.HandleEmptyFlags(cliCtx, false /*confirmPassword*/)
+							keystorePath, passphrase, err := accounts.HandleEmptyKeystoreFlags(cliCtx, false /*confirmPassword*/)
 							if err != nil {
 								return err
 							}
@@ -182,8 +173,16 @@
 							cliCtx.Int(cmd.GrpcMaxCallRecvMsgSizeFlag.Name),
 							cliCtx.Uint(flags.GrpcRetriesFlag.Name),
 							strings.Split(cliCtx.String(flags.GrpcHeadersFlag.Name), ","))
-=======
-						keystorePath, oldPassword, err := accounts.HandleEmptyKeystoreFlags(cliCtx, false)
+					},
+				},
+					Name:        "change-password",
+					Description: "changes password for all keys located in a keystore",
+					Flags: []cli.Flag{
+						flags.KeystorePathFlag,
+						flags.PasswordFlag,
+					},
+					Action: func(cliCtx *cli.Context) error {
+						keystorePath, oldPassword, err := accounts.HandleEmptyKeystoreFlags(cliCtx, false /*confirmPassword*/)
 						if err != nil {
 							log.WithError(err).Error("Could not read keystore path and/or the old password")
 						}
@@ -202,7 +201,6 @@
 						}
 
 						return nil
->>>>>>> fe7a123b
 					},
 				},
 			},
