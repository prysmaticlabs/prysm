--- conflicted
+++ resolved
@@ -2,9 +2,10 @@
 
 import (
 	"fmt"
-	"github.com/prysmaticlabs/prysm/validator/accounts"
 	"os"
 	"runtime"
+
+	"github.com/prysmaticlabs/prysm/validator/accounts"
 
 	"github.com/prysmaticlabs/prysm/shared/cmd"
 	"github.com/prysmaticlabs/prysm/shared/debug"
@@ -33,14 +34,12 @@
 	return nil
 }
 
-// TODO(#1436): Initialize validator secrets.
 func createValidatorAccount(ctx *cli.Context) error {
-<<<<<<< HEAD
-	if err := accounts.NewValidatorAccount(); err != nil {
+	directory := ctx.String(types.KeystorePathFlag.Name)
+	password := ctx.String(types.PasswordFlag.Name)
+	if err := accounts.NewValidatorAccount(directory, password); err != nil {
 		return fmt.Errorf("could not initialize validator account: %v", err)
 	}
-=======
->>>>>>> e4337c4b
 	return nil
 }
 
@@ -90,6 +89,7 @@
 contract in order to activate the validator client`,
 					Flags: []cli.Flag{
 						types.KeystorePathFlag,
+						types.PasswordFlag,
 					},
 					Action: createValidatorAccount,
 				},
