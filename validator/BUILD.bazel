--- conflicted
+++ resolved
@@ -77,16 +77,11 @@
 go_binary(
     name = "validator",
     embed = [":go_default_library"],
-<<<<<<< HEAD
     pure = "off",  # Enabled unless there is a valid reason to include cgo dep.
-    visibility = ["//validator:__subpackages__"],
-=======
-    pure = "on",  # Enabled unless there is a valid reason to include cgo dep.
     visibility = [
         "//validator:__subpackages__",
         "//endtoend:__pkg__",
     ],
->>>>>>> e3c3dea5
 )
 
 [go_binary(
