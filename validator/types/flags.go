--- conflicted
+++ resolved
@@ -38,14 +38,11 @@
 		Name:  "password",
 		Usage: "string value of the password for your validator private keys",
 	}
-<<<<<<< HEAD
-=======
 	// DisablePenaltyRewardLogFlag defines the ability to not log reward/penalty information during deployment
 	DisablePenaltyRewardLogFlag = cli.BoolFlag{
 		Name:  "disable-rewards-penalties-logging",
 		Usage: "Disable reward/penalty logging during cluster deployment",
 	}
->>>>>>> 7a7b4e55
 )
 
 func homeDir() string {
