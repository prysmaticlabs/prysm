--- conflicted
+++ resolved
@@ -25,11 +25,7 @@
 	}
 	km, err := w.InitializeKeymanager(cliCtx.Context)
 	if err != nil {
-<<<<<<< HEAD
-		return errors.Wrap(err, MsgCouldNotInitializeKeymanager)
-=======
 		return errors.Wrap(err, ErrCouldNotInitializeKeymanager)
->>>>>>> eeda9f18
 	}
 	validatingPublicKeys, err := km.FetchValidatingPublicKeys(cliCtx.Context)
 	if err != nil {
@@ -106,11 +102,7 @@
 	}
 	km, err := w.InitializeKeymanager(cliCtx.Context)
 	if err != nil {
-<<<<<<< HEAD
-		return errors.Wrap(err, MsgCouldNotInitializeKeymanager)
-=======
 		return errors.Wrap(err, ErrCouldNotInitializeKeymanager)
->>>>>>> eeda9f18
 	}
 	importedKM, ok := km.(*imported.Keymanager)
 	if !ok {
