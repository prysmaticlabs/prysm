--- conflicted
+++ resolved
@@ -54,16 +54,10 @@
 	)
 	// KeymanagerKindSelections as friendly text.
 	KeymanagerKindSelections = map[keymanager.Kind]string{
-<<<<<<< HEAD
-		keymanager.Local:   "Imported Wallet (Recommended)",
-		keymanager.Derived: "HD Wallet",
-		keymanager.Remote:  "Remote Signing Wallet (Advanced)",
-=======
-		keymanager.Imported:   "Imported Wallet (Recommended)",
+		keymanager.Local:      "Imported Wallet (Recommended)",
 		keymanager.Derived:    "HD Wallet",
 		keymanager.Remote:     "Remote Signing Wallet (Advanced)",
 		keymanager.Web3Signer: "Consensys Web3Signer (Advanced)",
->>>>>>> 8a01d412
 	}
 	// ValidateExistingPass checks that an input cannot be empty.
 	ValidateExistingPass = func(input string) error {
