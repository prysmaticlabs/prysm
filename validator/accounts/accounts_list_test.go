--- conflicted
+++ resolved
@@ -20,12 +20,6 @@
 	ethpb "github.com/prysmaticlabs/prysm/v3/proto/prysm/v1alpha1"
 	"github.com/prysmaticlabs/prysm/v3/testing/assert"
 	"github.com/prysmaticlabs/prysm/v3/testing/require"
-<<<<<<< HEAD
-	validator_mock "github.com/prysmaticlabs/prysm/v3/testing/validator-mock"
-	"github.com/prysmaticlabs/prysm/v3/validator/accounts/petnames"
-	"github.com/prysmaticlabs/prysm/v3/validator/accounts/wallet"
-=======
->>>>>>> cc764c34
 	"github.com/prysmaticlabs/prysm/v3/validator/keymanager"
 	"github.com/prysmaticlabs/prysm/v3/validator/keymanager/derived"
 	"github.com/prysmaticlabs/prysm/v3/validator/keymanager/local"
@@ -464,180 +458,4 @@
 		keyFound := strings.Contains(lines[lineNumber], keyString)
 		assert.Equal(t, true, keyFound, "Validating Private Key %s not found on line number %d", keyString, lineNumber)
 	}
-<<<<<<< HEAD
-}
-
-func TestListAccounts_RemoteKeymanager(t *testing.T) {
-	walletDir, _, _ := setupWalletAndPasswordsDir(t)
-	cliCtx := setupWalletCtx(t, &testWalletConfig{
-		walletDir:      walletDir,
-		keymanagerKind: keymanager.Remote,
-	})
-	opts := []Option{
-		WithWalletDir(walletDir),
-		WithKeymanagerType(keymanager.Remote),
-		WithWalletPassword(password),
-	}
-	acc, err := NewCLIManager(opts...)
-	require.NoError(t, err)
-	w, err := acc.WalletCreate(cliCtx.Context)
-	require.NoError(t, err)
-
-	rescueStdout := os.Stdout
-	r, writer, err := os.Pipe()
-	require.NoError(t, err)
-	os.Stdout = writer
-
-	numAccounts := 3
-	pubKeys := make([][fieldparams.BLSPubkeyLength]byte, numAccounts)
-	for i := 0; i < numAccounts; i++ {
-		key := make([]byte, 48)
-		copy(key, strconv.Itoa(i))
-		pubKeys[i] = bytesutil.ToBytes48(key)
-	}
-	km := &mockRemoteKeymanager{
-		publicKeys: pubKeys,
-		opts: &remote.KeymanagerOpts{
-			RemoteCertificate: &remote.CertificateConfig{
-				RequireTls:     true,
-				ClientCertPath: "/tmp/client.crt",
-				ClientKeyPath:  "/tmp/client.key",
-				CACertPath:     "/tmp/ca.crt",
-			},
-			RemoteAddr: "localhost:4000",
-		},
-	}
-	// We call the list remote keymanager accounts function.
-	require.NoError(t,
-		km.ListKeymanagerAccounts(context.Background(),
-			keymanager.ListKeymanagerAccountConfig{
-				KeymanagerConfigFileName: wallet.KeymanagerConfigFileName,
-			}))
-
-	require.NoError(t, writer.Close())
-	out, err := io.ReadAll(r)
-	require.NoError(t, err)
-	os.Stdout = rescueStdout
-
-	// Get stdout content and split to lines
-	newLine := fmt.Sprintln()
-	lines := strings.Split(string(out), newLine)
-
-	// Expected output example:
-	/*
-		(keymanager kind) remote signer
-		(configuration file path) /tmp/79336/wallet/remote/keymanageropts.json
-
-		Configuration options
-		Remote gRPC address: localhost:4000
-		Require TLS: true
-		Client cert path: /tmp/client.crt
-		Client key path: /tmp/client.key
-		CA cert path: /tmp/ca.crt
-
-		Showing 3 validator accounts
-
-		equally-primary-foal
-		[validating public key] 0x300000000000000000000000000000000000000000000000000000000000000000000000000000000000000000000000
-
-
-		rationally-charmed-werewolf
-		[validating public key] 0x310000000000000000000000000000000000000000000000000000000000000000000000000000000000000000000000
-
-
-	*/
-
-	// Expected output format definition
-	const prologLength = 11
-	const configOffset = 4
-	const configLength = 5
-	const accountLength = 4
-	const nameOffset = 1
-	const keyOffset = 2
-	const epilogLength = 1
-
-	// Require the output has correct number of lines
-	lineCount := prologLength + accountLength*numAccounts + epilogLength
-	require.Equal(t, lineCount, len(lines))
-
-	// Assert the keymanager kind is printed on the first line.
-	kindString := w.KeymanagerKind().String()
-	kindFound := strings.Contains(lines[0], kindString)
-	assert.Equal(t, true, kindFound, "Keymanager Kind %s not found on the first line", kindString)
-
-	// Assert that Configuration is printed in the right position
-	configLines := lines[configOffset:(configOffset + configLength)]
-	configExpected := km.opts.String()
-	configActual := fmt.Sprintln(strings.Join(configLines, newLine))
-	assert.Equal(t, configExpected, configActual, "Configuration not found at the expected position")
-
-	// Assert that account names are printed on the correct lines
-	for i := 0; i < numAccounts; i++ {
-		lineNumber := prologLength + accountLength*i + nameOffset
-		accountName := petnames.DeterministicName(pubKeys[i][:], "-")
-		accountNameFound := strings.Contains(lines[lineNumber], accountName)
-		assert.Equal(t, true, accountNameFound, "Account Name %s not found on line number %d", accountName, lineNumber)
-	}
-
-	// Assert that public keys are printed on the correct lines
-	for i, key := range pubKeys {
-		lineNumber := prologLength + accountLength*i + keyOffset
-		keyString := fmt.Sprintf("%#x", key)
-		keyFound := strings.Contains(lines[lineNumber], keyString)
-		assert.Equal(t, true, keyFound, "Public Key %s not found on line number %d", keyString, lineNumber)
-	}
-}
-
-func TestListAccounts_ListValidatorIndices(t *testing.T) {
-	ctrl := gomock.NewController(t)
-	defer ctrl.Finish()
-
-	numAccounts := 3
-	pubKeys := make([][fieldparams.BLSPubkeyLength]byte, numAccounts)
-	pks := make([][]byte, numAccounts)
-
-	for i := 0; i < numAccounts; i++ {
-		key := make([]byte, 48)
-		copy(key, strconv.Itoa(i))
-		pubKeys[i] = bytesutil.ToBytes48(key)
-		pks[i] = key
-	}
-
-	km := &mockRemoteKeymanager{
-		publicKeys: pubKeys,
-	}
-
-	rescueStdout := os.Stdout
-	r, writer, err := os.Pipe()
-	require.NoError(t, err)
-	os.Stdout = writer
-
-	m := validator_mock.NewMockValidatorClient(ctrl)
-
-	req := &ethpb.MultipleValidatorStatusRequest{PublicKeys: pks}
-	resp := &ethpb.MultipleValidatorStatusResponse{Indices: []primitives.ValidatorIndex{1, math.MaxUint64, 2}}
-
-	m.
-		EXPECT().
-		MultipleValidatorStatus(gomock.Eq(context.Background()), gomock.Eq(req)).
-		Return(resp, nil)
-
-	require.NoError(
-		t,
-		listValidatorIndices(
-			context.Background(),
-			km,
-			m,
-		),
-	)
-
-	require.NoError(t, writer.Close())
-	out, err := io.ReadAll(r)
-	require.NoError(t, err)
-	os.Stdout = rescueStdout
-
-	expectedStdout := au.BrightGreen("Validator indices:").Bold().String() + "\n0x30000000: 1\n0x32000000: 2\n"
-	require.Equal(t, expectedStdout, string(out))
-=======
->>>>>>> cc764c34
 }