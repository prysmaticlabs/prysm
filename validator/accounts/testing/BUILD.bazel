load("@prysm//tools/go:def.bzl", "go_library")

go_library(
    name = "go_default_library",
    testonly = 1,
    srcs = ["mock.go"],
    importpath = "github.com/prysmaticlabs/prysm/v5/validator/accounts/testing",
    visibility = [
        "//validator:__pkg__",
        "//validator:__subpackages__",
    ],
    deps = [
<<<<<<< HEAD
        "//api/client/beacon:go_default_library",
        "//api/client/event:go_default_library",
        "//config/validator/service:go_default_library",
=======
        "//config/proposer:go_default_library",
>>>>>>> d6fb8c29
        "//consensus-types/primitives:go_default_library",
        "//proto/prysm/v1alpha1:go_default_library",
        "//validator/accounts/iface:go_default_library",
        "//validator/client/iface:go_default_library",
        "//validator/keymanager:go_default_library",
    ],
)<|MERGE_RESOLUTION|>--- conflicted
+++ resolved
@@ -10,13 +10,9 @@
         "//validator:__subpackages__",
     ],
     deps = [
-<<<<<<< HEAD
         "//api/client/beacon:go_default_library",
         "//api/client/event:go_default_library",
-        "//config/validator/service:go_default_library",
-=======
         "//config/proposer:go_default_library",
->>>>>>> d6fb8c29
         "//consensus-types/primitives:go_default_library",
         "//proto/prysm/v1alpha1:go_default_library",
         "//validator/accounts/iface:go_default_library",
