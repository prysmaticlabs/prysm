load("@prysm//tools/go:def.bzl", "go_library")

go_library(
    name = "go_default_library",
    testonly = 1,
    srcs = ["mock.go"],
    importpath = "github.com/prysmaticlabs/prysm/v5/validator/accounts/testing",
    visibility = [
        "//validator:__pkg__",
        "//validator:__subpackages__",
    ],
    deps = [
<<<<<<< HEAD
        "//config/fieldparams:go_default_library",
=======
        "//api/client/beacon:go_default_library",
        "//api/client/event:go_default_library",
>>>>>>> aa63c4e7
        "//config/proposer:go_default_library",
        "//consensus-types/primitives:go_default_library",
        "//proto/prysm/v1alpha1:go_default_library",
        "//validator/accounts/iface:go_default_library",
        "//validator/client/iface:go_default_library",
        "//validator/keymanager:go_default_library",
    ],
)<|MERGE_RESOLUTION|>--- conflicted
+++ resolved
@@ -10,12 +10,9 @@
         "//validator:__subpackages__",
     ],
     deps = [
-<<<<<<< HEAD
         "//config/fieldparams:go_default_library",
-=======
         "//api/client/beacon:go_default_library",
         "//api/client/event:go_default_library",
->>>>>>> aa63c4e7
         "//config/proposer:go_default_library",
         "//consensus-types/primitives:go_default_library",
         "//proto/prysm/v1alpha1:go_default_library",
