--- conflicted
+++ resolved
@@ -192,11 +192,7 @@
 }
 
 // PushProposerSettings for mocking
-<<<<<<< HEAD
-func (_ MockValidator) PushProposerSettings(ctx context.Context, km keymanager.IKeymanager, slot primitives.Slot, deadline time.Time) error {
-=======
 func (_ MockValidator) PushProposerSettings(_ context.Context, _ keymanager.IKeymanager, _ primitives.Slot, _ time.Time) error {
->>>>>>> 535b3839
 	panic("implement me")
 }
 
