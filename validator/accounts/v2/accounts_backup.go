package v2

import (
	"archive/zip"
	"encoding/json"
	"fmt"
	"os"
	"path/filepath"
	"strconv"
	"strings"

	"github.com/logrusorgru/aurora"
	"github.com/manifoldco/promptui"
	"github.com/pkg/errors"
	"github.com/urfave/cli/v2"

	"github.com/prysmaticlabs/prysm/shared/bls"
	"github.com/prysmaticlabs/prysm/shared/bytesutil"
	"github.com/prysmaticlabs/prysm/shared/fileutil"
	"github.com/prysmaticlabs/prysm/shared/petnames"
	"github.com/prysmaticlabs/prysm/shared/promptutil"
	"github.com/prysmaticlabs/prysm/validator/flags"
	v2keymanager "github.com/prysmaticlabs/prysm/validator/keymanager/v2"
	"github.com/prysmaticlabs/prysm/validator/keymanager/v2/derived"
	"github.com/prysmaticlabs/prysm/validator/keymanager/v2/direct"
)

const (
	allAccountsText  = "All accounts"
	archiveFilename  = "backup.zip"
	backupPromptText = "Enter the directory where your backup.zip file will be written to"
)

// BackupAccountsCli allows users to select validator accounts from their wallet
// and export them as a backup.zip file containing the keys as EIP-2335 compliant
// keystore.json files, which are compatible with importing in other eth2 clients.
<<<<<<< HEAD
func BackupAccounts(cliCtx *cli.Context) error {
	ctx := cliCtx.Context
	wallet, err := openOrCreateWallet(cliCtx, func(cliCtx *cli.Context) (*Wallet, error) {
=======
func BackupAccountsCli(cliCtx *cli.Context) error {
	wallet, err := OpenWalletOrElseCli(cliCtx, func(cliCtx *cli.Context) (*Wallet, error) {
>>>>>>> ecbab20b
		return nil, errors.New(
			"no wallet found, nothing to backup. Create a new wallet by running wallet-v2 create",
		)
	})
	if err != nil {
		return errors.Wrap(err, "could not initialize wallet")
	}
	if wallet.KeymanagerKind() == v2keymanager.Remote {
		return errors.New(
			"remote wallets cannot backup accounts",
		)
	}
	keymanager, err := wallet.InitializeKeymanager(cliCtx.Context, true /* skip mnemonic confirm */)
	if err != nil {
		return errors.Wrap(err, "could not initialize keymanager")
	}
	pubKeys, err := keymanager.FetchValidatingPublicKeys(cliCtx.Context)
	if err != nil {
		return errors.Wrap(err, "could not fetch validating public keys")
	}

	// Input the directory where they wish to backup their accounts.
	backupDir, err := inputDirectory(cliCtx, backupPromptText, flags.BackupDirFlag)
	if err != nil {
		return errors.Wrap(err, "could not parse keys directory")
	}

	// Allow the user to interactively select the accounts to backup or optionally
	// provide them via cli flags as a string of comma-separated, hex strings.
	filteredPubKeys, err := filterPublicKeysFromUserInput(
		cliCtx,
		flags.BackupPublicKeysFlag,
		pubKeys,
		selectAccountsBackupPromptText,
	)
	if err != nil {
		return errors.Wrap(err, "could not filter public keys for backup")
	}

	// Ask the user for their desired password for their backed up accounts.
	backupsPassword, err := promptutil.InputPassword(
		cliCtx,
		flags.BackupPasswordFile,
		"Enter a new password for your backed up accounts",
		"Confirm new password",
		promptutil.ConfirmPass,
		promptutil.ValidatePasswordInput,
	)
	if err != nil {
		return errors.Wrap(err, "could not determine password for backed up accounts")
	}

	var keystoresToBackup []*v2keymanager.Keystore
	switch wallet.KeymanagerKind() {
	case v2keymanager.Direct:
		km, ok := keymanager.(*direct.Keymanager)
		if !ok {
			return errors.New("could not assert keymanager interface to concrete type")
		}
		keystoresToBackup, err = km.ExtractKeystores(cliCtx.Context, filteredPubKeys, backupsPassword)
		if err != nil {
			return errors.Wrap(err, "could not backup accounts for direct keymanager")
		}
	case v2keymanager.Derived:
		km, ok := keymanager.(*derived.Keymanager)
		if !ok {
			return errors.New("could not assert keymanager interface to concrete type")
		}
		keystoresToBackup, err = km.ExtractKeystores(cliCtx.Context, filteredPubKeys, backupsPassword)
		if err != nil {
			return errors.Wrap(err, "could not backup accounts for derived keymanager")
		}
		return nil
	case v2keymanager.Remote:
		return errors.New("backing up keys is not supported for a remote keymanager")
	default:
		return errors.New("keymanager kind not supported")
	}
	return zipKeystoresToOutputDir(keystoresToBackup, backupDir)
}

// Ask user to select accounts via an interactive prompt.
func selectAccounts(selectionPrompt string, pubKeys [][48]byte) ([]bls.PublicKey, error) {
	pubKeyStrings := make([]string, len(pubKeys))
	for i, pk := range pubKeys {
		name := petnames.DeterministicName(pk[:], "-")
		pubKeyStrings[i] = fmt.Sprintf(
			"%d | %s | %#x", i, au.BrightGreen(name), au.BrightMagenta(bytesutil.Trunc(pk[:])),
		)
	}
	templates := &promptui.SelectTemplates{
		Label:    "{{ . }}",
		Active:   "\U0001F336 {{ .Name | cyan }}",
		Inactive: "  {{ .Name | cyan }}",
		Selected: "\U0001F336 {{ .Name | red | cyan }}",
		Details: `
--------- Account ----------
{{ "Name:" | faint }}	{{ .Name }}`,
	}
	var result string
	var err error
	exit := "Done selecting"
	results := make([]int, 0)
	au := aurora.NewAurora(true)
	for result != exit {
		prompt := promptui.Select{
			Label:        selectionPrompt,
			HideSelected: true,
			Items:        append([]string{exit, allAccountsText}, pubKeyStrings...),
			Templates:    templates,
		}

		_, result, err = prompt.Run()
		if err != nil {
			return nil, err
		}
		if result == exit {
			fmt.Printf("%s\n", au.BrightRed("Done with selections").Bold())
			break
		}
		if result == allAccountsText {
			fmt.Printf("%s\n", au.BrightRed("[Selected all accounts]").Bold())
			for i := 0; i < len(pubKeys); i++ {
				results = append(results, i)
			}
			break
		}
		idx := strings.Index(result, " |")
		accountIndexStr := result[:idx]
		accountIndex, err := strconv.Atoi(accountIndexStr)
		if err != nil {
			return nil, err
		}
		results = append(results, accountIndex)
		fmt.Printf("%s %s\n", au.BrightRed("[Selected account]").Bold(), result)
	}

	// Deduplicate the results.
	seen := make(map[int]bool)
	for i := 0; i < len(results); i++ {
		if _, ok := seen[results[i]]; !ok {
			seen[results[i]] = true
		}
	}

	// Filter the public keys based on user input.
	filteredPubKeys := make([]bls.PublicKey, 0)
	for selectedIndex := range seen {
		pk, err := bls.PublicKeyFromBytes(pubKeys[selectedIndex][:])
		if err != nil {
			return nil, err
		}
		filteredPubKeys = append(filteredPubKeys, pk)
	}
	return filteredPubKeys, nil
}

// Zips a list of keystore into respective EIP-2335 keystore.json files and
// writes their zipped format into the specified output directory.
func zipKeystoresToOutputDir(keystoresToBackup []*v2keymanager.Keystore, outputDir string) error {
	if len(keystoresToBackup) == 0 {
		return errors.New("nothing to backup")
	}
	if err := os.MkdirAll(outputDir, os.ModePerm); err != nil {
		return errors.Wrapf(err, "could not create directory at path: %s", outputDir)
	}
	// Marshal and zip all keystore files together and write the zip file
	// to the specified output directory.
	archivePath := filepath.Join(outputDir, archiveFilename)
	if fileutil.FileExists(archivePath) {
		return errors.Errorf("Zip file already exists in directory: %s", archivePath)
	}
	// We create a new file to store our backup.zip.
	zipfile, err := os.Create(archivePath)
	if err != nil {
		return errors.Wrapf(err, "could not create zip file with path: %s", archivePath)
	}
	defer func() {
		if err := zipfile.Close(); err != nil {
			log.WithError(err).Error("Could not close zipfile")
		}
	}()
	// Using this zip file, we create a new zip writer which we write
	// files to directly from our marshaled keystores.
	writer := zip.NewWriter(zipfile)
	defer func() {
		// We close the zip writer when done.
		if err := writer.Close(); err != nil {
			log.WithError(err).Error("Could not close zip file after writing")
		}
	}()
	for i, k := range keystoresToBackup {
		encodedFile, err := json.MarshalIndent(k, "", "\t")
		if err != nil {
			return errors.Wrap(err, "could not marshal keystore to JSON file")
		}
		f, err := writer.Create(fmt.Sprintf("keystore-%d.json", i))
		if err != nil {
			return errors.Wrap(err, "could not write keystore file to zip")
		}
		if _, err = f.Write(encodedFile); err != nil {
			return errors.Wrap(err, "could not write keystore file contents")
		}
	}
	log.WithField(
		"backup-path", archivePath,
	).Infof("Successfully backed up %d accounts", len(keystoresToBackup))
	return nil
}<|MERGE_RESOLUTION|>--- conflicted
+++ resolved
@@ -12,8 +12,6 @@
 	"github.com/logrusorgru/aurora"
 	"github.com/manifoldco/promptui"
 	"github.com/pkg/errors"
-	"github.com/urfave/cli/v2"
-
 	"github.com/prysmaticlabs/prysm/shared/bls"
 	"github.com/prysmaticlabs/prysm/shared/bytesutil"
 	"github.com/prysmaticlabs/prysm/shared/fileutil"
@@ -23,6 +21,7 @@
 	v2keymanager "github.com/prysmaticlabs/prysm/validator/keymanager/v2"
 	"github.com/prysmaticlabs/prysm/validator/keymanager/v2/derived"
 	"github.com/prysmaticlabs/prysm/validator/keymanager/v2/direct"
+	"github.com/urfave/cli/v2"
 )
 
 const (
@@ -34,14 +33,8 @@
 // BackupAccountsCli allows users to select validator accounts from their wallet
 // and export them as a backup.zip file containing the keys as EIP-2335 compliant
 // keystore.json files, which are compatible with importing in other eth2 clients.
-<<<<<<< HEAD
-func BackupAccounts(cliCtx *cli.Context) error {
-	ctx := cliCtx.Context
-	wallet, err := openOrCreateWallet(cliCtx, func(cliCtx *cli.Context) (*Wallet, error) {
-=======
 func BackupAccountsCli(cliCtx *cli.Context) error {
 	wallet, err := OpenWalletOrElseCli(cliCtx, func(cliCtx *cli.Context) (*Wallet, error) {
->>>>>>> ecbab20b
 		return nil, errors.New(
 			"no wallet found, nothing to backup. Create a new wallet by running wallet-v2 create",
 		)
