package v2

import (
	"github.com/prysmaticlabs/prysm/validator/flags"
	"github.com/urfave/cli/v2"
)

// Commands for accounts-v2 for Prysm validators.
var Commands = &cli.Command{
	Name:     "accounts-v2",
	Category: "accounts-v2",
	Usage:    "defines commands for interacting with eth2 validator accounts (work in progress)",
	Subcommands: []*cli.Command{
		{
			Name: "new",
			Description: `creates a new validator account for eth2. If no account exists at the wallet path, creates a new wallet for a user based on
specified input, capable of creating a direct, derived, or remote wallet.
this command outputs a deposit data string which is required to become a validator in eth2.`,
			Flags: []cli.Flag{
				flags.WalletDirFlag,
				flags.WalletPasswordsDirFlag,
			},
			Action: NewAccount,
		},
		{
<<<<<<< HEAD
			Name:        "export",
			Description: `exports the account of a given directory into a zip of the provided output path. This zip can be used to later import the account to another directory`,
			Flags: append(featureconfig.ActiveFlags(featureconfig.ValidatorFlags),
				[]cli.Flag{
					flags.WalletDirFlag,
					flags.WalletPasswordsDirFlag,
					flags.OutputPathFlag,
				}...),
			Action: ExportAccount,
		},
		{
			Name:        "import",
			Description: `imports the accounts from a given zip file to the provided wallet path. This zip can be created using the export command`,
			Flags: append(featureconfig.ActiveFlags(featureconfig.ValidatorFlags),
				[]cli.Flag{
					flags.WalletDirFlag,
					flags.WalletPasswordsDirFlag,
					flags.OutputPathFlag,
				}...),
			Action: ImportAccount,
=======
			Name:        "list",
			Description: "Lists all validator accounts in a user's wallet directory",
			Flags: []cli.Flag{
				flags.WalletDirFlag,
				flags.WalletPasswordsDirFlag,
				flags.ShowDepositDataFlag,
			},
			Action: ListAccounts,
>>>>>>> 8da02467
		},
	},
}<|MERGE_RESOLUTION|>--- conflicted
+++ resolved
@@ -23,7 +23,16 @@
 			Action: NewAccount,
 		},
 		{
-<<<<<<< HEAD
+			Name:        "list",
+			Description: "Lists all validator accounts in a user's wallet directory",
+			Flags: []cli.Flag{
+				flags.WalletDirFlag,
+				flags.WalletPasswordsDirFlag,
+				flags.ShowDepositDataFlag,
+			},
+			Action: ListAccounts,
+		},
+		{
 			Name:        "export",
 			Description: `exports the account of a given directory into a zip of the provided output path. This zip can be used to later import the account to another directory`,
 			Flags: append(featureconfig.ActiveFlags(featureconfig.ValidatorFlags),
@@ -44,16 +53,6 @@
 					flags.OutputPathFlag,
 				}...),
 			Action: ImportAccount,
-=======
-			Name:        "list",
-			Description: "Lists all validator accounts in a user's wallet directory",
-			Flags: []cli.Flag{
-				flags.WalletDirFlag,
-				flags.WalletPasswordsDirFlag,
-				flags.ShowDepositDataFlag,
-			},
-			Action: ListAccounts,
->>>>>>> 8da02467
 		},
 	},
 }