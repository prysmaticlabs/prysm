package v2

import (
	"context"
	"crypto/rand"
	"fmt"
	"math/big"
	"os"
	"path"
	"path/filepath"
	"strings"
	"testing"

	"github.com/prysmaticlabs/prysm/shared/testutil"
	"github.com/prysmaticlabs/prysm/shared/testutil/require"
	v2keymanager "github.com/prysmaticlabs/prysm/validator/keymanager/v2"
	"github.com/prysmaticlabs/prysm/validator/keymanager/v2/direct"
)

func TestZipAndUnzip(t *testing.T) {
	walletDir, passwordsDir := setupWalletAndPasswordsDir(t)
	randPath, err := rand.Int(rand.Reader, big.NewInt(1000000))
	require.NoError(t, err, "Could not generate random file path")
	exportDir := path.Join(testutil.TempDir(), fmt.Sprintf("/%d", randPath), "export")
	importDir := path.Join(testutil.TempDir(), fmt.Sprintf("/%d", randPath), "import")
	t.Cleanup(func() {
		require.NoError(t, os.RemoveAll(exportDir), "Failed to remove directory")
		require.NoError(t, os.RemoveAll(importDir), "Failed to remove directory")
	})
	cliCtx := setupWalletCtx(t, &testWalletConfig{
		walletDir:      walletDir,
		passwordsDir:   passwordsDir,
		exportDir:      exportDir,
		keymanagerKind: v2keymanager.Direct,
	})
	wallet, err := NewWallet(cliCtx)
	require.NoError(t, err)
	ctx := context.Background()
	keymanager, err := direct.NewKeymanager(
		ctx,
		wallet,
		direct.DefaultConfig(),
	)
	require.NoError(t, err)
	_, err = keymanager.CreateAccount(ctx, password)
	require.NoError(t, err)

	accounts, err := keymanager.ValidatingAccountNames()
	require.NoError(t, err)

	if len(accounts) == 0 {
		t.Fatal("Expected more accounts, received 0")
	}
	err = wallet.zipAccounts(accounts, exportDir)
	require.NoError(t, err)

	if _, err := os.Stat(filepath.Join(exportDir, archiveFilename)); os.IsNotExist(err) {
		t.Fatal("Expected file to exist")
	}

	importedAccounts, err := unzipArchiveToTarget(exportDir, importDir)
	require.NoError(t, err)

	allAccountsStr := strings.Join(accounts, " ")
	for _, importedAccount := range importedAccounts {
		if !strings.Contains(allAccountsStr, importedAccount) {
			t.Fatalf("Expected %s to be in %s", importedAccount, allAccountsStr)
		}
	}
}

func TestExport_Noninteractive(t *testing.T) {
	walletDir, passwordsDir := setupWalletAndPasswordsDir(t)
	randPath, err := rand.Int(rand.Reader, big.NewInt(1000000))
	require.NoError(t, err, "Could not generate random file path")
	exportDir := path.Join(testutil.TempDir(), fmt.Sprintf("/%d", randPath), "export")
	t.Cleanup(func() {
		require.NoError(t, os.RemoveAll(exportDir), "Failed to remove directory")
	})
	accounts := "all"
	cliCtx := setupWalletCtx(t, &testWalletConfig{
		walletDir:        walletDir,
		passwordsDir:     passwordsDir,
		exportDir:        exportDir,
		accountsToExport: accounts,
		keymanagerKind:   v2keymanager.Direct,
	})
	wallet, err := NewWallet(cliCtx)
	require.NoError(t, err)
	ctx := context.Background()
	keymanagerCfg := direct.DefaultConfig()
	encodedCfg, err := direct.MarshalConfigFile(ctx, keymanagerCfg)
	require.NoError(t, err)
	require.NoError(t, wallet.WriteKeymanagerConfigToDisk(ctx, encodedCfg))
	keymanager, err := direct.NewKeymanager(
		ctx,
		wallet,
<<<<<<< HEAD
		keymanagerCfg,
		true, /* skip mnemonic */
=======
		direct.DefaultConfig(),
>>>>>>> 73a9429f
	)
	require.NoError(t, err)
	_, err = keymanager.CreateAccount(ctx, password)
	require.NoError(t, err)
	require.NoError(t, ExportAccount(cliCtx))
	if _, err := os.Stat(filepath.Join(exportDir, archiveFilename)); os.IsNotExist(err) {
		t.Fatal("Expected file to exist")
	}
}<|MERGE_RESOLUTION|>--- conflicted
+++ resolved
@@ -95,12 +95,7 @@
 	keymanager, err := direct.NewKeymanager(
 		ctx,
 		wallet,
-<<<<<<< HEAD
 		keymanagerCfg,
-		true, /* skip mnemonic */
-=======
-		direct.DefaultConfig(),
->>>>>>> 73a9429f
 	)
 	require.NoError(t, err)
 	_, err = keymanager.CreateAccount(ctx, password)
