package v2

import (
	"context"
	"fmt"
	"io"
	"io/ioutil"
	"os"
	"path"
	"path/filepath"

	petname "github.com/dustinkirkland/golang-petname"
	"github.com/pkg/errors"
	v2keymanager "github.com/prysmaticlabs/prysm/validator/keymanager/v2"
	"github.com/prysmaticlabs/prysm/validator/keymanager/v2/derived"
	"github.com/prysmaticlabs/prysm/validator/keymanager/v2/direct"
	"github.com/sirupsen/logrus"
	"github.com/urfave/cli/v2"
)

const (
	// WalletDefaultDirName for accounts-v2.
	WalletDefaultDirName = ".prysm-wallet-v2"
	// PasswordsDefaultDirName where account passwords are stored.
	PasswordsDefaultDirName = ".prysm-wallet-v2-passwords"
	// KeymanagerConfigFileName for the keymanager used by the wallet: direct, derived, or remote.
	KeymanagerConfigFileName = "keymanageropts.json"
	// DirectoryPermissions for directories created under the wallet path.
	DirectoryPermissions = os.ModePerm
)

var (
	// ErrNoWalletFound signifies there was no wallet directory found on-disk.
	ErrNoWalletFound = errors.New(
		"no wallet found at path, please create a new wallet using `./prysm.sh validator wallet-v2 create`",
	)
	keymanagerKindSelections = map[v2keymanager.Kind]string{
		v2keymanager.Derived: "HD Wallet (Recommended)",
		v2keymanager.Direct:  "Non-HD Wallet (Most Basic)",
		v2keymanager.Remote:  "Remote Signing Wallet (Advanced)",
	}
)

// Wallet is a primitive in Prysm's v2 account management which
// has the capability of creating new accounts, reading existing accounts,
// and providing secure access to eth2 secrets depending on an
// associated keymanager (either direct, derived, or remote signing enabled).
type Wallet struct {
	accountsPath   string
	passwordsDir   string
	keymanagerKind v2keymanager.Kind
	walletPassword string
}

func init() {
	petname.NonDeterministicMode() // Set random account name generation.
}

// NewWallet given a set of configuration options, will leverage
// create and write a new wallet to disk for a Prysm validator.
func NewWallet(
	cliCtx *cli.Context,
) (*Wallet, error) {
	walletDir, err := inputWalletDir(cliCtx)
	if err != nil && !errors.Is(err, ErrNoWalletFound) {
		return nil, errors.Wrap(err, "could not parse wallet directory")
	}
	// Check if the user has a wallet at the specified path.
	// If a user does not have a wallet, we instantiate one
	// based on specified options.
	walletExists, err := hasDir(walletDir)
	if err != nil {
		return nil, errors.Wrap(err, "could not check if wallet exists")
	}
	if walletExists {
		return nil, errors.New(
			"you already have a wallet at the specified path. You can " +
				"edit your wallet configuration by running ./prysm.sh validator wallet-v2 edit",
		)
	}
	keymanagerKind, err := inputKeymanagerKind(cliCtx)
	if err != nil {
		return nil, err
	}
	accountsPath := path.Join(walletDir, keymanagerKind.String())
	if err := os.MkdirAll(accountsPath, DirectoryPermissions); err != nil {
		return nil, errors.Wrap(err, "could not create wallet directory")
	}
	w := &Wallet{
		accountsPath:   accountsPath,
		keymanagerKind: keymanagerKind,
	}
	if keymanagerKind == v2keymanager.Direct {
		passwordsDir, err := inputPasswordsDirectory(cliCtx)
		if err != nil {
			return nil, err
		}
		if err := os.MkdirAll(passwordsDir, DirectoryPermissions); err != nil {
			return nil, errors.Wrap(err, "could not create passwords directory")
		}
		w.passwordsDir = passwordsDir
	}
	return w, nil
}

// OpenWallet instantiates a wallet from a specified path. It checks the
// type of keymanager associated with the wallet by reading files in the wallet
// path, if applicable. If a wallet does not exist, returns an appropriate error.
func OpenWallet(cliCtx *cli.Context) (*Wallet, error) {
	// Read a wallet's directory from user input.
	walletDir, err := inputWalletDir(cliCtx)
	if errors.Is(err, ErrNoWalletFound) {
		return nil, errors.New("no wallet found, create a new one with ./prysm.sh validator wallet-v2 create")
	} else if err != nil {
		return nil, err
	}
	keymanagerKind, err := readKeymanagerKindFromWalletPath(walletDir)
	if err != nil {
		return nil, errors.Wrap(err, "could not read keymanager kind for wallet")
	}
	walletPath := path.Join(walletDir, keymanagerKind.String())
	w := &Wallet{
		accountsPath:   walletPath,
		keymanagerKind: keymanagerKind,
	}
	if keymanagerKind == v2keymanager.Derived {
		walletPassword, err := inputExistingWalletPassword(cliCtx)
		if err != nil {
			return nil, err
		}
		w.walletPassword = walletPassword
	}
	if keymanagerKind == v2keymanager.Direct {
		passwordsDir, err := inputPasswordsDirectory(cliCtx)
		if err != nil {
			return nil, err
		}
		w.passwordsDir = passwordsDir
	}
	return w, nil
}

// KeymanagerKind used by the wallet.
func (w *Wallet) KeymanagerKind() v2keymanager.Kind {
	return w.keymanagerKind
}

// AccountsDir for the wallet.
func (w *Wallet) AccountsDir() string {
	return w.accountsPath
}

<<<<<<< HEAD
// CanUnlockAccounts determines whether a wallet has capabilities
// of unlocking validator accounts using passphrases.
func (w *Wallet) CanUnlockAccounts() bool {
	return w.canUnlockAccounts
=======
// AccountNames reads all account names at the wallet's path.
func (w *Wallet) AccountNames() ([]string, error) {
	accountsDir, err := os.Open(w.accountsPath)
	if err != nil {
		return nil, err
	}
	defer func() {
		if err := accountsDir.Close(); err != nil {
			log.WithField(
				"directory", w.accountsPath,
			).Errorf("Could not close accounts directory: %v", err)
		}
	}()

	list, err := accountsDir.Readdirnames(0) // 0 to read all files and folders.
	if err != nil {
		return nil, errors.Wrapf(err, "could not read files in directory: %s", w.accountsPath)
	}
	accountNames := make([]string, 0)
	for _, item := range list {
		ok, err := hasDir(path.Join(w.accountsPath, item))
		if err != nil {
			return nil, errors.Wrapf(err, "could not parse directory: %v", err)
		}
		if ok {
			accountNames = append(accountNames, item)
		}
	}
	return accountNames, err
>>>>>>> 73a9429f
}

// InitializeKeymanager reads a keymanager config from disk at the wallet path,
// unmarshals it based on the wallet's keymanager kind, and returns its value.
func (w *Wallet) InitializeKeymanager(
	ctx context.Context,
	skipMnemonicConfirm bool,
) (v2keymanager.IKeymanager, error) {
	configFile, err := w.ReadKeymanagerConfigFromDisk(ctx)
	if err != nil {
		return nil, errors.Wrap(err, "could not read keymanager config")
	}
	var keymanager v2keymanager.IKeymanager
	switch w.KeymanagerKind() {
	case v2keymanager.Direct:
		cfg, err := direct.UnmarshalConfigFile(configFile)
		if err != nil {
			return nil, errors.Wrap(err, "could not unmarshal keymanager config file")
		}
		keymanager, err = direct.NewKeymanager(ctx, w, cfg)
		if err != nil {
			return nil, errors.Wrap(err, "could not initialize direct keymanager")
		}
	case v2keymanager.Derived:
		cfg, err := derived.UnmarshalConfigFile(configFile)
		if err != nil {
			return nil, errors.Wrap(err, "could not unmarshal keymanager config file")
		}
		keymanager, err = derived.NewKeymanager(ctx, w, cfg, skipMnemonicConfirm, w.walletPassword)
		if err != nil {
			return nil, errors.Wrap(err, "could not initialize derived keymanager")
		}
	default:
		return nil, fmt.Errorf("keymanager kind not supported: %s", w.keymanagerKind)
	}
	return keymanager, nil
}

// ListDirs in wallet accounts path.
func (w *Wallet) ListDirs() ([]string, error) {
	accountsDir, err := os.Open(w.AccountsDir())
	if err != nil {
		return nil, err
	}
	defer func() {
		if err := accountsDir.Close(); err != nil {
			log.WithField(
				"directory", w.AccountsDir(),
			).Errorf("Could not close accounts directory: %v", err)
		}
	}()

	list, err := accountsDir.Readdirnames(0) // 0 to read all files and folders.
	if err != nil {
		return nil, errors.Wrapf(err, "could not read files in directory: %s", w.AccountsDir())
	}
	dirNames := make([]string, 0)
	for _, item := range list {
		ok, err := hasDir(filepath.Join(w.AccountsDir(), item))
		if err != nil {
			return nil, errors.Wrapf(err, "could not parse directory: %v", err)
		}
		if ok {
			dirNames = append(dirNames, item)
		}
	}
	return dirNames, nil
}

// WriteFileAtPath within the wallet directory given the desired path, filename, and raw data.
func (w *Wallet) WriteFileAtPath(ctx context.Context, filePath string, fileName string, data []byte) error {
	accountPath := path.Join(w.accountsPath, filePath)
	if err := os.MkdirAll(accountPath, os.ModePerm); err != nil {
		return errors.Wrapf(err, "could not create path: %s", accountPath)
	}
	fullPath := path.Join(accountPath, fileName)
	if err := ioutil.WriteFile(fullPath, data, os.ModePerm); err != nil {
		return errors.Wrapf(err, "could not write %s", filePath)
	}
	log.WithFields(logrus.Fields{
		"path":     fullPath,
		"fileName": fileName,
	}).Debug("Wrote new file at path")
	return nil
}

// ReadFileAtPath within the wallet directory given the desired path and filename.
func (w *Wallet) ReadFileAtPath(ctx context.Context, filePath string, fileName string) ([]byte, error) {
	accountPath := path.Join(w.accountsPath, filePath)
	fullPath := path.Join(accountPath, fileName)
	rawData, err := ioutil.ReadFile(fullPath)
	if err != nil {
		return nil, errors.Wrapf(err, "could not read %s", filePath)
	}
	return rawData, nil
}

// ReadKeymanagerConfigFromDisk opens a keymanager config file
// for reading if it exists at the wallet path.
func (w *Wallet) ReadKeymanagerConfigFromDisk(ctx context.Context) (io.ReadCloser, error) {
	configFilePath := path.Join(w.accountsPath, KeymanagerConfigFileName)
	if !fileExists(configFilePath) {
		return nil, fmt.Errorf("no keymanager config file found at path: %s", w.accountsPath)
	}
	return os.Open(configFilePath)
}

// WriteKeymanagerConfigToDisk takes an encoded keymanager config file
// and writes it to the wallet path.
func (w *Wallet) WriteKeymanagerConfigToDisk(ctx context.Context, encoded []byte) error {
	configFilePath := path.Join(w.accountsPath, KeymanagerConfigFileName)
	// Write the config file to disk.
	if err := ioutil.WriteFile(configFilePath, encoded, os.ModePerm); err != nil {
		return errors.Wrapf(err, "could not write %s", configFilePath)
	}
	log.WithField("configFilePath", configFilePath).Debug("Wrote keymanager config file to disk")
	return nil
}

// ReadEncryptedSeedFromDisk reads the encrypted wallet seed configuration from
// within the wallet path.
func (w *Wallet) ReadEncryptedSeedFromDisk(ctx context.Context) (io.ReadCloser, error) {
	configFilePath := path.Join(w.accountsPath, derived.EncryptedSeedFileName)
	if !fileExists(configFilePath) {
		return nil, fmt.Errorf("no encrypted seed file found at path: %s", w.accountsPath)
	}
	return os.Open(configFilePath)
}

<<<<<<< HEAD
// WriteEncryptedSeedToDisk writes the encrypted wallet seed configuration
// within the wallet path.
func (w *Wallet) WriteEncryptedSeedToDisk(ctx context.Context, encoded []byte) error {
	seedFilePath := path.Join(w.accountsPath, derived.EncryptedSeedFileName)
	// Write the config file to disk.
	if err := ioutil.WriteFile(seedFilePath, encoded, os.ModePerm); err != nil {
		return errors.Wrapf(err, "could not write %s", seedFilePath)
=======
// ReadPasswordForAccount when given an account name from the wallet's passwords' path.
func (w *Wallet) ReadPasswordForAccount(accountName string) (string, error) {
	passwordFilePath := path.Join(w.passwordsDir, accountName+PasswordFileSuffix)
	passwordFile, err := os.Open(passwordFilePath)
	if err != nil {
		return "", errors.Wrapf(err, "could not read password file from directory: %s", w.passwordsDir)
	}
	defer func() {
		if err := passwordFile.Close(); err != nil {
			log.Errorf("Could not close password file: %s", passwordFilePath)
		}
	}()
	password, err := ioutil.ReadAll(passwordFile)
	if err != nil {
		return "", errors.Wrapf(err, "could not read data from password file: %s", passwordFilePath)
	}
	return string(password), nil
}

// ReadFileForAccount from the wallet's accounts directory.
func (w *Wallet) ReadFileForAccount(accountName string, fileName string) ([]byte, error) {
	accountPath := path.Join(w.accountsPath, accountName)
	exists, err := hasDir(accountPath)
	if err != nil {
		return nil, errors.Wrapf(err, "could not check if account exists in directory: %s", w.accountsPath)
	}
	if !exists {
		return nil, errors.Wrapf(err, "account does not exist in wallet directory: %s", w.accountsPath)
	}
	filePath := path.Join(accountPath, fileName)
	f, err := os.Open(filePath)
	if err != nil {
		return nil, errors.Wrapf(err, "could not read file for account: %s", filePath)
	}
	defer func() {
		if err := f.Close(); err != nil {
			log.Errorf("Could not close file after writing: %s", filePath)
		}
	}()
	return ioutil.ReadAll(f)
}

func (w *Wallet) enterPasswordForAccount(cliCtx *cli.Context, accountName string) error {
	au := aurora.NewAurora(true)

	var password string
	var err error
	if cliCtx.IsSet(flags.PasswordFileFlag.Name) {
		passwordFilePath := cliCtx.String(flags.PasswordFileFlag.Name)
		data, err := ioutil.ReadFile(passwordFilePath)
		if err != nil {
			return err
		}
		password = string(data)
		err = w.checkPasswordForAccount(accountName, password)
		if err != nil && strings.Contains(err.Error(), "invalid checksum") {
			return fmt.Errorf("invalid password entered for account %s", accountName)
		}
		if err != nil {
			return err
		}
	} else {
		attemptingPassword := true
		// Loop asking for the password until the user enters it correctly.
		for attemptingPassword {
			// Ask the user for the password to their account.
			password, err = inputPasswordForAccount(cliCtx, accountName)
			if err != nil {
				return errors.Wrap(err, "could not input password")
			}
			err = w.checkPasswordForAccount(accountName, password)
			if err != nil && strings.Contains(err.Error(), "invalid checksum") {
				fmt.Println(au.Red("Incorrect password entered, please try again"))
				continue
			}
			if err != nil {
				return err
			}

			attemptingPassword = false
		}
	}

	if err := os.MkdirAll(w.passwordsDir, params.BeaconIoConfig().ReadWriteExecutePermissions); err != nil {
		return err
	}
	if err := w.writePasswordToFile(accountName, password); err != nil {
		return errors.Wrap(err, "could not write password to disk")
	}
	return nil
}

func (w *Wallet) checkPasswordForAccount(accountName string, password string) error {
	accountKeystore, err := w.keystoreForAccount(accountName)
	if err != nil {
		return errors.Wrap(err, "could not get keystore")
	}
	decryptor := keystorev4.New()
	_, err = decryptor.Decrypt(accountKeystore.Crypto, []byte(password))
	if err != nil {
		return errors.Wrap(err, "could not decrypt keystore")
>>>>>>> 73a9429f
	}
	log.WithField("seedFilePath", seedFilePath).Debug("Wrote wallet encrypted seed file to disk")
	return nil
}

// ReadPasswordFromDisk --
func (w *Wallet) ReadPasswordFromDisk(ctx context.Context, passwordFileName string) (string, error) {
	fullPath := filepath.Join(w.passwordsDir, passwordFileName)
	rawData, err := ioutil.ReadFile(fullPath)
	if err != nil {
		return "", errors.Wrapf(err, "could not read %s", fullPath)
	}
	return string(rawData), nil
}

// WritePasswordToDisk --
func (w *Wallet) WritePasswordToDisk(ctx context.Context, passwordFileName string, password string) error {
	passwordPath := filepath.Join(w.passwordsDir, passwordFileName)
	if err := ioutil.WriteFile(passwordPath, []byte(password), os.ModePerm); err != nil {
		return errors.Wrapf(err, "could not write %s", passwordPath)
	}
	return nil
}

func readKeymanagerKindFromWalletPath(walletPath string) (v2keymanager.Kind, error) {
	walletItem, err := os.Open(walletPath)
	if err != nil {
		return 0, err
	}
	defer func() {
		if err := walletItem.Close(); err != nil {
			log.WithField(
				"path", walletPath,
			).Errorf("Could not close wallet directory: %v", err)
		}
	}()
	list, err := walletItem.Readdirnames(0) // 0 to read all files and folders.
	if err != nil {
		return 0, fmt.Errorf("could not read files in directory: %s", walletPath)
	}
	if len(list) != 1 {
		return 0, fmt.Errorf("wanted 1 directory in wallet dir, received %d", len(list))
	}
	return v2keymanager.ParseKind(list[0])
}

// Returns true if a file is not a directory and exists
// at the specified path.
func fileExists(filename string) bool {
	info, err := os.Stat(filename)
	if os.IsNotExist(err) {
		return false
	}
	return !info.IsDir()
}

// Checks if a directory indeed exists at the specified path.
func hasDir(dirPath string) (bool, error) {
	info, err := os.Stat(dirPath)
	if os.IsNotExist(err) {
		return false, nil
	}
	return info.IsDir(), err
}<|MERGE_RESOLUTION|>--- conflicted
+++ resolved
@@ -150,44 +150,6 @@
 	return w.accountsPath
 }
 
-<<<<<<< HEAD
-// CanUnlockAccounts determines whether a wallet has capabilities
-// of unlocking validator accounts using passphrases.
-func (w *Wallet) CanUnlockAccounts() bool {
-	return w.canUnlockAccounts
-=======
-// AccountNames reads all account names at the wallet's path.
-func (w *Wallet) AccountNames() ([]string, error) {
-	accountsDir, err := os.Open(w.accountsPath)
-	if err != nil {
-		return nil, err
-	}
-	defer func() {
-		if err := accountsDir.Close(); err != nil {
-			log.WithField(
-				"directory", w.accountsPath,
-			).Errorf("Could not close accounts directory: %v", err)
-		}
-	}()
-
-	list, err := accountsDir.Readdirnames(0) // 0 to read all files and folders.
-	if err != nil {
-		return nil, errors.Wrapf(err, "could not read files in directory: %s", w.accountsPath)
-	}
-	accountNames := make([]string, 0)
-	for _, item := range list {
-		ok, err := hasDir(path.Join(w.accountsPath, item))
-		if err != nil {
-			return nil, errors.Wrapf(err, "could not parse directory: %v", err)
-		}
-		if ok {
-			accountNames = append(accountNames, item)
-		}
-	}
-	return accountNames, err
->>>>>>> 73a9429f
-}
-
 // InitializeKeymanager reads a keymanager config from disk at the wallet path,
 // unmarshals it based on the wallet's keymanager kind, and returns its value.
 func (w *Wallet) InitializeKeymanager(
@@ -315,7 +277,6 @@
 	return os.Open(configFilePath)
 }
 
-<<<<<<< HEAD
 // WriteEncryptedSeedToDisk writes the encrypted wallet seed configuration
 // within the wallet path.
 func (w *Wallet) WriteEncryptedSeedToDisk(ctx context.Context, encoded []byte) error {
@@ -323,109 +284,6 @@
 	// Write the config file to disk.
 	if err := ioutil.WriteFile(seedFilePath, encoded, os.ModePerm); err != nil {
 		return errors.Wrapf(err, "could not write %s", seedFilePath)
-=======
-// ReadPasswordForAccount when given an account name from the wallet's passwords' path.
-func (w *Wallet) ReadPasswordForAccount(accountName string) (string, error) {
-	passwordFilePath := path.Join(w.passwordsDir, accountName+PasswordFileSuffix)
-	passwordFile, err := os.Open(passwordFilePath)
-	if err != nil {
-		return "", errors.Wrapf(err, "could not read password file from directory: %s", w.passwordsDir)
-	}
-	defer func() {
-		if err := passwordFile.Close(); err != nil {
-			log.Errorf("Could not close password file: %s", passwordFilePath)
-		}
-	}()
-	password, err := ioutil.ReadAll(passwordFile)
-	if err != nil {
-		return "", errors.Wrapf(err, "could not read data from password file: %s", passwordFilePath)
-	}
-	return string(password), nil
-}
-
-// ReadFileForAccount from the wallet's accounts directory.
-func (w *Wallet) ReadFileForAccount(accountName string, fileName string) ([]byte, error) {
-	accountPath := path.Join(w.accountsPath, accountName)
-	exists, err := hasDir(accountPath)
-	if err != nil {
-		return nil, errors.Wrapf(err, "could not check if account exists in directory: %s", w.accountsPath)
-	}
-	if !exists {
-		return nil, errors.Wrapf(err, "account does not exist in wallet directory: %s", w.accountsPath)
-	}
-	filePath := path.Join(accountPath, fileName)
-	f, err := os.Open(filePath)
-	if err != nil {
-		return nil, errors.Wrapf(err, "could not read file for account: %s", filePath)
-	}
-	defer func() {
-		if err := f.Close(); err != nil {
-			log.Errorf("Could not close file after writing: %s", filePath)
-		}
-	}()
-	return ioutil.ReadAll(f)
-}
-
-func (w *Wallet) enterPasswordForAccount(cliCtx *cli.Context, accountName string) error {
-	au := aurora.NewAurora(true)
-
-	var password string
-	var err error
-	if cliCtx.IsSet(flags.PasswordFileFlag.Name) {
-		passwordFilePath := cliCtx.String(flags.PasswordFileFlag.Name)
-		data, err := ioutil.ReadFile(passwordFilePath)
-		if err != nil {
-			return err
-		}
-		password = string(data)
-		err = w.checkPasswordForAccount(accountName, password)
-		if err != nil && strings.Contains(err.Error(), "invalid checksum") {
-			return fmt.Errorf("invalid password entered for account %s", accountName)
-		}
-		if err != nil {
-			return err
-		}
-	} else {
-		attemptingPassword := true
-		// Loop asking for the password until the user enters it correctly.
-		for attemptingPassword {
-			// Ask the user for the password to their account.
-			password, err = inputPasswordForAccount(cliCtx, accountName)
-			if err != nil {
-				return errors.Wrap(err, "could not input password")
-			}
-			err = w.checkPasswordForAccount(accountName, password)
-			if err != nil && strings.Contains(err.Error(), "invalid checksum") {
-				fmt.Println(au.Red("Incorrect password entered, please try again"))
-				continue
-			}
-			if err != nil {
-				return err
-			}
-
-			attemptingPassword = false
-		}
-	}
-
-	if err := os.MkdirAll(w.passwordsDir, params.BeaconIoConfig().ReadWriteExecutePermissions); err != nil {
-		return err
-	}
-	if err := w.writePasswordToFile(accountName, password); err != nil {
-		return errors.Wrap(err, "could not write password to disk")
-	}
-	return nil
-}
-
-func (w *Wallet) checkPasswordForAccount(accountName string, password string) error {
-	accountKeystore, err := w.keystoreForAccount(accountName)
-	if err != nil {
-		return errors.Wrap(err, "could not get keystore")
-	}
-	decryptor := keystorev4.New()
-	_, err = decryptor.Decrypt(accountKeystore.Crypto, []byte(password))
-	if err != nil {
-		return errors.Wrap(err, "could not decrypt keystore")
->>>>>>> 73a9429f
 	}
 	log.WithField("seedFilePath", seedFilePath).Debug("Wrote wallet encrypted seed file to disk")
 	return nil
