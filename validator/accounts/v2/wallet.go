--- conflicted
+++ resolved
@@ -189,39 +189,6 @@
 	return keymanager, nil
 }
 
-<<<<<<< HEAD
-=======
-// CreateKeymanager determines if a config file exists in the wallet, it
-// reads the config file and initializes the keymanager that way. Otherwise,
-// writes a new configuration file to the wallet and returns the initialized
-// keymanager for use.
-func (w *Wallet) CreateKeymanager(ctx context.Context, skipMnemonicConfirm bool) (v2keymanager.IKeymanager, error) {
-	var keymanager v2keymanager.IKeymanager
-	var err error
-	switch w.KeymanagerKind() {
-	case v2keymanager.Direct:
-		keymanager, err = direct.NewKeymanager(ctx, w, direct.DefaultConfig(), skipMnemonicConfirm)
-		if err != nil {
-			return nil, errors.Wrap(err, "could not read keymanager")
-		}
-	case v2keymanager.Derived:
-		return nil, errors.New("derived keymanager is unimplemented, work in progress")
-	case v2keymanager.Remote:
-		return nil, errors.New("remote keymanager is unimplemented, work in progress")
-	default:
-		return nil, errors.New("keymanager type must be specified")
-	}
-	keymanagerConfig, err := keymanager.MarshalConfigFile(ctx)
-	if err != nil {
-		return nil, errors.Wrap(err, "could not marshal keymanager config file")
-	}
-	if err := w.WriteKeymanagerConfigToDisk(ctx, keymanagerConfig); err != nil {
-		return nil, errors.Wrap(err, "could not write keymanager config file to disk")
-	}
-	return keymanager, nil
-}
-
->>>>>>> fe14c508
 // WriteAccountToDisk creates an account directory under a unique namespace
 // within the wallet's path. It additionally writes the account's password to the
 // wallet's passwords directory. Returns the unique account name.
