--- conflicted
+++ resolved
@@ -1,6 +1,8 @@
 package v2
 
 import (
+	"log"
+
 	"github.com/prysmaticlabs/prysm/shared/featureconfig"
 	"github.com/prysmaticlabs/prysm/validator/flags"
 	"github.com/urfave/cli/v2"
@@ -27,13 +29,8 @@
 				featureconfig.MedallaTestnet,
 			},
 			Action: func(cliCtx *cli.Context) error {
-<<<<<<< HEAD
 				if err := CreateAccount(cliCtx); err != nil {
-					log.WithError(err).Fatal("Could not create new account")
-=======
-				if err := NewAccount(cliCtx); err != nil {
 					log.Fatalf("Could not create new account: %v", err)
->>>>>>> a5b40876
 				}
 				return nil
 			},
