package v2

import (
	"context"
	"encoding/hex"
	"encoding/json"
	"fmt"
	"io/ioutil"
	"os"
	"path/filepath"
	"strings"

	"github.com/dustin/go-humanize"
	"github.com/logrusorgru/aurora"
	"github.com/pkg/errors"
	"github.com/prysmaticlabs/prysm/shared/petnames"
	"github.com/prysmaticlabs/prysm/validator/flags"
	v2keymanager "github.com/prysmaticlabs/prysm/validator/keymanager/v2"
	"github.com/prysmaticlabs/prysm/validator/keymanager/v2/direct"
	"github.com/urfave/cli/v2"
)

// ImportAccount uses the archived account made from ExportAccount to import an account and
// asks the users for account passwords.
func ImportAccount(cliCtx *cli.Context) error {
	ctx := context.Background()
	wallet, err := createOrOpenWallet(cliCtx, func(cliCtx *cli.Context) (*Wallet, error) {
		w, err := NewWallet(cliCtx, v2keymanager.Direct)
		if err != nil && !errors.Is(err, ErrWalletExists) {
			return nil, errors.Wrap(err, "could not create new wallet")
		}
		if err = createDirectKeymanagerWallet(cliCtx, w); err != nil {
			return nil, errors.Wrap(err, "could not initialize wallet")
		}
		log.WithField("wallet-path", w.walletDir).Info(
			"Successfully created new wallet",
		)
		return w, err
	})
	if err != nil {
		return errors.Wrap(err, "could not initialize wallet")
	}
	if wallet.KeymanagerKind() != v2keymanager.Direct {
		return errors.New(
			"only non-HD wallets can import accounts, try creating a new wallet with wallet-v2 create",
		)
	}
	keysDir, err := inputDirectory(cliCtx, importKeysDirPromptText, flags.KeysDirFlag)
	if err != nil {
		return errors.Wrap(err, "could not parse keys directory")
	}
	if err := wallet.SaveWallet(); err != nil {
		return errors.Wrap(err, "could not save wallet")
	}
	var accountsImported []string
	if err := filepath.Walk(keysDir, func(path string, info os.FileInfo, err error) error {
		if err != nil {
			return err
		}
		if info.IsDir() {
			return nil
		}

		parentDir := filepath.Dir(path)
		matches, err := filepath.Glob(filepath.Join(parentDir, direct.KeystoreFileName))
		if err != nil {
			return err
		}

		var keystoreFileFound bool
		for _, match := range matches {
			if match == path {
				keystoreFileFound = true
			}
		}
		if !keystoreFileFound {
			return nil
		}

		accountName, pubKey, err := wallet.importKeystore(ctx, path)
		if err != nil {
			return errors.Wrap(err, "could not import keystore")
		}
<<<<<<< HEAD
		if err := wallet.enterPasswordForAccount(cliCtx, accountName, pubKey); err != nil {
			return errors.Wrap(err, "could not verify password for keystore")
		}
=======
>>>>>>> 3a609f44
		accountsImported = append(accountsImported, accountName)
		return nil
	}); err != nil {
		return errors.Wrap(err, "could not walk files")
	}

	au := aurora.NewAurora(true)
	fmt.Printf("Importing accounts: %s\n", au.BrightGreen(strings.Join(accountsImported, ", ")).Bold())
	for _, accountName := range accountsImported {
		if err := wallet.enterPasswordForAccount(cliCtx, accountName); err != nil {
			return errors.Wrap(err, "could not verify password for keystore")
		}
	}

	keymanager, err := wallet.InitializeKeymanager(context.Background(), true /* skip mnemonic confirm */)
	if err != nil {
		return errors.Wrap(err, "could not initialize keymanager")
	}
	km, ok := keymanager.(*direct.Keymanager)
	if !ok {
		return errors.New("can only export accounts for a non-HD wallet")
	}
	if err := logAccountsImported(ctx, wallet, km, accountsImported); err != nil {
		return errors.Wrap(err, "could not log accounts imported")
	}

	return nil
}

func (w *Wallet) importKeystore(ctx context.Context, keystoreFilePath string) (string, []byte, error) {
	keystoreBytes, err := ioutil.ReadFile(keystoreFilePath)
	if err != nil {
		return "", nil, errors.Wrap(err, "could not read keystore file")
	}
	keystoreFile := &v2keymanager.Keystore{}
	if err := json.Unmarshal(keystoreBytes, keystoreFile); err != nil {
		return "", nil, errors.Wrap(err, "could not decode keystore json")
	}
	pubKeyBytes, err := hex.DecodeString(keystoreFile.Pubkey)
	if err != nil {
		return "", nil, errors.Wrap(err, "could not decode public key string in keystore")
	}
	accountName := petnames.DeterministicName(pubKeyBytes, "-")
	keystoreFileName := filepath.Base(keystoreFilePath)
	if err := w.WriteFileAtPath(ctx, accountName, keystoreFileName, keystoreBytes); err != nil {
		return "", nil, errors.Wrap(err, "could not write keystore to account dir")
	}
	return accountName, pubKeyBytes, nil
}

func logAccountsImported(ctx context.Context, wallet *Wallet, keymanager *direct.Keymanager, accountNames []string) error {
	au := aurora.NewAurora(true)

	numAccounts := au.BrightYellow(len(accountNames))
	fmt.Println("")
	if len(accountNames) == 1 {
		fmt.Printf("Imported %d validator account\n", numAccounts)
	} else {
		fmt.Printf("Imported %d validator accounts\n", numAccounts)
	}
	for _, accountName := range accountNames {
		fmt.Println("")
		// Retrieve the account creation timestamp.
		keystoreFileName, err := wallet.FileNameAtPath(ctx, accountName, direct.KeystoreFileName)
		if err != nil {
			return errors.Wrapf(err, "could not get keystore file name for account: %s", accountName)
		}
		unixTimestamp, err := AccountTimestamp(keystoreFileName)
		if err != nil {
			return errors.Wrap(err, "could not get timestamp from keystore file name")
		}
		fmt.Printf("%s | Created %s\n", au.BrightGreen(accountName).Bold(), humanize.Time(unixTimestamp))

		publicKey, err := keymanager.PublicKeyForAccount(accountName)
		if err != nil {
			return errors.Wrap(err, "could not get public key")
		}
		fmt.Printf("%s %#x\n", au.BrightMagenta("[validating public key]").Bold(), publicKey)

		dirPath := au.BrightCyan("(wallet dir)")
		fmt.Printf("%s %s\n", dirPath, filepath.Join(wallet.AccountsDir(), accountName))
	}
	return nil
}<|MERGE_RESOLUTION|>--- conflicted
+++ resolved
@@ -53,6 +53,7 @@
 		return errors.Wrap(err, "could not save wallet")
 	}
 	var accountsImported []string
+	var pubKeysImported [][]byte
 	if err := filepath.Walk(keysDir, func(path string, info os.FileInfo, err error) error {
 		if err != nil {
 			return err
@@ -81,13 +82,8 @@
 		if err != nil {
 			return errors.Wrap(err, "could not import keystore")
 		}
-<<<<<<< HEAD
-		if err := wallet.enterPasswordForAccount(cliCtx, accountName, pubKey); err != nil {
-			return errors.Wrap(err, "could not verify password for keystore")
-		}
-=======
->>>>>>> 3a609f44
 		accountsImported = append(accountsImported, accountName)
+		pubKeysImported = append(pubKeysImported, pubKey)
 		return nil
 	}); err != nil {
 		return errors.Wrap(err, "could not walk files")
@@ -95,8 +91,8 @@
 
 	au := aurora.NewAurora(true)
 	fmt.Printf("Importing accounts: %s\n", au.BrightGreen(strings.Join(accountsImported, ", ")).Bold())
-	for _, accountName := range accountsImported {
-		if err := wallet.enterPasswordForAccount(cliCtx, accountName); err != nil {
+	for i, accountName := range accountsImported {
+		if err := wallet.enterPasswordForAccount(cliCtx, accountName, pubKeysImported[i]); err != nil {
 			return errors.Wrap(err, "could not verify password for keystore")
 		}
 	}
