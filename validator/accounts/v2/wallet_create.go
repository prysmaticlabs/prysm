package v2

import (
	"context"
	"fmt"
	"strings"

	"github.com/manifoldco/promptui"
	"github.com/pkg/errors"
	"github.com/prysmaticlabs/prysm/validator/flags"
	v2keymanager "github.com/prysmaticlabs/prysm/validator/keymanager/v2"
	"github.com/prysmaticlabs/prysm/validator/keymanager/v2/derived"
	"github.com/prysmaticlabs/prysm/validator/keymanager/v2/direct"
	"github.com/prysmaticlabs/prysm/validator/keymanager/v2/remote"
	"github.com/urfave/cli/v2"
)

// CreateWallet from user input with a desired keymanager. If a
// wallet already exists in the path, it suggests the user alternatives
// such as how to edit their existing wallet configuration.
func CreateWallet(cliCtx *cli.Context) error {
<<<<<<< HEAD
	w, err := NewWallet(cliCtx)
=======
	// Read a wallet's directory from user input.
	walletDir, err := inputWalletDir(cliCtx)
	if err != nil && !errors.Is(err, ErrNoWalletFound) {
		return errors.Wrap(err, "could not parse wallet directory")
	}
	// Check if the user has a wallet at the specified path.
	// If a user does not have a wallet, we instantiate one
	// based on specified options.
	walletExists, err := hasDir(walletDir)
>>>>>>> e0d11ff1
	if err != nil {
		return errors.Wrap(err, "could not check if wallet directory exists")
	}
<<<<<<< HEAD
	switch w.KeymanagerKind() {
	case v2keymanager.Direct:
		if err = createDirectKeymanagerWallet(cliCtx, w); err != nil {
			log.Fatalf("Could not initialize wallet with direct keymanager: %v", err)
=======
	if walletExists {
		return errors.New(
			"You already have a wallet at the specified path. You can " +
				"edit your wallet configuration by running ./prysm.sh validator wallet-v2 edit",
		)
	}
	// Determine the desired keymanager kind for the wallet from user input.
	keymanagerKind, err := inputKeymanagerKind(cliCtx)
	if err != nil {
		return errors.Wrap(err, "could not select keymanager kind")
	}
	switch keymanagerKind {
	case v2keymanager.Direct:
		if err = createDirectWallet(cliCtx, walletDir); err != nil {
			return errors.Wrap(err, "could not initialize wallet with direct keymanager")
>>>>>>> e0d11ff1
		}
		log.WithField("wallet-path", w.accountsPath).Infof(
			"Successfully created wallet with on-disk keymanager configuration. " +
				"Make a new validator account with ./prysm.sh validator accounts-2 new",
		)
	case v2keymanager.Derived:
<<<<<<< HEAD
		if err = createDerivedKeymanagerWallet(cliCtx, w); err != nil {
			log.Fatalf("Could not initialize wallet with derived keymanager: %v", err)
=======
		if err = createDerivedWallet(cliCtx, walletDir); err != nil {
			return errors.Wrap(err, "could not initialize wallet with derived keymanager")
>>>>>>> e0d11ff1
		}
		log.WithField("wallet-path", w.accountsPath).Infof(
			"Successfully created HD wallet and saved configuration to disk. " +
				"Make a new validator account with ./prysm.sh validator accounts-2 new",
		)
	case v2keymanager.Remote:
<<<<<<< HEAD
		if err = createRemoteKeymanagerWallet(cliCtx, w); err != nil {
			log.Fatalf("Could not initialize wallet with remote keymanager: %v", err)
=======
		if err = createRemoteWallet(cliCtx, walletDir); err != nil {
			return errors.Wrap(err, "could not initialize wallet with remote keymanager")
>>>>>>> e0d11ff1
		}
		log.WithField("wallet-path", w.accountsPath).Infof(
			"Successfully created wallet with remote keymanager configuration",
		)
	default:
<<<<<<< HEAD
		log.Fatalf("Keymanager type %s is not supported", w.KeymanagerKind())
=======
		return errors.Wrap(err, "keymanager type %s is not supported")
>>>>>>> e0d11ff1
	}
	return nil
}

func createDirectKeymanagerWallet(cliCtx *cli.Context, wallet *Wallet) error {
	keymanagerConfig, err := direct.MarshalConfigFile(context.Background(), direct.DefaultConfig())
	if err != nil {
		return errors.Wrap(err, "could not marshal keymanager config file")
	}
	if err := wallet.WriteKeymanagerConfigToDisk(context.Background(), keymanagerConfig); err != nil {
		return errors.Wrap(err, "could not write keymanager config to disk")
	}
	return nil
}

func createDerivedKeymanagerWallet(cliCtx *cli.Context, wallet *Wallet) error {
	skipMnemonicConfirm := cliCtx.Bool(flags.SkipMnemonicConfirmFlag.Name)
	ctx := context.Background()
	walletPassword, err := inputNewWalletPassword(cliCtx)
	if err != nil {
		return err
	}
	seedConfig, err := derived.InitializeWalletSeedFile(ctx, walletPassword, skipMnemonicConfirm)
	if err != nil {
		return errors.Wrap(err, "could not initialize new wallet seed file")
	}
	seedConfigFile, err := derived.MarshalEncryptedSeedFile(ctx, seedConfig)
	if err != nil {
		return errors.Wrap(err, "could not marshal encrypted wallet seed file")
	}
	keymanagerConfig, err := derived.MarshalConfigFile(ctx, derived.DefaultConfig())
	if err != nil {
		return errors.Wrap(err, "could not marshal keymanager config file")
	}
	if err := wallet.WriteKeymanagerConfigToDisk(ctx, keymanagerConfig); err != nil {
		return errors.Wrap(err, "could not write keymanager config to disk")
	}
	if err := wallet.WriteEncryptedSeedToDisk(ctx, seedConfigFile); err != nil {
		return errors.Wrap(err, "could not write encrypted wallet seed config to disk")
	}
	return nil
}

func createRemoteKeymanagerWallet(cliCtx *cli.Context, wallet *Wallet) error {
	conf, err := inputRemoteKeymanagerConfig(cliCtx)
	if err != nil {
		return errors.Wrap(err, "could not input remote keymanager config")
	}
	ctx := context.Background()
	keymanagerConfig, err := remote.MarshalConfigFile(ctx, conf)
	if err != nil {
		return errors.Wrap(err, "could not marshal config file")
	}
	if err := wallet.WriteKeymanagerConfigToDisk(ctx, keymanagerConfig); err != nil {
		return errors.Wrap(err, "could not write keymanager config to disk")
	}
	return nil
}

func inputRemoteKeymanagerConfig(cliCtx *cli.Context) (*remote.Config, error) {
	addr := cliCtx.String(flags.GrpcRemoteAddressFlag.Name)
	crt := cliCtx.String(flags.RemoteSignerCertPathFlag.Name)
	key := cliCtx.String(flags.RemoteSignerKeyPathFlag.Name)
	ca := cliCtx.String(flags.RemoteSignerCACertPathFlag.Name)
	if addr != "" && crt != "" && key != "" && ca != "" {
		newCfg := &remote.Config{
			RemoteCertificate: &remote.CertificateConfig{
				ClientCertPath: strings.TrimRight(crt, "\r\n"),
				ClientKeyPath:  strings.TrimRight(key, "\r\n"),
				CACertPath:     strings.TrimRight(ca, "\r\n"),
			},
			RemoteAddr: strings.TrimRight(addr, "\r\n"),
		}
		log.Infof("New configuration")
		fmt.Printf("%s\n", newCfg)
		return newCfg, nil
	}
	log.Infof("Input desired configuration")
	prompt := promptui.Prompt{
		Label: "Remote gRPC address (such as host.example.com:4000)",
		Validate: func(input string) error {
			if input == "" {
				return errors.New("remote host address cannot be empty")
			}
			return nil
		},
	}
	remoteAddr, err := prompt.Run()
	if err != nil {
		return nil, err
	}
	prompt = promptui.Prompt{
		Label:    "Path to TLS crt (such as /path/to/client.crt)",
		Validate: validateCertPath,
	}
	clientCrtPath, err := prompt.Run()
	if err != nil {
		return nil, err
	}
	prompt = promptui.Prompt{
		Label:    "Path to TLS key (such as /path/to/client.key)",
		Validate: validateCertPath,
	}
	clientKeyPath, err := prompt.Run()
	if err != nil {
		return nil, err
	}
	prompt = promptui.Prompt{
		Label:    "(Optional) Path to certificate authority (CA) crt (such as /path/to/ca.crt)",
		Validate: validateCertPath,
	}
	caCrtPath, err := prompt.Run()
	if err != nil {
		return nil, err
	}
	newCfg := &remote.Config{
		RemoteCertificate: &remote.CertificateConfig{
			ClientCertPath: strings.TrimRight(clientCrtPath, "\r\n"),
			ClientKeyPath:  strings.TrimRight(clientKeyPath, "\r\n"),
			CACertPath:     strings.TrimRight(caCrtPath, "\r\n"),
		},
		RemoteAddr: strings.TrimRight(remoteAddr, "\r\n"),
	}
	fmt.Printf("%s\n", newCfg)
	return newCfg, nil
}

func validateCertPath(input string) error {
	if input == "" {
		return errors.New("crt path cannot be empty")
	}
	if !fileExists(input) {
		return fmt.Errorf("no crt found at path: %s", input)
	}
	return nil
}<|MERGE_RESOLUTION|>--- conflicted
+++ resolved
@@ -19,80 +19,36 @@
 // wallet already exists in the path, it suggests the user alternatives
 // such as how to edit their existing wallet configuration.
 func CreateWallet(cliCtx *cli.Context) error {
-<<<<<<< HEAD
 	w, err := NewWallet(cliCtx)
-=======
-	// Read a wallet's directory from user input.
-	walletDir, err := inputWalletDir(cliCtx)
-	if err != nil && !errors.Is(err, ErrNoWalletFound) {
-		return errors.Wrap(err, "could not parse wallet directory")
-	}
-	// Check if the user has a wallet at the specified path.
-	// If a user does not have a wallet, we instantiate one
-	// based on specified options.
-	walletExists, err := hasDir(walletDir)
->>>>>>> e0d11ff1
 	if err != nil {
 		return errors.Wrap(err, "could not check if wallet directory exists")
 	}
-<<<<<<< HEAD
 	switch w.KeymanagerKind() {
 	case v2keymanager.Direct:
 		if err = createDirectKeymanagerWallet(cliCtx, w); err != nil {
-			log.Fatalf("Could not initialize wallet with direct keymanager: %v", err)
-=======
-	if walletExists {
-		return errors.New(
-			"You already have a wallet at the specified path. You can " +
-				"edit your wallet configuration by running ./prysm.sh validator wallet-v2 edit",
-		)
-	}
-	// Determine the desired keymanager kind for the wallet from user input.
-	keymanagerKind, err := inputKeymanagerKind(cliCtx)
-	if err != nil {
-		return errors.Wrap(err, "could not select keymanager kind")
-	}
-	switch keymanagerKind {
-	case v2keymanager.Direct:
-		if err = createDirectWallet(cliCtx, walletDir); err != nil {
 			return errors.Wrap(err, "could not initialize wallet with direct keymanager")
->>>>>>> e0d11ff1
 		}
 		log.WithField("wallet-path", w.accountsPath).Infof(
 			"Successfully created wallet with on-disk keymanager configuration. " +
 				"Make a new validator account with ./prysm.sh validator accounts-2 new",
 		)
 	case v2keymanager.Derived:
-<<<<<<< HEAD
 		if err = createDerivedKeymanagerWallet(cliCtx, w); err != nil {
-			log.Fatalf("Could not initialize wallet with derived keymanager: %v", err)
-=======
-		if err = createDerivedWallet(cliCtx, walletDir); err != nil {
 			return errors.Wrap(err, "could not initialize wallet with derived keymanager")
->>>>>>> e0d11ff1
 		}
 		log.WithField("wallet-path", w.accountsPath).Infof(
 			"Successfully created HD wallet and saved configuration to disk. " +
 				"Make a new validator account with ./prysm.sh validator accounts-2 new",
 		)
 	case v2keymanager.Remote:
-<<<<<<< HEAD
 		if err = createRemoteKeymanagerWallet(cliCtx, w); err != nil {
-			log.Fatalf("Could not initialize wallet with remote keymanager: %v", err)
-=======
-		if err = createRemoteWallet(cliCtx, walletDir); err != nil {
 			return errors.Wrap(err, "could not initialize wallet with remote keymanager")
->>>>>>> e0d11ff1
 		}
 		log.WithField("wallet-path", w.accountsPath).Infof(
 			"Successfully created wallet with remote keymanager configuration",
 		)
 	default:
-<<<<<<< HEAD
-		log.Fatalf("Keymanager type %s is not supported", w.KeymanagerKind())
-=======
-		return errors.Wrap(err, "keymanager type %s is not supported")
->>>>>>> e0d11ff1
+		return errors.Wrapf(err, "keymanager type %s is not supported", w.KeymanagerKind())
 	}
 	return nil
 }
