package iface

import (
	"context"
	"io"
)

// Wallet defines a struct which has capabilities and knowledge of how
// to read and write important accounts-related files to the filesystem.
// Useful for keymanagers to have persistent capabilities for accounts on-disk.
type Wallet interface {
	// Methods to retrieve wallet and accounts metadata.
	AccountsDir() string
<<<<<<< HEAD
	ListDirs() ([]string, error)
	CanUnlockAccounts() bool
=======
>>>>>>> 73a9429f
	// Read methods for important wallet and accounts-related files.
	ReadEncryptedSeedFromDisk(ctx context.Context) (io.ReadCloser, error)
	ReadFileAtPath(ctx context.Context, filePath string, fileName string) ([]byte, error)
	ReadPasswordFromDisk(ctx context.Context, passwordFileName string) (string, error)
	// Write methods to persist important wallet and accounts-related files to disk.
	WriteFileAtPath(ctx context.Context, pathName string, fileName string, data []byte) error
	WritePasswordToDisk(ctx context.Context, passwordFileName string, password string) error
	WriteEncryptedSeedToDisk(ctx context.Context, encoded []byte) error
}<|MERGE_RESOLUTION|>--- conflicted
+++ resolved
@@ -11,11 +11,7 @@
 type Wallet interface {
 	// Methods to retrieve wallet and accounts metadata.
 	AccountsDir() string
-<<<<<<< HEAD
 	ListDirs() ([]string, error)
-	CanUnlockAccounts() bool
-=======
->>>>>>> 73a9429f
 	// Read methods for important wallet and accounts-related files.
 	ReadEncryptedSeedFromDisk(ctx context.Context) (io.ReadCloser, error)
 	ReadFileAtPath(ctx context.Context, filePath string, fileName string) ([]byte, error)
