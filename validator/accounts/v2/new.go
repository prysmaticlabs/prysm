--- conflicted
+++ resolved
@@ -63,19 +63,9 @@
 		log.Fatalf("Could not open wallet: %v", err)
 	}
 
-<<<<<<< HEAD
+	skipMnemonicConfirm := cliCtx.Bool(flags.SkipMnemonicConfirmFlag.Name)
 	// We initialize a new keymanager depending on the wallet's keymanager kind.
-	keymanager, err := wallet.InitializeKeymanager(ctx)
-=======
-	skipMnemonicConfirm := cliCtx.Bool(flags.SkipMnemonicConfirmFlag.Name)
-	// We initialize a new keymanager depending on the user's selected keymanager kind.
-	var keymanager v2keymanager.IKeymanager
-	if isNewWallet {
-		keymanager, err = wallet.CreateKeymanager(ctx, skipMnemonicConfirm)
-	} else {
-		keymanager, err = wallet.ExistingKeyManager(ctx, skipMnemonicConfirm)
-	}
->>>>>>> fe14c508
+	keymanager, err := wallet.InitializeKeymanager(ctx, skipMnemonicConfirm)
 	if err != nil {
 		log.Fatalf("Could not initialize keymanager: %v", err)
 	}
