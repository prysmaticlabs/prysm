package v2

import (
	"context"
	"fmt"

	v2keymanager "github.com/prysmaticlabs/prysm/validator/keymanager/v2"
	"github.com/prysmaticlabs/prysm/validator/keymanager/v2/remote"
	"github.com/urfave/cli/v2"
)

// EditWalletConfiguration for a user's on-disk wallet, being able to change
// things such as remote gRPC credentials for remote signing, derivation paths
// for HD wallets, and more.
func EditWalletConfiguration(cliCtx *cli.Context) error {
<<<<<<< HEAD
=======
	// Read a wallet's directory from user input.
	walletDir, err := inputWalletDir(cliCtx)
	if errors.Is(err, ErrNoWalletFound) {
		return errors.New("no wallet found, create a new one with ./prysm.sh validator wallet-v2 create")
	} else if err != nil {
		return errors.Wrap(err, "could not parse wallet directory")
	}
	// Determine the keymanager kind for the wallet.
	keymanagerKind, err := readKeymanagerKindFromWalletPath(walletDir)
	if err != nil {
		return errors.Wrap(err, "could not select keymanager kind")
	}
>>>>>>> e0d11ff1
	ctx := context.Background()
	wallet, err := OpenWallet(cliCtx)
	if err != nil {
		return errors.Wrap(err, "could not open wallet")
	}
	switch wallet.KeymanagerKind() {
	case v2keymanager.Direct:
		return errors.New("no configuration options available to edit for direct keymanager")
	case v2keymanager.Derived:
		return errors.New("derived keymanager is not yet supported")
	case v2keymanager.Remote:
		enc, err := wallet.ReadKeymanagerConfigFromDisk(ctx)
		if err != nil {
			return errors.Wrap(err, "could not read config")
		}
		cfg, err := remote.UnmarshalConfigFile(enc)
		if err != nil {
			return errors.Wrap(err, "could not unmarshal config")
		}
		log.Infof("Current configuration")
		fmt.Printf("%s\n", cfg)
		newCfg, err := inputRemoteKeymanagerConfig(cliCtx)
		if err != nil {
			return errors.Wrap(err, "could not get keymanager config")
		}
		encodedCfg, err := remote.MarshalConfigFile(ctx, newCfg)
		if err != nil {
			return errors.Wrap(err, "could not marshal config file")
		}
		if err := wallet.WriteKeymanagerConfigToDisk(ctx, encodedCfg); err != nil {
			return errors.Wrap(err, "could not write config to disk")
		}
	default:
<<<<<<< HEAD
		log.Fatalf("Keymanager type %s is not supported", wallet.KeymanagerKind())
=======
		return fmt.Errorf("keymanager type %s is not supported", keymanagerKind)
>>>>>>> e0d11ff1
	}
	return nil
}<|MERGE_RESOLUTION|>--- conflicted
+++ resolved
@@ -4,30 +4,17 @@
 	"context"
 	"fmt"
 
+	"github.com/pkg/errors"
 	v2keymanager "github.com/prysmaticlabs/prysm/validator/keymanager/v2"
 	"github.com/prysmaticlabs/prysm/validator/keymanager/v2/remote"
 	"github.com/urfave/cli/v2"
+	"gopkg.in/src-d/go-log.v1"
 )
 
 // EditWalletConfiguration for a user's on-disk wallet, being able to change
 // things such as remote gRPC credentials for remote signing, derivation paths
 // for HD wallets, and more.
 func EditWalletConfiguration(cliCtx *cli.Context) error {
-<<<<<<< HEAD
-=======
-	// Read a wallet's directory from user input.
-	walletDir, err := inputWalletDir(cliCtx)
-	if errors.Is(err, ErrNoWalletFound) {
-		return errors.New("no wallet found, create a new one with ./prysm.sh validator wallet-v2 create")
-	} else if err != nil {
-		return errors.Wrap(err, "could not parse wallet directory")
-	}
-	// Determine the keymanager kind for the wallet.
-	keymanagerKind, err := readKeymanagerKindFromWalletPath(walletDir)
-	if err != nil {
-		return errors.Wrap(err, "could not select keymanager kind")
-	}
->>>>>>> e0d11ff1
 	ctx := context.Background()
 	wallet, err := OpenWallet(cliCtx)
 	if err != nil {
@@ -61,11 +48,7 @@
 			return errors.Wrap(err, "could not write config to disk")
 		}
 	default:
-<<<<<<< HEAD
-		log.Fatalf("Keymanager type %s is not supported", wallet.KeymanagerKind())
-=======
-		return fmt.Errorf("keymanager type %s is not supported", keymanagerKind)
->>>>>>> e0d11ff1
+		return fmt.Errorf("keymanager type %s is not supported", wallet.KeymanagerKind())
 	}
 	return nil
 }