package v2

import (
	"context"
	"fmt"
	"strings"

	"github.com/pkg/errors"
	"github.com/prysmaticlabs/prysm/validator/flags"
	v2keymanager "github.com/prysmaticlabs/prysm/validator/keymanager/v2"
	"github.com/prysmaticlabs/prysm/validator/keymanager/v2/derived"
	"github.com/prysmaticlabs/prysm/validator/keymanager/v2/direct"
	"github.com/sirupsen/logrus"
	"github.com/urfave/cli/v2"
)

var log = logrus.WithField("prefix", "accounts-v2")

// CreateAccountConfig to run the create account function.
type CreateAccountConfig struct {
	Wallet      *Wallet
	NumAccounts int64
}

// CreateAccountCli creates a new validator account from user input by opening
// a wallet from the user's specified path. This uses the CLI to extract information
// to perform account creation.
func CreateAccountCli(cliCtx *cli.Context) error {
	wallet, err := OpenWalletOrElseCli(cliCtx, CreateAndSaveWalletCli)
	if err != nil {
		return err
	}
	numAccounts := cliCtx.Int64(flags.NumAccountsFlag.Name)
	log.Info("Creating a new account...")
	return CreateAccount(cliCtx.Context, &CreateAccountConfig{
		Wallet:      wallet,
		NumAccounts: numAccounts,
	})
}

// CreateAccount creates a new validator account from user input by opening
// a wallet from the user's specified path.
func CreateAccount(ctx context.Context, cfg *CreateAccountConfig) error {
	keymanager, err := cfg.Wallet.InitializeKeymanager(ctx, false /* skip mnemonic confirm */)
	if err != nil && strings.Contains(err.Error(), "invalid checksum") {
		return errors.New("wrong wallet password entered")
	}
	if err != nil {
		return errors.Wrap(err, "could not initialize keymanager")
	}
<<<<<<< HEAD
	log.Info("Creating a new account...")
	switch wallet.KeymanagerKind() {
	case v2keymanager.Remote, v2keymanager.RemoteHTTP:
=======
	switch cfg.Wallet.KeymanagerKind() {
	case v2keymanager.Remote:
>>>>>>> 0961fef7
		return errors.New("cannot create a new account for a remote keymanager")
	case v2keymanager.Direct:
		km, ok := keymanager.(*direct.Keymanager)
		if !ok {
			return errors.New("not a direct keymanager")
		}
		// Create a new validator account using the specified keymanager.
		if _, err := km.CreateAccount(ctx); err != nil {
			return errors.Wrap(err, "could not create account in wallet")
		}
	case v2keymanager.Derived:
		km, ok := keymanager.(*derived.Keymanager)
		if !ok {
			return errors.New("not a derived keymanager")
		}
		startNum := km.NextAccountNumber(ctx)
		if cfg.NumAccounts == 1 {
			if _, err := km.CreateAccount(ctx, true /*logAccountInfo*/); err != nil {
				return errors.Wrap(err, "could not create account in wallet")
			}
		} else {
			for i := 0; i < int(cfg.NumAccounts); i++ {
				if _, err := km.CreateAccount(ctx, false /*logAccountInfo*/); err != nil {
					return errors.Wrap(err, "could not create account in wallet")
				}
			}
			log.Infof(
				"Successfully created %d accounts. Please use accounts-v2 list to view details for accounts %d through %d",
				cfg.NumAccounts,
				startNum,
				startNum+uint64(cfg.NumAccounts)-1,
			)
		}
	default:
		return fmt.Errorf("keymanager kind %s not supported", cfg.Wallet.KeymanagerKind())
	}
	return nil
<<<<<<< HEAD
}

func inputKeymanagerKind(cliCtx *cli.Context) (v2keymanager.Kind, error) {
	if cliCtx.IsSet(flags.KeymanagerKindFlag.Name) {
		return v2keymanager.ParseKind(cliCtx.String(flags.KeymanagerKindFlag.Name))
	}
	promptSelect := promptui.Select{
		Label: "Select a type of wallet",
		Items: []string{
			keymanagerKindSelections[v2keymanager.Derived],
			keymanagerKindSelections[v2keymanager.Direct],
			keymanagerKindSelections[v2keymanager.Remote],
			keymanagerKindSelections[v2keymanager.RemoteHTTP],
		},
	}
	selection, _, err := promptSelect.Run()
	if err != nil {
		return v2keymanager.Direct, fmt.Errorf("could not select wallet type: %v", formatPromptError(err))
	}
	return v2keymanager.Kind(selection), nil
=======
>>>>>>> 0961fef7
}<|MERGE_RESOLUTION|>--- conflicted
+++ resolved
@@ -48,14 +48,8 @@
 	if err != nil {
 		return errors.Wrap(err, "could not initialize keymanager")
 	}
-<<<<<<< HEAD
-	log.Info("Creating a new account...")
-	switch wallet.KeymanagerKind() {
-	case v2keymanager.Remote, v2keymanager.RemoteHTTP:
-=======
 	switch cfg.Wallet.KeymanagerKind() {
 	case v2keymanager.Remote:
->>>>>>> 0961fef7
 		return errors.New("cannot create a new account for a remote keymanager")
 	case v2keymanager.Direct:
 		km, ok := keymanager.(*direct.Keymanager)
@@ -93,27 +87,4 @@
 		return fmt.Errorf("keymanager kind %s not supported", cfg.Wallet.KeymanagerKind())
 	}
 	return nil
-<<<<<<< HEAD
-}
-
-func inputKeymanagerKind(cliCtx *cli.Context) (v2keymanager.Kind, error) {
-	if cliCtx.IsSet(flags.KeymanagerKindFlag.Name) {
-		return v2keymanager.ParseKind(cliCtx.String(flags.KeymanagerKindFlag.Name))
-	}
-	promptSelect := promptui.Select{
-		Label: "Select a type of wallet",
-		Items: []string{
-			keymanagerKindSelections[v2keymanager.Derived],
-			keymanagerKindSelections[v2keymanager.Direct],
-			keymanagerKindSelections[v2keymanager.Remote],
-			keymanagerKindSelections[v2keymanager.RemoteHTTP],
-		},
-	}
-	selection, _, err := promptSelect.Run()
-	if err != nil {
-		return v2keymanager.Direct, fmt.Errorf("could not select wallet type: %v", formatPromptError(err))
-	}
-	return v2keymanager.Kind(selection), nil
-=======
->>>>>>> 0961fef7
 }