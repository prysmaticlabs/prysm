--- conflicted
+++ resolved
@@ -43,17 +43,8 @@
 		// Generate a directory for the account name and
 		// write its associated password to disk.
 		accountPath := path.Join(wallet.accountsPath, name)
-<<<<<<< HEAD
-		if err := os.MkdirAll(accountPath, DirectoryPermissions); err != nil {
-			t.Fatal(err)
-		}
-		if err := wallet.writePasswordToFile(name, password); err != nil {
-			t.Fatal(err)
-		}
-=======
-		require.NoError(t, os.MkdirAll(accountPath, directoryPermissions))
+		require.NoError(t, os.MkdirAll(accountPath, DirectoryPermissions))
 		require.NoError(t, wallet.writePasswordToFile(name, password))
->>>>>>> f7a55c5d
 
 		// Write the deposit data for each account.
 		depositData := []byte(strconv.Itoa(i))
