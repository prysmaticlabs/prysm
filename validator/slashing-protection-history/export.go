package history

import (
	"bytes"
	"context"
	"fmt"
	"sort"
	"strings"

	"github.com/pkg/errors"
	"github.com/prysmaticlabs/prysm/config/params"
	"github.com/prysmaticlabs/prysm/monitoring/progress"
	"github.com/prysmaticlabs/prysm/validator/db"
	"github.com/prysmaticlabs/prysm/validator/slashing-protection-history/format"
)

// ExportStandardProtectionJSON extracts all slashing protection data from a validator database
// and packages it into an EIP-3076 compliant, standard
func ExportStandardProtectionJSON(
	ctx context.Context,
	validatorDB db.Database,
	filteredKeys ...[]byte,
) (*format.EIPSlashingProtectionFormat, error) {
<<<<<<< HEAD
=======
	keysFilterMap := make(map[string]bool, len(filteredKeys))
	for _, k := range filteredKeys {
		keysFilterMap[string(k)] = true
	}
>>>>>>> 1d216a87
	interchangeJSON := &format.EIPSlashingProtectionFormat{}
	genesisValidatorsRoot, err := validatorDB.GenesisValidatorsRoot(ctx)
	if err != nil {
		return nil, errors.Wrap(err, "could not get genesis validators root from DB")
	}
	if genesisValidatorsRoot == nil || bytes.Equal(genesisValidatorsRoot, params.BeaconConfig().ZeroHash[:]) {
		return nil, errors.New(
			"genesis validators root is empty, perhaps you are not connected to your beacon node",
		)
	}
	genesisRootHex, err := rootToHexString(genesisValidatorsRoot)
	if err != nil {
		return nil, errors.Wrap(err, "could not convert genesis validators root to hex string")
	}
	interchangeJSON.Metadata.GenesisValidatorsRoot = genesisRootHex
	interchangeJSON.Metadata.InterchangeFormatVersion = format.InterchangeFormatVersion

	// Allow for filtering data for the keys we wish to export.
	keysFilterMap := make(map[string]bool, len(keysToFilter))
	for _, k := range keysToFilter {
		keysFilterMap[string(k)] = true
	}

	// Extract the existing public keys in our database.
	proposedPublicKeys, err := validatorDB.ProposedPublicKeys(ctx)
	if err != nil {
		return nil, errors.Wrap(err, "could not retrieve proposer public keys from DB")
	}
	attestedPublicKeys, err := validatorDB.AttestedPublicKeys(ctx)
	if err != nil {
		return nil, errors.Wrap(err, "could not retrieve attested public keys from DB")
	}
	dataByPubKey := make(map[[48]byte]*format.ProtectionData)

	// Extract the signed proposals by public key.
	bar := progress.InitializeProgressBar(
		len(proposedPublicKeys), "Extracting signed blocks by validator public key",
	)
	for _, pubKey := range proposedPublicKeys {
		if _, ok := keysFilterMap[string(pubKey[:])]; len(filteredKeys) > 0 && !ok {
			continue
		}
		pubKeyHex, err := pubKeyToHexString(pubKey[:])
		if err != nil {
			return nil, errors.Wrap(err, "could not convert public key to hex string")
		}
		signedBlocks, err := signedBlocksByPubKey(ctx, validatorDB, pubKey)
		if err != nil {
			return nil, errors.Wrapf(err, "could not retrieve signed blocks for public key %s", pubKeyHex)
		}
		dataByPubKey[pubKey] = &format.ProtectionData{
			Pubkey:             pubKeyHex,
			SignedBlocks:       signedBlocks,
			SignedAttestations: nil,
		}
		if err := bar.Add(1); err != nil {
			return nil, err
		}
	}

	// Extract the signed attestations by public key.
	bar = progress.InitializeProgressBar(
		len(attestedPublicKeys), "Extracting signed attestations by validator public key",
	)
	for _, pubKey := range attestedPublicKeys {
		if _, ok := keysFilterMap[string(pubKey[:])]; len(filteredKeys) > 0 && !ok {
			continue
		}
		pubKeyHex, err := pubKeyToHexString(pubKey[:])
		if err != nil {
			return nil, errors.Wrap(err, "could not convert public key to hex string")
		}
		signedAttestations, err := signedAttestationsByPubKey(ctx, validatorDB, pubKey)
		if err != nil {
			return nil, errors.Wrapf(err, "could not retrieve signed attestations for public key %s", pubKeyHex)
		}
		if _, ok := dataByPubKey[pubKey]; ok {
			dataByPubKey[pubKey].SignedAttestations = signedAttestations
		} else {
			dataByPubKey[pubKey] = &format.ProtectionData{
				Pubkey:             pubKeyHex,
				SignedBlocks:       nil,
				SignedAttestations: signedAttestations,
			}
		}
		if err := bar.Add(1); err != nil {
			return nil, err
		}
	}

	// Next we turn our map into a slice as expected by the EIP-3076 JSON standard.
	dataList := make([]*format.ProtectionData, 0)
	for _, item := range dataByPubKey {
		if item.SignedAttestations == nil {
			item.SignedAttestations = make([]*format.SignedAttestation, 0)
		}
		if item.SignedBlocks == nil {
			item.SignedBlocks = make([]*format.SignedBlock, 0)
		}
		dataList = append(dataList, item)
	}
	sort.Slice(dataList, func(i, j int) bool {
		return strings.Compare(dataList[i].Pubkey, dataList[j].Pubkey) < 0
	})
	interchangeJSON.Data = dataList
	return interchangeJSON, nil
}

func signedAttestationsByPubKey(ctx context.Context, validatorDB db.Database, pubKey [48]byte) ([]*format.SignedAttestation, error) {
	// If a key does not have an attestation history in our database, we return nil.
	// This way, a user will be able to export their slashing protection history
	// even if one of their keys does not have a history of signed attestations.
	history, err := validatorDB.AttestationHistoryForPubKey(ctx, pubKey)
	if err != nil {
		return nil, errors.Wrap(err, "cannot get attestation history for public key")
	}
	if history == nil {
		return nil, nil
	}
	signedAttestations := make([]*format.SignedAttestation, 0)
	for i := 0; i < len(history); i++ {
		att := history[i]
		// Special edge case due to a bug in Prysm's old slashing protection schema. The bug
		// manifests itself as the first entry in attester slashing protection history
		// having a target epoch greater than the next entry in the list. If this manifests,
		// we skip it to protect users. This check is the best trade-off we can make at
		// the moment without creating any false positive slashable attestation exports.
		// More information on the bug can found in https://github.com/prysmaticlabs/prysm/issues/8893.
		if i == 0 && len(history) > 1 {
			nextEntryTargetEpoch := history[1].Target
			if att.Target > nextEntryTargetEpoch && att.Source == 0 {
				continue
			}
		}
		var root string
		if !bytes.Equal(att.SigningRoot[:], params.BeaconConfig().ZeroHash[:]) {
			root, err = rootToHexString(att.SigningRoot[:])
			if err != nil {
				return nil, errors.Wrap(err, "could not convert signing root to hex string")
			}
		}
		signedAttestations = append(signedAttestations, &format.SignedAttestation{
			TargetEpoch: fmt.Sprintf("%d", att.Target),
			SourceEpoch: fmt.Sprintf("%d", att.Source),
			SigningRoot: root,
		})
	}
	return signedAttestations, nil
}

func signedBlocksByPubKey(ctx context.Context, validatorDB db.Database, pubKey [48]byte) ([]*format.SignedBlock, error) {
	// If a key does not have a lowest or highest signed proposal history
	// in our database, we return nil. This way, a user will be able to export their
	// slashing protection history even if one of their keys does not have a history
	// of signed blocks.
	proposalHistory, err := validatorDB.ProposalHistoryForPubKey(ctx, pubKey)
	if err != nil {
		return nil, errors.Wrapf(err, "could not get proposal history for public key: %#x", pubKey)
	}
	signedBlocks := make([]*format.SignedBlock, 0)
	for _, proposal := range proposalHistory {
		if ctx.Err() != nil {
			return nil, errors.Wrap(err, "context canceled")
		}
		signingRootHex, err := rootToHexString(proposal.SigningRoot)
		if err != nil {
			return nil, errors.Wrap(err, "could not convert signing root to hex string")
		}
		signedBlocks = append(signedBlocks, &format.SignedBlock{
			Slot:        fmt.Sprintf("%d", proposal.Slot),
			SigningRoot: signingRootHex,
		})
	}
	return signedBlocks, nil
}<|MERGE_RESOLUTION|>--- conflicted
+++ resolved
@@ -21,13 +21,6 @@
 	validatorDB db.Database,
 	filteredKeys ...[]byte,
 ) (*format.EIPSlashingProtectionFormat, error) {
-<<<<<<< HEAD
-=======
-	keysFilterMap := make(map[string]bool, len(filteredKeys))
-	for _, k := range filteredKeys {
-		keysFilterMap[string(k)] = true
-	}
->>>>>>> 1d216a87
 	interchangeJSON := &format.EIPSlashingProtectionFormat{}
 	genesisValidatorsRoot, err := validatorDB.GenesisValidatorsRoot(ctx)
 	if err != nil {
@@ -46,9 +39,9 @@
 	interchangeJSON.Metadata.InterchangeFormatVersion = format.InterchangeFormatVersion
 
 	// Allow for filtering data for the keys we wish to export.
-	keysFilterMap := make(map[string]bool, len(keysToFilter))
-	for _, k := range keysToFilter {
-		keysFilterMap[string(k)] = true
+	filteredKeysMap := make(map[string]bool, len(filteredKeys))
+	for _, k := range filteredKeys {
+		filteredKeysMap[string(k)] = true
 	}
 
 	// Extract the existing public keys in our database.
@@ -67,7 +60,7 @@
 		len(proposedPublicKeys), "Extracting signed blocks by validator public key",
 	)
 	for _, pubKey := range proposedPublicKeys {
-		if _, ok := keysFilterMap[string(pubKey[:])]; len(filteredKeys) > 0 && !ok {
+		if _, ok := filteredKeysMap[string(pubKey[:])]; len(filteredKeys) > 0 && !ok {
 			continue
 		}
 		pubKeyHex, err := pubKeyToHexString(pubKey[:])
@@ -93,7 +86,7 @@
 		len(attestedPublicKeys), "Extracting signed attestations by validator public key",
 	)
 	for _, pubKey := range attestedPublicKeys {
-		if _, ok := keysFilterMap[string(pubKey[:])]; len(filteredKeys) > 0 && !ok {
+		if _, ok := filteredKeysMap[string(pubKey[:])]; len(filteredKeys) > 0 && !ok {
 			continue
 		}
 		pubKeyHex, err := pubKeyToHexString(pubKey[:])
