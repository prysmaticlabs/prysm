--- conflicted
+++ resolved
@@ -7,11 +7,7 @@
 	"fmt"
 
 	"github.com/ethereum/go-ethereum/common/hexutil"
-<<<<<<< HEAD
-	"github.com/google/martian/log"
-=======
 	"github.com/go-playground/validator/v10"
->>>>>>> 40f236ab
 	"github.com/pkg/errors"
 	"github.com/prysmaticlabs/prysm/async/event"
 	fieldparams "github.com/prysmaticlabs/prysm/config/fieldparams"
@@ -129,18 +125,15 @@
 		}
 		return json.Marshal(attestationSignRequest)
 	case *validatorpb.SignRequest_AggregateAttestationAndProof:
-		log.Infof("Inside of the sign func, getting: %+v as the request", request)
+		fmt.Printf("Inside of the sign func, getting: %+v as the request\n", request)
 		aggregateAndProofSignRequest, err := v1.GetAggregateAndProofSignRequest(request, genesisValidatorsRoot)
 		if err != nil {
 			return nil, err
 		}
-<<<<<<< HEAD
-		log.Info("Now marshaling the request")
-=======
+		fmt.Println("Now marshaling the request")
 		if err = validator.StructCtx(ctx, aggregateAndProofSignRequest); err != nil {
 			return nil, err
 		}
->>>>>>> 40f236ab
 		return json.Marshal(aggregateAndProofSignRequest)
 	case *validatorpb.SignRequest_Slot:
 		aggregationSlotSignRequest, err := v1.GetAggregationSlotSignRequest(request, genesisValidatorsRoot)
