package derived

import (
	"context"
	"fmt"

	"github.com/pkg/errors"
	validatorpb "github.com/prysmaticlabs/prysm/proto/validator/accounts/v2"
	"github.com/prysmaticlabs/prysm/shared/bls"
	"github.com/prysmaticlabs/prysm/shared/event"
	"github.com/prysmaticlabs/prysm/validator/accounts/iface"
	"github.com/prysmaticlabs/prysm/validator/keymanager"
	"github.com/prysmaticlabs/prysm/validator/keymanager/imported"
	util "github.com/wealdtech/go-eth2-util"
)

const (
	// DerivationPathFormat describes the structure of how keys are derived from a master key.
	DerivationPathFormat = "m / purpose / coin_type / account_index / withdrawal_key / validating_key"
	// ValidatingKeyDerivationPathTemplate defining the hierarchical path for validating
	// keys for Prysm eth2 validators. According to EIP-2334, the format is as follows:
	// m / purpose / coin_type / account_index / withdrawal_key / validating_key
	ValidatingKeyDerivationPathTemplate = "m/12381/3600/%d/0/0"
)

// SetupConfig includes configuration values for initializing
// a keymanager, such as passwords, the wallet, and more.
type SetupConfig struct {
	Wallet iface.Wallet
}

// Keymanager implementation for derived, HD keymanager using EIP-2333 and EIP-2334.
type Keymanager struct {
	importedKM *imported.Keymanager
}

// NewKeymanager instantiates a new derived keymanager from configuration options.
func NewKeymanager(
	ctx context.Context,
	cfg *SetupConfig,
) (*Keymanager, error) {
	importedKM, err := imported.NewKeymanager(ctx, &imported.SetupConfig{
		Wallet: cfg.Wallet,
	})
	if err != nil {
		return nil, err
	}
	return &Keymanager{
		importedKM: importedKM,
	}, nil
}

// RecoverAccountsFromMnemonic given a mnemonic phrase, is able to regenerate N accounts
// from a derived seed, encrypt them according to the EIP-2334 JSON standard, and write them
// to disk. Then, the mnemonic is never stored nor used by the validator.
func (km *Keymanager) RecoverAccountsFromMnemonic(
	ctx context.Context, mnemonic, mnemonicPassphrase string, numAccounts int,
) error {
	seed, err := seedFromMnemonic(mnemonic, mnemonicPassphrase)
	if err != nil {
		return errors.Wrap(err, "could not initialize new wallet seed file")
	}
	privKeys := make([][]byte, numAccounts)
	pubKeys := make([][]byte, numAccounts)
	for i := 0; i < numAccounts; i++ {
		privKey, err := util.PrivateKeyFromSeedAndPath(
			seed, fmt.Sprintf(ValidatingKeyDerivationPathTemplate, i),
		)
		if err != nil {
			return err
		}
		privKeys[i] = privKey.Marshal()
		pubKeys[i] = privKey.PublicKey().Marshal()
	}
	return km.importedKM.ImportKeypairs(ctx, privKeys, pubKeys)
}

// ExtractKeystores retrieves the secret keys for specified public keys
// in the function input, encrypts them using the specified password,
// and returns their respective EIP-2335 keystores.
func (km *Keymanager) ExtractKeystores(
	ctx context.Context, publicKeys []bls.PublicKey, password string,
) ([]*keymanager.Keystore, error) {
	return km.importedKM.ExtractKeystores(ctx, publicKeys, password)
}

// ValidatingAccountNames for the derived keymanager.
func (km *Keymanager) ValidatingAccountNames(_ context.Context) ([]string, error) {
	return km.importedKM.ValidatingAccountNames()
}

// Sign signs a message using a validator key.
func (km *Keymanager) Sign(ctx context.Context, req *validatorpb.SignRequest) (bls.Signature, error) {
	return km.importedKM.Sign(ctx, req)
}

// FetchValidatingPublicKeys fetches the list of validating public keys from the keymanager.
func (km *Keymanager) FetchValidatingPublicKeys(ctx context.Context) ([][48]byte, error) {
	return km.importedKM.FetchValidatingPublicKeys(ctx)
}

// FetchAllValidatingPublicKeys fetches the list of all public keys (including disabled ones) from the keymanager.
func (km *Keymanager) FetchAllValidatingPublicKeys(ctx context.Context) ([][48]byte, error) {
	return km.importedKM.FetchAllValidatingPublicKeys(ctx)
}

// FetchValidatingPrivateKeys fetches the list of validating private keys from the keymanager.
func (km *Keymanager) FetchValidatingPrivateKeys(ctx context.Context) ([][32]byte, error) {
	return km.importedKM.FetchValidatingPrivateKeys(ctx)
}

// DeleteAccounts for a derived keymanager.
<<<<<<< HEAD
func (dr *Keymanager) DeleteAccounts(ctx context.Context, publicKeys [][]byte) error {
	return dr.importedKM.DeleteAccounts(ctx, publicKeys)
}

// SubscribeAccountChanges creates an event subscription for a channel
// to listen for public key changes at runtime, such as when new validator accounts
// are imported into the keymanager while the validator process is running.
func (dr *Keymanager) SubscribeAccountChanges(pubKeysChan chan [][48]byte) event.Subscription {
	return dr.importedKM.SubscribeAccountChanges(pubKeysChan)
=======
func (km *Keymanager) DeleteAccounts(ctx context.Context, publicKeys [][]byte) error {
	return km.importedKM.DeleteAccounts(ctx, publicKeys)
>>>>>>> 6e643aca
}<|MERGE_RESOLUTION|>--- conflicted
+++ resolved
@@ -110,9 +110,8 @@
 }
 
 // DeleteAccounts for a derived keymanager.
-<<<<<<< HEAD
-func (dr *Keymanager) DeleteAccounts(ctx context.Context, publicKeys [][]byte) error {
-	return dr.importedKM.DeleteAccounts(ctx, publicKeys)
+func (km *Keymanager) DeleteAccounts(ctx context.Context, publicKeys [][]byte) error {
+	return km.importedKM.DeleteAccounts(ctx, publicKeys)
 }
 
 // SubscribeAccountChanges creates an event subscription for a channel
@@ -120,8 +119,4 @@
 // are imported into the keymanager while the validator process is running.
 func (dr *Keymanager) SubscribeAccountChanges(pubKeysChan chan [][48]byte) event.Subscription {
 	return dr.importedKM.SubscribeAccountChanges(pubKeysChan)
-=======
-func (km *Keymanager) DeleteAccounts(ctx context.Context, publicKeys [][]byte) error {
-	return km.importedKM.DeleteAccounts(ctx, publicKeys)
->>>>>>> 6e643aca
 }