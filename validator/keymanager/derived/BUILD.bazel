load("@prysm//tools/go:def.bzl", "go_library", "go_test")

go_library(
    name = "go_default_library",
    srcs = [
        "keymanager.go",
        "log.go",
        "mnemonic.go",
    ],
    importpath = "github.com/prysmaticlabs/prysm/validator/keymanager/derived",
    visibility = [
        "//tools:__subpackages__",
        "//validator:__subpackages__",
    ],
    deps = [
        "//async/event:go_default_library",
        "//crypto/bls:go_default_library",
        "//crypto/rand:go_default_library",
        "//io/prompt:go_default_library",
        "//proto/prysm/v1alpha1/validator-client:go_default_library",
<<<<<<< HEAD
        "//shared/promptutil:go_default_library",
=======
        "//shared/event:go_default_library",
>>>>>>> 7dadc780
        "//validator/accounts/iface:go_default_library",
        "//validator/keymanager:go_default_library",
        "//validator/keymanager/imported:go_default_library",
        "@com_github_pkg_errors//:go_default_library",
        "@com_github_sirupsen_logrus//:go_default_library",
        "@com_github_tyler_smith_go_bip39//:go_default_library",
        "@com_github_wealdtech_go_eth2_util//:go_default_library",
    ],
)

go_test(
    name = "go_default_test",
    srcs = [
        "eip_test.go",
        "keymanager_test.go",
        "mnemonic_test.go",
    ],
    embed = [":go_default_library"],
    deps = [
        "//crypto/bls:go_default_library",
        "//crypto/rand:go_default_library",
        "//proto/prysm/v1alpha1/validator-client:go_default_library",
        "//shared/testutil/assert:go_default_library",
        "//shared/testutil/require:go_default_library",
        "//validator/accounts/testing:go_default_library",
        "//validator/testing:go_default_library",
        "@com_github_tyler_smith_go_bip39//:go_default_library",
        "@com_github_wealdtech_go_eth2_util//:go_default_library",
    ],
)<|MERGE_RESOLUTION|>--- conflicted
+++ resolved
@@ -18,11 +18,6 @@
         "//crypto/rand:go_default_library",
         "//io/prompt:go_default_library",
         "//proto/prysm/v1alpha1/validator-client:go_default_library",
-<<<<<<< HEAD
-        "//shared/promptutil:go_default_library",
-=======
-        "//shared/event:go_default_library",
->>>>>>> 7dadc780
         "//validator/accounts/iface:go_default_library",
         "//validator/keymanager:go_default_library",
         "//validator/keymanager/imported:go_default_library",
