load("@io_bazel_rules_go//go:def.bzl", "go_test")
load("@prysm//tools/go:def.bzl", "go_library")

go_library(
    name = "go_default_library",
    srcs = [
<<<<<<< HEAD
        "deposit.go",
=======
        "backup.go",
>>>>>>> f2afeed9
        "derived.go",
        "mnemonic.go",
    ],
    importpath = "github.com/prysmaticlabs/prysm/validator/keymanager/v2/derived",
    visibility = [
        "//validator:__pkg__",
        "//validator:__subpackages__",
    ],
    deps = [
        "//contracts/deposit-contract:go_default_library",
        "//proto/validator/accounts/v2:go_default_library",
        "//shared/bls:go_default_library",
        "//shared/bytesutil:go_default_library",
        "//shared/depositutil:go_default_library",
        "//shared/fileutil:go_default_library",
        "//shared/params:go_default_library",
        "//shared/petnames:go_default_library",
        "//shared/promptutil:go_default_library",
        "//shared/rand:go_default_library",
        "//validator/accounts/v2/iface:go_default_library",
        "//validator/flags:go_default_library",
<<<<<<< HEAD
        "@com_github_ethereum_go_ethereum//accounts/abi/bind:go_default_library",
        "@com_github_ethereum_go_ethereum//accounts/keystore:go_default_library",
        "@com_github_ethereum_go_ethereum//common:go_default_library",
        "@com_github_ethereum_go_ethereum//crypto:go_default_library",
        "@com_github_ethereum_go_ethereum//ethclient:go_default_library",
        "@com_github_ethereum_go_ethereum//rpc:go_default_library",
=======
        "//validator/keymanager/v2:go_default_library",
>>>>>>> f2afeed9
        "@com_github_google_uuid//:go_default_library",
        "@com_github_pkg_errors//:go_default_library",
        "@com_github_sirupsen_logrus//:go_default_library",
        "@com_github_tyler_smith_go_bip39//:go_default_library",
        "@com_github_urfave_cli_v2//:go_default_library",
        "@com_github_wealdtech_go_eth2_util//:go_default_library",
        "@com_github_wealdtech_go_eth2_wallet_encryptor_keystorev4//:go_default_library",
    ],
)

go_test(
    name = "go_default_test",
    srcs = [
        "backup_test.go",
        "derived_test.go",
        "mnemonic_test.go",
    ],
    embed = [":go_default_library"],
    deps = [
        "//proto/validator/accounts/v2:go_default_library",
        "//shared/bls:go_default_library",
        "//shared/bytesutil:go_default_library",
        "//shared/rand:go_default_library",
        "//shared/testutil/assert:go_default_library",
        "//shared/testutil/require:go_default_library",
        "//validator/accounts/v2/testing:go_default_library",
        "@com_github_google_uuid//:go_default_library",
        "@com_github_sirupsen_logrus//hooks/test:go_default_library",
        "@com_github_tyler_smith_go_bip39//:go_default_library",
        "@com_github_wealdtech_go_eth2_util//:go_default_library",
        "@com_github_wealdtech_go_eth2_wallet_encryptor_keystorev4//:go_default_library",
    ],
)<|MERGE_RESOLUTION|>--- conflicted
+++ resolved
@@ -4,11 +4,8 @@
 go_library(
     name = "go_default_library",
     srcs = [
-<<<<<<< HEAD
+        "backup.go",
         "deposit.go",
-=======
-        "backup.go",
->>>>>>> f2afeed9
         "derived.go",
         "mnemonic.go",
     ],
@@ -30,16 +27,13 @@
         "//shared/rand:go_default_library",
         "//validator/accounts/v2/iface:go_default_library",
         "//validator/flags:go_default_library",
-<<<<<<< HEAD
+        "//validator/keymanager/v2:go_default_library",
         "@com_github_ethereum_go_ethereum//accounts/abi/bind:go_default_library",
         "@com_github_ethereum_go_ethereum//accounts/keystore:go_default_library",
         "@com_github_ethereum_go_ethereum//common:go_default_library",
         "@com_github_ethereum_go_ethereum//crypto:go_default_library",
         "@com_github_ethereum_go_ethereum//ethclient:go_default_library",
         "@com_github_ethereum_go_ethereum//rpc:go_default_library",
-=======
-        "//validator/keymanager/v2:go_default_library",
->>>>>>> f2afeed9
         "@com_github_google_uuid//:go_default_library",
         "@com_github_pkg_errors//:go_default_library",
         "@com_github_sirupsen_logrus//:go_default_library",
