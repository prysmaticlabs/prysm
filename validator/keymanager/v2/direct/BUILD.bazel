--- conflicted
+++ resolved
@@ -22,11 +22,8 @@
         "//shared/bls:go_default_library",
         "//shared/bytesutil:go_default_library",
         "//shared/depositutil:go_default_library",
-<<<<<<< HEAD
         "//shared/event:go_default_library",
         "//shared/fileutil:go_default_library",
-=======
->>>>>>> 6803f330
         "//shared/interop:go_default_library",
         "//shared/params:go_default_library",
         "//shared/petnames:go_default_library",
@@ -57,11 +54,7 @@
         "//proto/validator/accounts/v2:go_default_library",
         "//shared/bls:go_default_library",
         "//shared/bytesutil:go_default_library",
-<<<<<<< HEAD
         "//shared/event:go_default_library",
-        "//shared/testutil:go_default_library",
-=======
->>>>>>> 6803f330
         "//shared/testutil/assert:go_default_library",
         "//shared/testutil/require:go_default_library",
         "//validator/accounts/v2/testing:go_default_library",
