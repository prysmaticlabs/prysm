--- conflicted
+++ resolved
@@ -157,13 +157,7 @@
 	wallet.Directories = accountNames
 
 	ctx := context.Background()
-<<<<<<< HEAD
-	if err := dr.initializeSecretKeysCache(ctx); err != nil {
-		t.Fatal(err)
-	}
-=======
-	require.NoError(t, dr.initializeSecretKeysCache())
->>>>>>> f19770a3
+	require.NoError(t, dr.initializeSecretKeysCache(ctx))
 	publicKeys, err := dr.FetchValidatingPublicKeys(ctx)
 	require.NoError(t, err)
 
@@ -237,7 +231,6 @@
 		password := strconv.Itoa(i)
 		encoded, err := dr.generateKeystoreFile(validatingKey, password)
 		require.NoError(t, err)
-<<<<<<< HEAD
 		accountName, err := dr.generateAccountName(validatingKey.PublicKey().Marshal())
 		require.NoError(t, err)
 		assert.NoError(t, err, dr.wallet.WriteFileAtPath(ctx, accountName, KeystoreFileName, encoded))
@@ -245,11 +238,4 @@
 		accountNames[i] = accountName
 	}
 	return accountNames, wantedPublicKeys
-=======
-		accountName, err := dr.wallet.WriteAccountToDisk(ctx, password)
-		require.NoError(t, err)
-		require.NoError(t, dr.wallet.WriteFileForAccount(ctx, accountName, KeystoreFileName, encoded))
-	}
-	return wantedPublicKeys
->>>>>>> f19770a3
 }