package direct

import (
	"context"
	"encoding/json"
	"fmt"
	"strings"
	"testing"

	validatorpb "github.com/prysmaticlabs/prysm/proto/validator/accounts/v2"
	"github.com/prysmaticlabs/prysm/shared/bls"
	"github.com/prysmaticlabs/prysm/shared/bytesutil"
	"github.com/prysmaticlabs/prysm/shared/testutil/assert"
	"github.com/prysmaticlabs/prysm/shared/testutil/require"
	mock "github.com/prysmaticlabs/prysm/validator/accounts/v2/testing"
	v2keymanager "github.com/prysmaticlabs/prysm/validator/keymanager/v2"
	logTest "github.com/sirupsen/logrus/hooks/test"
	keystorev4 "github.com/wealdtech/go-eth2-wallet-encryptor-keystorev4"
)

func TestDirectKeymanager_CreateAccount(t *testing.T) {
	hook := logTest.NewGlobal()
	password := "secretPassw0rd$1999"
	wallet := &mock.Wallet{
		Files:          make(map[string]map[string][]byte),
		WalletPassword: password,
	}
	dr := &Keymanager{
<<<<<<< HEAD
		wallet:           wallet,
		accountsStore:    &AccountStore{},
		accountsPassword: password,
=======
		keysCache:     make(map[[48]byte]bls.SecretKey),
		wallet:        wallet,
		accountsStore: &AccountStore{},
>>>>>>> fbe08862
	}
	ctx := context.Background()
	accountName, err := dr.CreateAccount(ctx)
	require.NoError(t, err)

	// Ensure the keystore file was written to the wallet
	// and ensure we can decrypt it using the EIP-2335 standard.
	var encodedKeystore []byte
	for k, v := range wallet.Files[AccountsPath] {
		if strings.Contains(k, "keystore") {
			encodedKeystore = v
		}
	}
	require.NotNil(t, encodedKeystore, "could not find keystore file")
	keystoreFile := &v2keymanager.Keystore{}
	require.NoError(t, json.Unmarshal(encodedKeystore, keystoreFile))

	// We extract the accounts from the keystore.
	decryptor := keystorev4.New()
	encodedAccounts, err := decryptor.Decrypt(keystoreFile.Crypto, password)
	require.NoError(t, err, "Could not decrypt validator accounts")
	store := &AccountStore{}
	require.NoError(t, json.Unmarshal(encodedAccounts, store))

	require.Equal(t, 1, len(store.PublicKeys))
	require.Equal(t, 1, len(store.PrivateKeys))
	privKey, err := bls.SecretKeyFromBytes(store.PrivateKeys[0])
	require.NoError(t, err)
	pubKey := privKey.PublicKey().Marshal()
	assert.DeepEqual(t, pubKey, store.PublicKeys[0])
	require.LogsContain(t, hook, accountName)
	require.LogsContain(t, hook, "Successfully created new validator account")
}

func TestDirectKeymanager_RemoveAccounts(t *testing.T) {
	hook := logTest.NewGlobal()
	password := "secretPassw0rd$1999"
	wallet := &mock.Wallet{
		Files:          make(map[string]map[string][]byte),
		WalletPassword: password,
	}
	dr := &Keymanager{
<<<<<<< HEAD
		wallet:           wallet,
		accountsStore:    &AccountStore{},
		accountsPassword: password,
=======
		keysCache:     make(map[[48]byte]bls.SecretKey),
		wallet:        wallet,
		accountsStore: &AccountStore{},
>>>>>>> fbe08862
	}
	numAccounts := 5
	ctx := context.Background()
	for i := 0; i < numAccounts; i++ {
		_, err := dr.CreateAccount(ctx)
		require.NoError(t, err)
	}
	accounts, err := dr.FetchValidatingPublicKeys(ctx)
	require.NoError(t, err)
	require.Equal(t, numAccounts, len(accounts))

	accountToRemove := uint64(2)
	accountPubKey := accounts[accountToRemove]
	// Remove an account from the keystore.
	require.NoError(t, dr.DeleteAccounts(ctx, [][]byte{accountPubKey[:]}))
	// Ensure the keystore file was written to the wallet
	// and ensure we can decrypt it using the EIP-2335 standard.
	var encodedKeystore []byte
	for k, v := range wallet.Files[AccountsPath] {
		if strings.Contains(k, "keystore") {
			encodedKeystore = v
		}
	}
	require.NotNil(t, encodedKeystore, "could not find keystore file")
	keystoreFile := &v2keymanager.Keystore{}
	require.NoError(t, json.Unmarshal(encodedKeystore, keystoreFile))

	// We extract the accounts from the keystore.
	decryptor := keystorev4.New()
	encodedAccounts, err := decryptor.Decrypt(keystoreFile.Crypto, password)
	require.NoError(t, err, "Could not decrypt validator accounts")
	store := &AccountStore{}
	require.NoError(t, json.Unmarshal(encodedAccounts, store))

	require.Equal(t, numAccounts-1, len(store.PublicKeys))
	require.Equal(t, numAccounts-1, len(store.PrivateKeys))
	require.LogsContain(t, hook, fmt.Sprintf("%#x", bytesutil.Trunc(accountPubKey[:])))
	require.LogsContain(t, hook, "Successfully deleted validator account")
}

func TestDirectKeymanager_FetchValidatingPublicKeys(t *testing.T) {
	password := "secretPassw0rd$1999"
	wallet := &mock.Wallet{
		Files:          make(map[string]map[string][]byte),
		WalletPassword: password,
	}
	dr := &Keymanager{
<<<<<<< HEAD
		wallet:           wallet,
		accountsStore:    &AccountStore{},
		accountsPassword: password,
=======
		wallet:        wallet,
		keysCache:     make(map[[48]byte]bls.SecretKey),
		accountsStore: &AccountStore{},
>>>>>>> fbe08862
	}
	// First, generate accounts and their keystore.json files.
	ctx := context.Background()
	numAccounts := 10
	wantedPubKeys := make([][48]byte, numAccounts)
	for i := 0; i < numAccounts; i++ {
		privKey := bls.RandKey()
		pubKey := bytesutil.ToBytes48(privKey.PublicKey().Marshal())
		wantedPubKeys[i] = pubKey
		dr.accountsStore.PublicKeys = append(dr.accountsStore.PublicKeys, pubKey[:])
		dr.accountsStore.PrivateKeys = append(dr.accountsStore.PrivateKeys, privKey.Marshal())
	}
	require.NoError(t, dr.initializeKeysCachesFromKeystore())
	publicKeys, err := dr.FetchValidatingPublicKeys(ctx)
	require.NoError(t, err)
	assert.Equal(t, numAccounts, len(publicKeys))
	// FetchValidatingPublicKeys is also used in generating the output of account list
	// therefore the results must be in the same order as the order in which the accounts were derived
	for i, key := range wantedPubKeys {
		assert.Equal(t, key, publicKeys[i])
	}
}

func TestDirectKeymanager_Sign(t *testing.T) {
	password := "secretPassw0rd$1999"
	wallet := &mock.Wallet{
		Files:            make(map[string]map[string][]byte),
		AccountPasswords: make(map[string]string),
		WalletPassword:   password,
	}
	dr := &Keymanager{
<<<<<<< HEAD
		wallet:           wallet,
		accountsStore:    &AccountStore{},
		accountsPassword: password,
=======
		wallet:        wallet,
		accountsStore: &AccountStore{},
		keysCache:     make(map[[48]byte]bls.SecretKey),
>>>>>>> fbe08862
	}

	// First, generate accounts and their keystore.json files.
	ctx := context.Background()
	numAccounts := 10
	for i := 0; i < numAccounts; i++ {
		_, err := dr.CreateAccount(ctx)
		require.NoError(t, err)
	}

	var encodedKeystore []byte
	for k, v := range wallet.Files[AccountsPath] {
		if strings.Contains(k, "keystore") {
			encodedKeystore = v
		}
	}
	keystoreFile := &v2keymanager.Keystore{}
	require.NoError(t, json.Unmarshal(encodedKeystore, keystoreFile))

	// We extract the validator signing private key from the keystore
	// by utilizing the password and initialize a new BLS secret key from
	// its raw bytes.
	decryptor := keystorev4.New()
	enc, err := decryptor.Decrypt(keystoreFile.Crypto, dr.wallet.Password())
	require.NoError(t, err)
	store := &AccountStore{}
	require.NoError(t, json.Unmarshal(enc, store))
	require.Equal(t, len(store.PublicKeys), len(store.PrivateKeys))
	require.NotEqual(t, 0, len(store.PublicKeys))
	dr.accountsStore = store
	require.NoError(t, dr.initializeKeysCachesFromKeystore())
	publicKeys, err := dr.FetchValidatingPublicKeys(ctx)
	require.NoError(t, err)
	require.Equal(t, len(publicKeys), len(store.PublicKeys))

	// We prepare naive data to sign.
	data := []byte("hello world")
	signRequest := &validatorpb.SignRequest{
		PublicKey:   publicKeys[0][:],
		SigningRoot: data,
	}
	sig, err := dr.Sign(ctx, signRequest)
	require.NoError(t, err)
	pubKey, err := bls.PublicKeyFromBytes(publicKeys[0][:])
	require.NoError(t, err)
	wrongPubKey, err := bls.PublicKeyFromBytes(publicKeys[1][:])
	require.NoError(t, err)
	if !sig.Verify(pubKey, data) {
		t.Fatalf("Expected sig to verify for pubkey %#x and data %v", pubKey.Marshal(), data)
	}
	if sig.Verify(wrongPubKey, data) {
		t.Fatalf("Expected sig not to verify for pubkey %#x and data %v", wrongPubKey.Marshal(), data)
	}
}

func TestDirectKeymanager_Sign_NoPublicKeySpecified(t *testing.T) {
	req := &validatorpb.SignRequest{
		PublicKey: nil,
	}
	dr := &Keymanager{}
	_, err := dr.Sign(context.Background(), req)
	assert.ErrorContains(t, "nil public key", err)
}

func TestDirectKeymanager_Sign_NoPublicKeyInCache(t *testing.T) {
	req := &validatorpb.SignRequest{
		PublicKey: []byte("hello world"),
	}
	dr := &Keymanager{
		secretKeysCache: make(map[[48]byte]bls.SecretKey),
	}
	_, err := dr.Sign(context.Background(), req)
	assert.ErrorContains(t, "no signing key found in keys cache", err)
}<|MERGE_RESOLUTION|>--- conflicted
+++ resolved
@@ -26,15 +26,8 @@
 		WalletPassword: password,
 	}
 	dr := &Keymanager{
-<<<<<<< HEAD
-		wallet:           wallet,
-		accountsStore:    &AccountStore{},
-		accountsPassword: password,
-=======
-		keysCache:     make(map[[48]byte]bls.SecretKey),
-		wallet:        wallet,
-		accountsStore: &AccountStore{},
->>>>>>> fbe08862
+		wallet:        wallet,
+		accountsStore: &AccountStore{},
 	}
 	ctx := context.Background()
 	accountName, err := dr.CreateAccount(ctx)
@@ -77,15 +70,8 @@
 		WalletPassword: password,
 	}
 	dr := &Keymanager{
-<<<<<<< HEAD
-		wallet:           wallet,
-		accountsStore:    &AccountStore{},
-		accountsPassword: password,
-=======
-		keysCache:     make(map[[48]byte]bls.SecretKey),
-		wallet:        wallet,
-		accountsStore: &AccountStore{},
->>>>>>> fbe08862
+		wallet:        wallet,
+		accountsStore: &AccountStore{},
 	}
 	numAccounts := 5
 	ctx := context.Background()
@@ -133,15 +119,8 @@
 		WalletPassword: password,
 	}
 	dr := &Keymanager{
-<<<<<<< HEAD
-		wallet:           wallet,
-		accountsStore:    &AccountStore{},
-		accountsPassword: password,
-=======
-		wallet:        wallet,
-		keysCache:     make(map[[48]byte]bls.SecretKey),
-		accountsStore: &AccountStore{},
->>>>>>> fbe08862
+		wallet:        wallet,
+		accountsStore: &AccountStore{},
 	}
 	// First, generate accounts and their keystore.json files.
 	ctx := context.Background()
@@ -173,15 +152,8 @@
 		WalletPassword:   password,
 	}
 	dr := &Keymanager{
-<<<<<<< HEAD
-		wallet:           wallet,
-		accountsStore:    &AccountStore{},
-		accountsPassword: password,
-=======
-		wallet:        wallet,
-		accountsStore: &AccountStore{},
-		keysCache:     make(map[[48]byte]bls.SecretKey),
->>>>>>> fbe08862
+		wallet:        wallet,
+		accountsStore: &AccountStore{},
 	}
 
 	// First, generate accounts and their keystore.json files.
