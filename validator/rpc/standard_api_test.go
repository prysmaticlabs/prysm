package rpc

import (
	"context"
	"encoding/hex"
	"encoding/json"
	"errors"
	"fmt"
	"testing"

	"github.com/ethereum/go-ethereum/common"
	"github.com/ethereum/go-ethereum/common/hexutil"
	"github.com/golang/mock/gomock"
	"github.com/golang/protobuf/ptypes/empty"
	"github.com/google/uuid"
	"github.com/grpc-ecosystem/grpc-gateway/v2/runtime"
	fieldparams "github.com/prysmaticlabs/prysm/v4/config/fieldparams"
	"github.com/prysmaticlabs/prysm/v4/config/params"
	validatorserviceconfig "github.com/prysmaticlabs/prysm/v4/config/validator/service"
	"github.com/prysmaticlabs/prysm/v4/consensus-types/validator"
	"github.com/prysmaticlabs/prysm/v4/crypto/bls"
	"github.com/prysmaticlabs/prysm/v4/encoding/bytesutil"
	ethpbservice "github.com/prysmaticlabs/prysm/v4/proto/eth/service"
	eth "github.com/prysmaticlabs/prysm/v4/proto/prysm/v1alpha1"
	validatorpb "github.com/prysmaticlabs/prysm/v4/proto/prysm/v1alpha1/validator-client"
	"github.com/prysmaticlabs/prysm/v4/testing/assert"
	"github.com/prysmaticlabs/prysm/v4/testing/require"
	validatormock "github.com/prysmaticlabs/prysm/v4/testing/validator-mock"
	"github.com/prysmaticlabs/prysm/v4/validator/accounts"
	"github.com/prysmaticlabs/prysm/v4/validator/accounts/iface"
	mock "github.com/prysmaticlabs/prysm/v4/validator/accounts/testing"
	"github.com/prysmaticlabs/prysm/v4/validator/accounts/wallet"
	"github.com/prysmaticlabs/prysm/v4/validator/client"
	"github.com/prysmaticlabs/prysm/v4/validator/db/kv"
	dbtest "github.com/prysmaticlabs/prysm/v4/validator/db/testing"
	"github.com/prysmaticlabs/prysm/v4/validator/keymanager"
	"github.com/prysmaticlabs/prysm/v4/validator/keymanager/derived"
	remoteweb3signer "github.com/prysmaticlabs/prysm/v4/validator/keymanager/remote-web3signer"
	"github.com/prysmaticlabs/prysm/v4/validator/slashing-protection-history/format"
	mocks "github.com/prysmaticlabs/prysm/v4/validator/testing"
	keystorev4 "github.com/wealdtech/go-eth2-wallet-encryptor-keystorev4"
	"google.golang.org/grpc"
	"google.golang.org/grpc/codes"
)

func TestServer_ListKeystores(t *testing.T) {
	t.Run("wallet not ready", func(t *testing.T) {
		s := Server{}
		_, err := s.ListKeystores(context.Background(), &empty.Empty{})
		require.ErrorContains(t, "Prysm Wallet not initialized. Please create a new wallet.", err)
	})
	ctx := context.Background()
	localWalletDir := setupWalletDir(t)
	defaultWalletPath = localWalletDir
	opts := []accounts.Option{
		accounts.WithWalletDir(defaultWalletPath),
		accounts.WithKeymanagerType(keymanager.Derived),
		accounts.WithWalletPassword(strongPass),
		accounts.WithSkipMnemonicConfirm(true),
	}
	acc, err := accounts.NewCLIManager(opts...)
	require.NoError(t, err)
	w, err := acc.WalletCreate(ctx)
	require.NoError(t, err)
	km, err := w.InitializeKeymanager(ctx, iface.InitKeymanagerConfig{ListenForChanges: false})
	require.NoError(t, err)
	vs, err := client.NewValidatorService(ctx, &client.Config{
		Wallet: w,
		Validator: &mock.Validator{
			Km: km,
		},
	})
	require.NoError(t, err)
	s := &Server{
		walletInitialized: true,
		wallet:            w,
		validatorService:  vs,
	}
	numAccounts := 50
	dr, ok := km.(*derived.Keymanager)
	require.Equal(t, true, ok)
	err = dr.RecoverAccountsFromMnemonic(ctx, mocks.TestMnemonic, derived.DefaultMnemonicLanguage, "", numAccounts)
	require.NoError(t, err)
	expectedKeys, err := dr.FetchValidatingPublicKeys(ctx)
	require.NoError(t, err)

	t.Run("returns proper data with existing keystores", func(t *testing.T) {
		resp, err := s.ListKeystores(context.Background(), &empty.Empty{})
		require.NoError(t, err)
		require.Equal(t, numAccounts, len(resp.Data))
		for i := 0; i < numAccounts; i++ {
			require.DeepEqual(t, expectedKeys[i][:], resp.Data[i].ValidatingPubkey)
			require.Equal(
				t,
				fmt.Sprintf(derived.ValidatingKeyDerivationPathTemplate, i),
				resp.Data[i].DerivationPath,
			)
		}
	})
}

func TestServer_ImportKeystores(t *testing.T) {
	t.Run("wallet not ready", func(t *testing.T) {
		s := Server{}
		response, err := s.ImportKeystores(context.Background(), &ethpbservice.ImportKeystoresRequest{})
		require.NoError(t, err)
		require.Equal(t, 0, len(response.Data))
	})
	ctx := context.Background()
	localWalletDir := setupWalletDir(t)
	defaultWalletPath = localWalletDir
	opts := []accounts.Option{
		accounts.WithWalletDir(defaultWalletPath),
		accounts.WithKeymanagerType(keymanager.Derived),
		accounts.WithWalletPassword(strongPass),
		accounts.WithSkipMnemonicConfirm(true),
	}
	acc, err := accounts.NewCLIManager(opts...)
	require.NoError(t, err)
	w, err := acc.WalletCreate(ctx)
	require.NoError(t, err)
	km, err := w.InitializeKeymanager(ctx, iface.InitKeymanagerConfig{ListenForChanges: false})
	require.NoError(t, err)
	vs, err := client.NewValidatorService(ctx, &client.Config{
		Wallet: w,
		Validator: &mock.Validator{
			Km: km,
		},
	})
	require.NoError(t, err)
	s := &Server{
		walletInitialized: true,
		wallet:            w,
		validatorService:  vs,
	}
	t.Run("200 response even if faulty keystore in request", func(t *testing.T) {
		response, err := s.ImportKeystores(context.Background(), &ethpbservice.ImportKeystoresRequest{
			Keystores: []string{"hi"},
			Passwords: []string{"hi"},
		})
		require.NoError(t, err)
		require.Equal(t, 1, len(response.Data))
		require.Equal(t, ethpbservice.ImportedKeystoreStatus_ERROR, response.Data[0].Status)
	})
	t.Run("200 response even if  no passwords in request", func(t *testing.T) {
		response, err := s.ImportKeystores(context.Background(), &ethpbservice.ImportKeystoresRequest{
			Keystores: []string{"hi"},
			Passwords: []string{},
		})
		require.NoError(t, err)
		require.Equal(t, 1, len(response.Data))
		require.Equal(t, ethpbservice.ImportedKeystoreStatus_ERROR, response.Data[0].Status)
	})
	t.Run("200 response even if  keystores more than passwords in request", func(t *testing.T) {
		response, err := s.ImportKeystores(context.Background(), &ethpbservice.ImportKeystoresRequest{
			Keystores: []string{"hi", "hi"},
			Passwords: []string{"hi"},
		})
		require.NoError(t, err)
		require.Equal(t, 2, len(response.Data))
		require.Equal(t, ethpbservice.ImportedKeystoreStatus_ERROR, response.Data[0].Status)
	})
	t.Run("200 response even if number of passwords does not match number of keystores", func(t *testing.T) {
		response, err := s.ImportKeystores(context.Background(), &ethpbservice.ImportKeystoresRequest{
			Keystores: []string{"hi"},
			Passwords: []string{"hi", "hi"},
		})
		require.NoError(t, err)
		require.Equal(t, 1, len(response.Data))
		require.Equal(t, ethpbservice.ImportedKeystoreStatus_ERROR, response.Data[0].Status)
	})
	t.Run("200 response even if faulty slashing protection data", func(t *testing.T) {
		numKeystores := 5
		password := "12345678"
		encodedKeystores := make([]string, numKeystores)
		passwords := make([]string, numKeystores)
		for i := 0; i < numKeystores; i++ {
			enc, err := json.Marshal(createRandomKeystore(t, password))
			encodedKeystores[i] = string(enc)
			require.NoError(t, err)
			passwords[i] = password
		}
		resp, err := s.ImportKeystores(context.Background(), &ethpbservice.ImportKeystoresRequest{
			Keystores:          encodedKeystores,
			Passwords:          passwords,
			SlashingProtection: "foobar",
		})
		require.NoError(t, err)
		require.Equal(t, numKeystores, len(resp.Data))
		for _, st := range resp.Data {
			require.Equal(t, ethpbservice.ImportedKeystoreStatus_ERROR, st.Status)
		}
	})
	t.Run("returns proper statuses for keystores in request", func(t *testing.T) {
		numKeystores := 5
		password := "12345678"
		keystores := make([]*keymanager.Keystore, numKeystores)
		passwords := make([]string, numKeystores)
		publicKeys := make([][fieldparams.BLSPubkeyLength]byte, numKeystores)
		for i := 0; i < numKeystores; i++ {
			keystores[i] = createRandomKeystore(t, password)
			pubKey, err := hex.DecodeString(keystores[i].Pubkey)
			require.NoError(t, err)
			publicKeys[i] = bytesutil.ToBytes48(pubKey)
			passwords[i] = password
		}

		// Create a validator database.
		validatorDB, err := kv.NewKVStore(ctx, defaultWalletPath, &kv.Config{
			PubKeys: publicKeys,
		})
		require.NoError(t, err)
		s.valDB = validatorDB

		// Have to close it after import is done otherwise it complains db is not open.
		defer func() {
			require.NoError(t, validatorDB.Close())
		}()
		encodedKeystores := make([]string, numKeystores)
		for i := 0; i < numKeystores; i++ {
			enc, err := json.Marshal(keystores[i])
			require.NoError(t, err)
			encodedKeystores[i] = string(enc)
		}

		// Generate mock slashing history.
		attestingHistory := make([][]*kv.AttestationRecord, 0)
		proposalHistory := make([]kv.ProposalHistoryForPubkey, len(publicKeys))
		for i := 0; i < len(publicKeys); i++ {
			proposalHistory[i].Proposals = make([]kv.Proposal, 0)
		}
		mockJSON, err := mocks.MockSlashingProtectionJSON(publicKeys, attestingHistory, proposalHistory)
		require.NoError(t, err)

		// JSON encode the protection JSON and save it.
		encodedSlashingProtection, err := json.Marshal(mockJSON)
		require.NoError(t, err)

		resp, err := s.ImportKeystores(context.Background(), &ethpbservice.ImportKeystoresRequest{
			Keystores:          encodedKeystores,
			Passwords:          passwords,
			SlashingProtection: string(encodedSlashingProtection),
		})
		require.NoError(t, err)
		require.Equal(t, numKeystores, len(resp.Data))
		for _, status := range resp.Data {
			require.Equal(t, ethpbservice.ImportedKeystoreStatus_IMPORTED, status.Status)
		}
	})
}

func TestServer_ImportKeystores_WrongKeymanagerKind(t *testing.T) {
	ctx := context.Background()
	w := wallet.NewWalletForWeb3Signer()
	root := make([]byte, fieldparams.RootLength)
	root[0] = 1
	km, err := w.InitializeKeymanager(ctx, iface.InitKeymanagerConfig{ListenForChanges: false, Web3SignerConfig: &remoteweb3signer.SetupConfig{
		BaseEndpoint:          "http://example.com",
		GenesisValidatorsRoot: root,
		PublicKeysURL:         "http://example.com/public_keys",
	}})
	require.NoError(t, err)
	vs, err := client.NewValidatorService(ctx, &client.Config{
		Wallet: w,
		Validator: &mock.Validator{
			Km: km,
		},
	})
	require.NoError(t, err)
	s := &Server{
		walletInitialized: true,
		wallet:            w,
		validatorService:  vs,
	}
	response, err := s.ImportKeystores(context.Background(), &ethpbservice.ImportKeystoresRequest{
		Keystores: []string{"hi"},
		Passwords: []string{"hi"},
	})
	require.NoError(t, err)
	require.Equal(t, 1, len(response.Data))
	require.Equal(t, ethpbservice.ImportedKeystoreStatus_ERROR, response.Data[0].Status)
	require.Equal(t, "Keymanager kind cannot import keys", response.Data[0].Message)
}

func TestServer_DeleteKeystores(t *testing.T) {
	t.Run("wallet not ready", func(t *testing.T) {
		s := Server{}
		response, err := s.DeleteKeystores(context.Background(), &ethpbservice.DeleteKeystoresRequest{})
		require.NoError(t, err)
		require.Equal(t, 0, len(response.Data))
	})
	ctx := context.Background()
	srv := setupServerWithWallet(t)

	// We recover 3 accounts from a test mnemonic.
	numAccounts := 3
	km, er := srv.validatorService.Keymanager()
	require.NoError(t, er)
	dr, ok := km.(*derived.Keymanager)
	require.Equal(t, true, ok)
	err := dr.RecoverAccountsFromMnemonic(ctx, mocks.TestMnemonic, derived.DefaultMnemonicLanguage, "", numAccounts)
	require.NoError(t, err)
	publicKeys, err := dr.FetchValidatingPublicKeys(ctx)
	require.NoError(t, err)

	// Create a validator database.
	validatorDB, err := kv.NewKVStore(ctx, defaultWalletPath, &kv.Config{
		PubKeys: publicKeys,
	})
	require.NoError(t, err)
	srv.valDB = validatorDB

	// Have to close it after import is done otherwise it complains db is not open.
	defer func() {
		require.NoError(t, validatorDB.Close())
	}()

	// Generate mock slashing history.
	attestingHistory := make([][]*kv.AttestationRecord, 0)
	proposalHistory := make([]kv.ProposalHistoryForPubkey, len(publicKeys))
	for i := 0; i < len(publicKeys); i++ {
		proposalHistory[i].Proposals = make([]kv.Proposal, 0)
	}
	mockJSON, err := mocks.MockSlashingProtectionJSON(publicKeys, attestingHistory, proposalHistory)
	require.NoError(t, err)

	// JSON encode the protection JSON and save it.
	encoded, err := json.Marshal(mockJSON)
	require.NoError(t, err)

	_, err = srv.ImportSlashingProtection(ctx, &validatorpb.ImportSlashingProtectionRequest{
		SlashingProtectionJson: string(encoded),
	})
	require.NoError(t, err)

	t.Run("no slashing protection response if no keys in request even if we have a history in DB", func(t *testing.T) {
		resp, err := srv.DeleteKeystores(context.Background(), &ethpbservice.DeleteKeystoresRequest{
			Pubkeys: nil,
		})
		require.NoError(t, err)
		require.Equal(t, "", resp.SlashingProtection)
	})

	// For ease of test setup, we'll give each public key a string identifier.
	publicKeysWithId := map[string][fieldparams.BLSPubkeyLength]byte{
		"a": publicKeys[0],
		"b": publicKeys[1],
		"c": publicKeys[2],
	}

	type keyCase struct {
		id                 string
		wantProtectionData bool
	}
	tests := []struct {
		keys         []*keyCase
		wantStatuses []ethpbservice.DeletedKeystoreStatus_Status
	}{
		{
			keys: []*keyCase{
				{id: "a", wantProtectionData: true},
				{id: "a", wantProtectionData: true},
				{id: "d"},
				{id: "c", wantProtectionData: true},
			},
			wantStatuses: []ethpbservice.DeletedKeystoreStatus_Status{
				ethpbservice.DeletedKeystoreStatus_DELETED,
				ethpbservice.DeletedKeystoreStatus_NOT_ACTIVE,
				ethpbservice.DeletedKeystoreStatus_NOT_FOUND,
				ethpbservice.DeletedKeystoreStatus_DELETED,
			},
		},
		{
			keys: []*keyCase{
				{id: "a", wantProtectionData: true},
				{id: "c", wantProtectionData: true},
			},
			wantStatuses: []ethpbservice.DeletedKeystoreStatus_Status{
				ethpbservice.DeletedKeystoreStatus_NOT_ACTIVE,
				ethpbservice.DeletedKeystoreStatus_NOT_ACTIVE,
			},
		},
		{
			keys: []*keyCase{
				{id: "x"},
			},
			wantStatuses: []ethpbservice.DeletedKeystoreStatus_Status{
				ethpbservice.DeletedKeystoreStatus_NOT_FOUND,
			},
		},
	}
	for _, tc := range tests {
		keys := make([][]byte, len(tc.keys))
		for i := 0; i < len(tc.keys); i++ {
			pk := publicKeysWithId[tc.keys[i].id]
			keys[i] = pk[:]
		}
		resp, err := srv.DeleteKeystores(ctx, &ethpbservice.DeleteKeystoresRequest{Pubkeys: keys})
		require.NoError(t, err)
		require.Equal(t, len(keys), len(resp.Data))
		slashingProtectionData := &format.EIPSlashingProtectionFormat{}
		require.NoError(t, json.Unmarshal([]byte(resp.SlashingProtection), slashingProtectionData))
		require.Equal(t, true, len(slashingProtectionData.Data) > 0)

		for i := 0; i < len(tc.keys); i++ {
			require.Equal(
				t,
				tc.wantStatuses[i],
				resp.Data[i].Status,
				fmt.Sprintf("Checking status for key %s", tc.keys[i].id),
			)
			if tc.keys[i].wantProtectionData {
				// We check that we can find the key in the slashing protection data.
				var found bool
				for _, dt := range slashingProtectionData.Data {
					if dt.Pubkey == fmt.Sprintf("%#x", keys[i]) {
						found = true
						break
					}
				}
				require.Equal(t, true, found)
			}
		}
	}
}

func TestServer_DeleteKeystores_FailedSlashingProtectionExport(t *testing.T) {
	ctx := context.Background()
	srv := setupServerWithWallet(t)

	// We recover 3 accounts from a test mnemonic.
	numAccounts := 3
	km, er := srv.validatorService.Keymanager()
	require.NoError(t, er)
	dr, ok := km.(*derived.Keymanager)
	require.Equal(t, true, ok)
	err := dr.RecoverAccountsFromMnemonic(ctx, mocks.TestMnemonic, derived.DefaultMnemonicLanguage, "", numAccounts)
	require.NoError(t, err)
	publicKeys, err := dr.FetchValidatingPublicKeys(ctx)
	require.NoError(t, err)

	// Create a validator database.
	validatorDB, err := kv.NewKVStore(ctx, defaultWalletPath, &kv.Config{
		PubKeys: publicKeys,
	})
	require.NoError(t, err)
	err = validatorDB.SaveGenesisValidatorsRoot(ctx, make([]byte, fieldparams.RootLength))
	require.NoError(t, err)
	srv.valDB = validatorDB

	// Have to close it after import is done otherwise it complains db is not open.
	defer func() {
		require.NoError(t, validatorDB.Close())
	}()

	response, err := srv.DeleteKeystores(context.Background(), &ethpbservice.DeleteKeystoresRequest{
		Pubkeys: [][]byte{[]byte("a")},
	})
	require.NoError(t, err)
	require.Equal(t, 1, len(response.Data))
	require.Equal(t, ethpbservice.DeletedKeystoreStatus_ERROR, response.Data[0].Status)
	require.Equal(t, "Non duplicate keys that were existing were deleted, but could not export slashing protection history.",
		response.Data[0].Message,
	)
}

func TestServer_DeleteKeystores_WrongKeymanagerKind(t *testing.T) {
	ctx := context.Background()
	w := wallet.NewWalletForWeb3Signer()
	root := make([]byte, fieldparams.RootLength)
	root[0] = 1
	km, err := w.InitializeKeymanager(ctx, iface.InitKeymanagerConfig{ListenForChanges: false,
		Web3SignerConfig: &remoteweb3signer.SetupConfig{
			BaseEndpoint:          "http://example.com",
			GenesisValidatorsRoot: root,
			PublicKeysURL:         "http://example.com/public_keys",
		}})
	require.NoError(t, err)
	vs, err := client.NewValidatorService(ctx, &client.Config{
		Wallet: w,
		Validator: &mock.Validator{
			Km: km,
		},
	})
	require.NoError(t, err)
	s := &Server{
		walletInitialized: true,
		wallet:            w,
		validatorService:  vs,
	}
	_, err = s.DeleteKeystores(ctx, &ethpbservice.DeleteKeystoresRequest{Pubkeys: [][]byte{[]byte("a")}})
	require.ErrorContains(t, "Wrong wallet type", err)
	require.ErrorContains(t, "Only Imported or Derived wallets can delete accounts", err)
}

func setupServerWithWallet(t testing.TB) *Server {
	ctx := context.Background()
	localWalletDir := setupWalletDir(t)
	defaultWalletPath = localWalletDir
	opts := []accounts.Option{
		accounts.WithWalletDir(defaultWalletPath),
		accounts.WithKeymanagerType(keymanager.Derived),
		accounts.WithWalletPassword(strongPass),
		accounts.WithSkipMnemonicConfirm(true),
	}
	acc, err := accounts.NewCLIManager(opts...)
	require.NoError(t, err)
	w, err := acc.WalletCreate(ctx)
	require.NoError(t, err)
	km, err := w.InitializeKeymanager(ctx, iface.InitKeymanagerConfig{ListenForChanges: false})
	require.NoError(t, err)
	vs, err := client.NewValidatorService(ctx, &client.Config{
		Wallet: w,
		Validator: &mock.Validator{
			Km: km,
		},
	})
	require.NoError(t, err)

	return &Server{
		walletInitialized: true,
		wallet:            w,
		validatorService:  vs,
	}
}

func createRandomKeystore(t testing.TB, password string) *keymanager.Keystore {
	encryptor := keystorev4.New()
	id, err := uuid.NewRandom()
	require.NoError(t, err)
	validatingKey, err := bls.RandKey()
	require.NoError(t, err)
	pubKey := validatingKey.PublicKey().Marshal()
	cryptoFields, err := encryptor.Encrypt(validatingKey.Marshal(), password)
	require.NoError(t, err)
	return &keymanager.Keystore{
		Crypto:      cryptoFields,
		Pubkey:      fmt.Sprintf("%x", pubKey),
		ID:          id.String(),
		Version:     encryptor.Version(),
		Description: encryptor.Name(),
	}
}

<<<<<<< HEAD
func TestServer_ListRemoteKeys(t *testing.T) {
	t.Run("wallet not ready", func(t *testing.T) {
		s := Server{}
		_, err := s.ListKeystores(context.Background(), &empty.Empty{})
		require.ErrorContains(t, "Prysm Wallet not initialized. Please create a new wallet.", err)
	})
	ctx := context.Background()
	w := wallet.NewWalletForWeb3Signer()
	root := make([]byte, fieldparams.RootLength)
	root[0] = 1
	bytevalue, err := hexutil.Decode("0x93247f2209abcacf57b75a51dafae777f9dd38bc7053d1af526f220a7489a6d3a2753e5f3e8b1cfe39b56f43611df74a")
	require.NoError(t, err)
	pubkeys := [][fieldparams.BLSPubkeyLength]byte{bytesutil.ToBytes48(bytevalue)}
	config := &remoteweb3signer.SetupConfig{
		BaseEndpoint:          "http://example.com",
		GenesisValidatorsRoot: root,
		ProvidedPublicKeys:    pubkeys,
	}
	km, err := w.InitializeKeymanager(ctx, iface.InitKeymanagerConfig{ListenForChanges: false, Web3SignerConfig: config})
	require.NoError(t, err)
	vs, err := client.NewValidatorService(ctx, &client.Config{
		Wallet: w,
		Validator: &mock.Validator{
			Km: km,
		},
		Web3SignerConfig: config,
	})
	require.NoError(t, err)
	s := &Server{
		walletInitialized: true,
		wallet:            w,
		validatorService:  vs,
	}
	expectedKeys, err := km.FetchValidatingPublicKeys(ctx)
	require.NoError(t, err)

	t.Run("returns proper data with existing pub keystores", func(t *testing.T) {
		resp, err := s.ListRemoteKeys(context.Background(), &empty.Empty{})
		require.NoError(t, err)
		for i := 0; i < len(resp.Data); i++ {
			require.DeepEqual(t, expectedKeys[i][:], resp.Data[i].Pubkey)
		}
	})
}

func TestServer_ImportRemoteKeys(t *testing.T) {
	t.Run("wallet not ready", func(t *testing.T) {
		s := Server{}
		_, err := s.ListKeystores(context.Background(), &empty.Empty{})
		require.ErrorContains(t, "Prysm Wallet not initialized. Please create a new wallet.", err)
	})
	ctx := context.Background()
	w := wallet.NewWalletForWeb3Signer()
	root := make([]byte, fieldparams.RootLength)
	root[0] = 1
	config := &remoteweb3signer.SetupConfig{
		BaseEndpoint:          "http://example.com",
		GenesisValidatorsRoot: root,
		ProvidedPublicKeys:    nil,
	}
	km, err := w.InitializeKeymanager(ctx, iface.InitKeymanagerConfig{ListenForChanges: false, Web3SignerConfig: config})
	require.NoError(t, err)
	vs, err := client.NewValidatorService(ctx, &client.Config{
		Wallet: w,
		Validator: &mock.Validator{
			Km: km,
		},
		Web3SignerConfig: config,
	})
	require.NoError(t, err)
	s := &Server{
		walletInitialized: true,
		wallet:            w,
		validatorService:  vs,
	}
	bytevalue, err := hexutil.Decode("0x93247f2209abcacf57b75a51dafae777f9dd38bc7053d1af526f220a7489a6d3a2753e5f3e8b1cfe39b56f43611df74a")
	require.NoError(t, err)
	remoteKeys := []*ethpbservice.ImportRemoteKeysRequest_Keystore{
		{
			Pubkey: bytevalue,
		},
	}

	t.Run("returns proper data with existing pub keystores", func(t *testing.T) {
		resp, err := s.ImportRemoteKeys(context.Background(), &ethpbservice.ImportRemoteKeysRequest{
			RemoteKeys: remoteKeys,
		})
		expectedStatuses := []*ethpbservice.ImportedRemoteKeysStatus{
			{
				Status:  ethpbservice.ImportedRemoteKeysStatus_IMPORTED,
				Message: fmt.Sprintf("Successfully added pubkey: %v", hexutil.Encode(bytevalue)),
			},
		}
		require.NoError(t, err)
		for i := 0; i < len(resp.Data); i++ {
			require.DeepEqual(t, expectedStatuses[i], resp.Data[i])
		}
	})
}

func TestServer_DeleteRemoteKeys(t *testing.T) {
	t.Run("wallet not ready", func(t *testing.T) {
		s := Server{}
		_, err := s.ListKeystores(context.Background(), &empty.Empty{})
		require.ErrorContains(t, "Prysm Wallet not initialized. Please create a new wallet.", err)
	})
	ctx := context.Background()
	w := wallet.NewWalletForWeb3Signer()
	root := make([]byte, fieldparams.RootLength)
	root[0] = 1
	bytevalue, err := hexutil.Decode("0x93247f2209abcacf57b75a51dafae777f9dd38bc7053d1af526f220a7489a6d3a2753e5f3e8b1cfe39b56f43611df74a")
	require.NoError(t, err)
	pubkeys := [][fieldparams.BLSPubkeyLength]byte{bytesutil.ToBytes48(bytevalue)}
	config := &remoteweb3signer.SetupConfig{
		BaseEndpoint:          "http://example.com",
		GenesisValidatorsRoot: root,
		ProvidedPublicKeys:    pubkeys,
	}
	km, err := w.InitializeKeymanager(ctx, iface.InitKeymanagerConfig{ListenForChanges: false, Web3SignerConfig: config})
	require.NoError(t, err)
	vs, err := client.NewValidatorService(ctx, &client.Config{
		Wallet: w,
		Validator: &mock.Validator{
			Km: km,
		},
		Web3SignerConfig: config,
	})
	require.NoError(t, err)
	s := &Server{
		walletInitialized: true,
		wallet:            w,
		validatorService:  vs,
	}

	t.Run("returns proper data with existing pub keystores", func(t *testing.T) {
		resp, err := s.DeleteRemoteKeys(context.Background(), &ethpbservice.DeleteRemoteKeysRequest{
			Pubkeys: [][]byte{bytevalue},
		})
		expectedStatuses := []*ethpbservice.DeletedRemoteKeysStatus{
			{
				Status:  ethpbservice.DeletedRemoteKeysStatus_DELETED,
				Message: fmt.Sprintf("Successfully deleted pubkey: %v", hexutil.Encode(bytevalue)),
			},
		}
		require.NoError(t, err)
		for i := 0; i < len(resp.Data); i++ {
			require.DeepEqual(t, expectedStatuses[i], resp.Data[i])

		}
		expectedKeys, err := km.FetchValidatingPublicKeys(ctx)
		require.NoError(t, err)
		require.Equal(t, 0, len(expectedKeys))
	})
}

=======
>>>>>>> 7143fe80
func TestServer_ListFeeRecipientByPubkey(t *testing.T) {
	ctx := context.Background()
	byteval, err := hexutil.Decode("0xaf2e7ba294e03438ea819bd4033c6c1bf6b04320ee2075b77273c08d02f8a61bcc303c2c06bd3713cb442072ae591493")
	require.NoError(t, err)

	type want struct {
		EthAddress string
	}

	tests := []struct {
		name   string
		args   *validatorserviceconfig.ProposerSettings
		want   *want
		cached *eth.FeeRecipientByPubKeyResponse
	}{
		{
			name: "ProposerSettings.ProposeConfig.FeeRecipientConfig defined for pubkey (and ProposerSettings.DefaultConfig.FeeRecipientConfig defined)",
			args: &validatorserviceconfig.ProposerSettings{
				ProposeConfig: map[[48]byte]*validatorserviceconfig.ProposerOption{
					bytesutil.ToBytes48(byteval): {
						FeeRecipientConfig: &validatorserviceconfig.FeeRecipientConfig{
							FeeRecipient: common.HexToAddress("0x046Fb65722E7b2455012BFEBf6177F1D2e9738D9"),
						},
					},
				},
				DefaultConfig: &validatorserviceconfig.ProposerOption{
					FeeRecipientConfig: &validatorserviceconfig.FeeRecipientConfig{
						FeeRecipient: common.HexToAddress("0xFFFFFFFFFFFFFFFFFFFFFFFFFFFFFFFFFFFFFFFF"),
					},
				},
			},
			want: &want{
				EthAddress: "0x046Fb65722E7b2455012BFEBf6177F1D2e9738D9",
			},
		},
		{
			name: "ProposerSettings.ProposeConfig.FeeRecipientConfig NOT defined for pubkey and ProposerSettings.DefaultConfig.FeeRecipientConfig defined",
			args: &validatorserviceconfig.ProposerSettings{
				ProposeConfig: map[[48]byte]*validatorserviceconfig.ProposerOption{},
				DefaultConfig: &validatorserviceconfig.ProposerOption{
					FeeRecipientConfig: &validatorserviceconfig.FeeRecipientConfig{
						FeeRecipient: common.HexToAddress("0x046Fb65722E7b2455012BFEBf6177F1D2e9738D9"),
					},
				},
			},
			want: &want{
				EthAddress: "0x046Fb65722E7b2455012BFEBf6177F1D2e9738D9",
			},
		},
		{
			name: "ProposerSettings is nil and beacon node response is correct",
			args: nil,
			want: &want{
				EthAddress: "0x046Fb65722E7b2455012BFEBf6177F1D2e9738D9",
			},
			cached: &eth.FeeRecipientByPubKeyResponse{
				FeeRecipient: common.HexToAddress("0x046Fb65722E7b2455012BFEBf6177F1D2e9738D9").Bytes(),
			},
		},
	}
	for _, tt := range tests {
		t.Run(tt.name, func(t *testing.T) {
			ctrl := gomock.NewController(t)
			mockValidatorClient := validatormock.NewMockValidatorClient(ctrl)

			m := &mock.Validator{}
			err := m.SetProposerSettings(ctx, tt.args)
			require.NoError(t, err)

			if tt.args == nil {
				mockValidatorClient.EXPECT().GetFeeRecipientByPubKey(gomock.Any(), gomock.Any()).Return(tt.cached, nil)
			}

			vs, err := client.NewValidatorService(ctx, &client.Config{
				Validator: m,
			})
			require.NoError(t, err)

			s := &Server{
				validatorService:          vs,
				beaconNodeValidatorClient: mockValidatorClient,
			}

			got, err := s.ListFeeRecipientByPubkey(ctx, &ethpbservice.PubkeyRequest{Pubkey: byteval})
			require.NoError(t, err)

			assert.Equal(t, tt.want.EthAddress, common.BytesToAddress(got.Data.Ethaddress).Hex())
		})
	}
}

func TestServer_ListFeeRecipientByPubKey_BeaconNodeError(t *testing.T) {
	ctx := context.Background()
	byteval, err := hexutil.Decode("0xaf2e7ba294e03438ea819bd4033c6c1bf6b04320ee2075b77273c08d02f8a61bcc303c2c06bd3713cb442072ae591493")
	require.NoError(t, err)

	ctrl := gomock.NewController(t)
	mockValidatorClient := validatormock.NewMockValidatorClient(ctrl)

	mockValidatorClient.EXPECT().GetFeeRecipientByPubKey(gomock.Any(), gomock.Any()).Return(nil, errors.New("custom error"))

	vs, err := client.NewValidatorService(ctx, &client.Config{
		Validator: &mock.Validator{},
	})
	require.NoError(t, err)

	s := &Server{
		validatorService:          vs,
		beaconNodeValidatorClient: mockValidatorClient,
	}

	_, err = s.ListFeeRecipientByPubkey(ctx, &ethpbservice.PubkeyRequest{Pubkey: byteval})
	require.ErrorContains(t, "Failed to retrieve default fee recipient from beacon node", err)
}

func TestServer_ListFeeRecipientByPubKey_NoFeeRecipientSet(t *testing.T) {
	ctx := context.Background()
	byteval, err := hexutil.Decode("0xaf2e7ba294e03438ea819bd4033c6c1bf6b04320ee2075b77273c08d02f8a61bcc303c2c06bd3713cb442072ae591493")
	require.NoError(t, err)

	ctrl := gomock.NewController(t)
	mockValidatorClient := validatormock.NewMockValidatorClient(ctrl)

	mockValidatorClient.EXPECT().GetFeeRecipientByPubKey(gomock.Any(), gomock.Any()).Return(nil, nil)

	vs, err := client.NewValidatorService(ctx, &client.Config{
		Validator: &mock.Validator{},
	})
	require.NoError(t, err)

	s := &Server{
		validatorService:          vs,
		beaconNodeValidatorClient: mockValidatorClient,
	}

	_, err = s.ListFeeRecipientByPubkey(ctx, &ethpbservice.PubkeyRequest{Pubkey: byteval})
	require.ErrorContains(t, "No fee recipient set", err)
}

func TestServer_ListFeeRecipientByPubkey_ValidatorServiceNil(t *testing.T) {
	ctx := grpc.NewContextWithServerTransportStream(context.Background(), &runtime.ServerTransportStream{})

	s := &Server{}

	_, err := s.ListFeeRecipientByPubkey(ctx, nil)
	require.ErrorContains(t, "Validator service not ready", err)
}

func TestServer_ListFeeRecipientByPubkey_InvalidPubKey(t *testing.T) {
	ctx := grpc.NewContextWithServerTransportStream(context.Background(), &runtime.ServerTransportStream{})
	s := &Server{
		validatorService: &client.ValidatorService{},
	}

	req := &ethpbservice.PubkeyRequest{
		Pubkey: []byte{},
	}

	_, err := s.ListFeeRecipientByPubkey(ctx, req)
	require.ErrorContains(t, "not a valid bls public key", err)
}

func TestServer_FeeRecipientByPubkey(t *testing.T) {
	ctrl := gomock.NewController(t)
	defer ctrl.Finish()

	beaconClient := validatormock.NewMockValidatorClient(ctrl)
	ctx := grpc.NewContextWithServerTransportStream(context.Background(), &runtime.ServerTransportStream{})

	byteval, err := hexutil.Decode("0xaf2e7ba294e03438ea819bd4033c6c1bf6b04320ee2075b77273c08d02f8a61bcc303c2c06bd3713cb442072ae591493")
	require.NoError(t, err)

	type want struct {
		valEthAddress     string
		defaultEthaddress string
	}
	type beaconResp struct {
		resp  *eth.FeeRecipientByPubKeyResponse
		error error
	}
	tests := []struct {
		name             string
		args             string
		proposerSettings *validatorserviceconfig.ProposerSettings
		want             *want
		wantErr          bool
		beaconReturn     *beaconResp
	}{
		{
			name:             "ProposerSetting is nil",
			args:             "0x046Fb65722E7b2455012BFEBf6177F1D2e9738D9",
			proposerSettings: nil,
			want: &want{
				valEthAddress: "0x046Fb65722E7b2455012BFEBf6177F1D2e9738D9",
			},
			wantErr: false,
			beaconReturn: &beaconResp{
				resp:  nil,
				error: nil,
			},
		},
		{
			name: "ProposerSetting.ProposeConfig is nil",
			args: "0x046Fb65722E7b2455012BFEBf6177F1D2e9738D9",
			proposerSettings: &validatorserviceconfig.ProposerSettings{
				ProposeConfig: nil,
			},
			want: &want{
				valEthAddress: "0x046Fb65722E7b2455012BFEBf6177F1D2e9738D9",
			},
			wantErr: false,
			beaconReturn: &beaconResp{
				resp:  nil,
				error: nil,
			},
		},
		{
			name: "ProposerSetting.ProposeConfig is nil AND ProposerSetting.Defaultconfig is defined",
			args: "0x046Fb65722E7b2455012BFEBf6177F1D2e9738D9",
			proposerSettings: &validatorserviceconfig.ProposerSettings{
				ProposeConfig: nil,
				DefaultConfig: &validatorserviceconfig.ProposerOption{},
			},
			want: &want{
				valEthAddress: "0x046Fb65722E7b2455012BFEBf6177F1D2e9738D9",
			},
			wantErr: false,
			beaconReturn: &beaconResp{
				resp:  nil,
				error: nil,
			},
		},
		{
			name: "ProposerSetting.ProposeConfig is defined for pubkey",
			args: "0x046Fb65722E7b2455012BFEBf6177F1D2e9738D9",
			proposerSettings: &validatorserviceconfig.ProposerSettings{
				ProposeConfig: map[[48]byte]*validatorserviceconfig.ProposerOption{
					bytesutil.ToBytes48(byteval): {},
				},
			},
			want: &want{
				valEthAddress: "0x046Fb65722E7b2455012BFEBf6177F1D2e9738D9",
			},
			wantErr: false,
			beaconReturn: &beaconResp{
				resp:  nil,
				error: nil,
			},
		},
		{
			name: "ProposerSetting.ProposeConfig not defined for pubkey",
			args: "0x046Fb65722E7b2455012BFEBf6177F1D2e9738D9",
			proposerSettings: &validatorserviceconfig.ProposerSettings{
				ProposeConfig: map[[48]byte]*validatorserviceconfig.ProposerOption{},
			},
			want: &want{
				valEthAddress: "0x046Fb65722E7b2455012BFEBf6177F1D2e9738D9",
			},
			wantErr: false,
			beaconReturn: &beaconResp{
				resp:  nil,
				error: nil,
			},
		},
		{
			name: "ProposerSetting.ProposeConfig is nil for pubkey",
			args: "0x046Fb65722E7b2455012BFEBf6177F1D2e9738D9",
			proposerSettings: &validatorserviceconfig.ProposerSettings{
				ProposeConfig: map[[48]byte]*validatorserviceconfig.ProposerOption{
					bytesutil.ToBytes48(byteval): nil,
				},
			},
			want: &want{
				valEthAddress: "0x046Fb65722E7b2455012BFEBf6177F1D2e9738D9",
			},
			wantErr: false,
			beaconReturn: &beaconResp{
				resp:  nil,
				error: nil,
			},
		},
		{
			name: "ProposerSetting.ProposeConfig is nil for pubkey AND DefaultConfig is not nil",
			args: "0x046Fb65722E7b2455012BFEBf6177F1D2e9738D9",
			proposerSettings: &validatorserviceconfig.ProposerSettings{
				ProposeConfig: map[[48]byte]*validatorserviceconfig.ProposerOption{
					bytesutil.ToBytes48(byteval): nil,
				},
				DefaultConfig: &validatorserviceconfig.ProposerOption{},
			},
			want: &want{
				valEthAddress: "0x046Fb65722E7b2455012BFEBf6177F1D2e9738D9",
			},
			wantErr: false,
			beaconReturn: &beaconResp{
				resp:  nil,
				error: nil,
			},
		},
	}
	for _, tt := range tests {
		t.Run(tt.name, func(t *testing.T) {
			m := &mock.Validator{}
			err := m.SetProposerSettings(ctx, tt.proposerSettings)
			require.NoError(t, err)
			validatorDB := dbtest.SetupDB(t, [][fieldparams.BLSPubkeyLength]byte{})

			// save a default here
			vs, err := client.NewValidatorService(ctx, &client.Config{
				Validator: m,
				ValDB:     validatorDB,
			})
			require.NoError(t, err)
			s := &Server{
				validatorService:          vs,
				beaconNodeValidatorClient: beaconClient,
				valDB:                     validatorDB,
			}

			_, err = s.SetFeeRecipientByPubkey(ctx, &ethpbservice.SetFeeRecipientByPubkeyRequest{Pubkey: byteval, Ethaddress: common.HexToAddress(tt.args).Bytes()})
			require.NoError(t, err)

			assert.Equal(t, tt.want.valEthAddress, s.validatorService.ProposerSettings().ProposeConfig[bytesutil.ToBytes48(byteval)].FeeRecipientConfig.FeeRecipient.Hex())
		})
	}
}

func TestServer_SetFeeRecipientByPubkey_ValidatorServiceNil(t *testing.T) {
	ctx := grpc.NewContextWithServerTransportStream(context.Background(), &runtime.ServerTransportStream{})

	s := &Server{}

	_, err := s.SetFeeRecipientByPubkey(ctx, nil)
	require.ErrorContains(t, "Validator service not ready", err)
}

func TestServer_SetFeeRecipientByPubkey_InvalidPubKey(t *testing.T) {
	ctx := grpc.NewContextWithServerTransportStream(context.Background(), &runtime.ServerTransportStream{})
	s := &Server{
		validatorService: &client.ValidatorService{},
	}

	req := &ethpbservice.SetFeeRecipientByPubkeyRequest{
		Pubkey: []byte{},
	}

	_, err := s.SetFeeRecipientByPubkey(ctx, req)
	require.ErrorContains(t, "not a valid bls public key", err)
}

func TestServer_SetGasLimit_InvalidFeeRecipient(t *testing.T) {
	ctx := grpc.NewContextWithServerTransportStream(context.Background(), &runtime.ServerTransportStream{})

	byteval, err := hexutil.Decode("0xaf2e7ba294e03438ea819bd4033c6c1bf6b04320ee2075b77273c08d02f8a61bcc303c2c06bd3713cb442072ae591493")
	require.NoError(t, err)

	s := &Server{
		validatorService: &client.ValidatorService{},
	}

	req := &ethpbservice.SetFeeRecipientByPubkeyRequest{
		Pubkey: byteval,
	}

	_, err = s.SetFeeRecipientByPubkey(ctx, req)
	require.ErrorContains(t, "Fee recipient is not a valid Ethereum address", err)
}

func TestServer_DeleteFeeRecipientByPubkey(t *testing.T) {
	ctx := grpc.NewContextWithServerTransportStream(context.Background(), &runtime.ServerTransportStream{})
	byteval, err := hexutil.Decode("0xaf2e7ba294e03438ea819bd4033c6c1bf6b04320ee2075b77273c08d02f8a61bcc303c2c06bd3713cb442072ae591493")
	require.NoError(t, err)
	type want struct {
		EthAddress string
	}
	tests := []struct {
		name             string
		proposerSettings *validatorserviceconfig.ProposerSettings
		want             *want
		wantErr          bool
	}{
		{
			name: "Happy Path Test",
			proposerSettings: &validatorserviceconfig.ProposerSettings{
				ProposeConfig: map[[48]byte]*validatorserviceconfig.ProposerOption{
					bytesutil.ToBytes48(byteval): {
						FeeRecipientConfig: &validatorserviceconfig.FeeRecipientConfig{
							FeeRecipient: common.HexToAddress("0x055Fb65722E7b2455012BFEBf6177F1D2e9738D5"),
						},
					},
				},
				DefaultConfig: &validatorserviceconfig.ProposerOption{
					FeeRecipientConfig: &validatorserviceconfig.FeeRecipientConfig{
						FeeRecipient: common.HexToAddress("0x046Fb65722E7b2455012BFEBf6177F1D2e9738D9"),
					},
				},
			},
			want: &want{
				EthAddress: common.HexToAddress("0x046Fb65722E7b2455012BFEBf6177F1D2e9738D9").Hex(),
			},
			wantErr: false,
		},
	}
	for _, tt := range tests {
		t.Run(tt.name, func(t *testing.T) {
			m := &mock.Validator{}
			err := m.SetProposerSettings(ctx, tt.proposerSettings)
			require.NoError(t, err)
			validatorDB := dbtest.SetupDB(t, [][fieldparams.BLSPubkeyLength]byte{})
			vs, err := client.NewValidatorService(ctx, &client.Config{
				Validator: m,
				ValDB:     validatorDB,
			})
			require.NoError(t, err)
			s := &Server{
				validatorService: vs,
				valDB:            validatorDB,
			}
			_, err = s.DeleteFeeRecipientByPubkey(ctx, &ethpbservice.PubkeyRequest{Pubkey: byteval})
			require.NoError(t, err)

			assert.Equal(t, true, s.validatorService.ProposerSettings().ProposeConfig[bytesutil.ToBytes48(byteval)].FeeRecipientConfig == nil)
		})
	}
}

func TestServer_DeleteFeeRecipientByPubkey_ValidatorServiceNil(t *testing.T) {
	ctx := grpc.NewContextWithServerTransportStream(context.Background(), &runtime.ServerTransportStream{})

	s := &Server{}

	_, err := s.DeleteFeeRecipientByPubkey(ctx, nil)
	require.ErrorContains(t, "Validator service not ready", err)
}

func TestServer_DeleteFeeRecipientByPubkey_InvalidPubKey(t *testing.T) {
	ctx := grpc.NewContextWithServerTransportStream(context.Background(), &runtime.ServerTransportStream{})
	s := &Server{
		validatorService: &client.ValidatorService{},
	}

	req := &ethpbservice.PubkeyRequest{
		Pubkey: []byte{},
	}

	_, err := s.DeleteFeeRecipientByPubkey(ctx, req)
	require.ErrorContains(t, "not a valid bls public key", err)
}

func TestServer_GetGasLimit(t *testing.T) {
	ctx := context.Background()
	byteval, err := hexutil.Decode("0xaf2e7ba294e03438ea819bd4033c6c1bf6b04320ee2075b77273c08d02f8a61bcc303c2c06bd3713cb442072ae591493")
	byteval2, err2 := hexutil.Decode("0x1234567878903438ea819bd4033c6c1bf6b04320ee2075b77273c08d02f8a61bcc303c2c06bd3713cb442072ae591493")
	require.NoError(t, err)
	require.NoError(t, err2)

	tests := []struct {
		name   string
		args   *validatorserviceconfig.ProposerSettings
		pubkey [48]byte
		want   uint64
	}{
		{
			name: "ProposerSetting for specific pubkey exists",
			args: &validatorserviceconfig.ProposerSettings{
				ProposeConfig: map[[48]byte]*validatorserviceconfig.ProposerOption{
					bytesutil.ToBytes48(byteval): {
						BuilderConfig: &validatorserviceconfig.BuilderConfig{GasLimit: 123456789},
					},
				},
				DefaultConfig: &validatorserviceconfig.ProposerOption{
					BuilderConfig: &validatorserviceconfig.BuilderConfig{GasLimit: 987654321},
				},
			},
			pubkey: bytesutil.ToBytes48(byteval),
			want:   123456789,
		},
		{
			name: "ProposerSetting for specific pubkey does not exist",
			args: &validatorserviceconfig.ProposerSettings{
				ProposeConfig: map[[48]byte]*validatorserviceconfig.ProposerOption{
					bytesutil.ToBytes48(byteval): {
						BuilderConfig: &validatorserviceconfig.BuilderConfig{GasLimit: 123456789},
					},
				},
				DefaultConfig: &validatorserviceconfig.ProposerOption{
					BuilderConfig: &validatorserviceconfig.BuilderConfig{GasLimit: 987654321},
				},
			},
			// no settings for the following validator, so the gaslimit returned is the default value.
			pubkey: bytesutil.ToBytes48(byteval2),
			want:   987654321,
		},
		{
			name:   "No proposerSetting at all",
			args:   nil,
			pubkey: bytesutil.ToBytes48(byteval),
			want:   params.BeaconConfig().DefaultBuilderGasLimit,
		},
	}
	for _, tt := range tests {
		t.Run(tt.name, func(t *testing.T) {
			m := &mock.Validator{}
			err := m.SetProposerSettings(ctx, tt.args)
			require.NoError(t, err)
			vs, err := client.NewValidatorService(ctx, &client.Config{
				Validator: m,
			})
			require.NoError(t, err)
			s := &Server{
				validatorService: vs,
			}
			got, err := s.GetGasLimit(ctx, &ethpbservice.PubkeyRequest{Pubkey: tt.pubkey[:]})
			require.NoError(t, err)
			assert.Equal(t, tt.want, got.Data.GasLimit)
		})
	}
}

func TestServer_SetGasLimit(t *testing.T) {
	ctrl := gomock.NewController(t)
	defer ctrl.Finish()
	beaconClient := validatormock.NewMockValidatorClient(ctrl)
	ctx := grpc.NewContextWithServerTransportStream(context.Background(), &runtime.ServerTransportStream{})

	pubkey1, err := hexutil.Decode("0xaf2e7ba294e03438ea819bd4033c6c1bf6b04320ee2075b77273c08d02f8a61bcc303c2c06bd3713cb442072ae591493")
	pubkey2, err2 := hexutil.Decode("0xbedefeaa94e03438ea819bd4033c6c1bf6b04320ee2075b77273c08d02f8a61bcc303c2cdddddddddddddddddddddddd")
	require.NoError(t, err)
	require.NoError(t, err2)

	type beaconResp struct {
		resp  *eth.FeeRecipientByPubKeyResponse
		error error
	}

	type want struct {
		pubkey   []byte
		gaslimit uint64
	}

	tests := []struct {
		name             string
		pubkey           []byte
		newGasLimit      uint64
		proposerSettings *validatorserviceconfig.ProposerSettings
		w                []*want
		beaconReturn     *beaconResp
		wantErr          string
	}{
		{
			name:             "ProposerSettings is nil",
			pubkey:           pubkey1,
			newGasLimit:      9999,
			proposerSettings: nil,
			wantErr:          "no proposer settings were found to update",
		},
		{
			name:        "ProposerSettings.ProposeConfig is nil AND ProposerSettings.DefaultConfig is nil",
			pubkey:      pubkey1,
			newGasLimit: 9999,
			proposerSettings: &validatorserviceconfig.ProposerSettings{
				ProposeConfig: nil,
				DefaultConfig: nil,
			},
			wantErr: "gas limit changes only apply when builder is enabled",
		},
		{
			name:        "ProposerSettings.ProposeConfig is nil AND ProposerSettings.DefaultConfig.BuilderConfig is nil",
			pubkey:      pubkey1,
			newGasLimit: 9999,
			proposerSettings: &validatorserviceconfig.ProposerSettings{
				ProposeConfig: nil,
				DefaultConfig: &validatorserviceconfig.ProposerOption{
					BuilderConfig: nil,
				},
			},
			wantErr: "gas limit changes only apply when builder is enabled",
		},
		{
			name:        "ProposerSettings.ProposeConfig is defined for pubkey, BuilderConfig is nil AND ProposerSettings.DefaultConfig is nil",
			pubkey:      pubkey1,
			newGasLimit: 9999,
			proposerSettings: &validatorserviceconfig.ProposerSettings{
				ProposeConfig: map[[48]byte]*validatorserviceconfig.ProposerOption{
					bytesutil.ToBytes48(pubkey1): {
						BuilderConfig: nil,
					},
				},
				DefaultConfig: nil,
			},
			wantErr: "gas limit changes only apply when builder is enabled",
		},
		{
			name:        "ProposerSettings.ProposeConfig is defined for pubkey, BuilderConfig is defined AND ProposerSettings.DefaultConfig is nil",
			pubkey:      pubkey1,
			newGasLimit: 9999,
			proposerSettings: &validatorserviceconfig.ProposerSettings{
				ProposeConfig: map[[48]byte]*validatorserviceconfig.ProposerOption{
					bytesutil.ToBytes48(pubkey1): {
						BuilderConfig: &validatorserviceconfig.BuilderConfig{},
					},
				},
				DefaultConfig: nil,
			},
			wantErr: "gas limit changes only apply when builder is enabled",
		},
		{
			name:        "ProposerSettings.ProposeConfig is NOT defined for pubkey, BuilderConfig is defined AND ProposerSettings.DefaultConfig is nil",
			pubkey:      pubkey2,
			newGasLimit: 9999,
			proposerSettings: &validatorserviceconfig.ProposerSettings{
				ProposeConfig: map[[48]byte]*validatorserviceconfig.ProposerOption{
					bytesutil.ToBytes48(pubkey2): {
						BuilderConfig: &validatorserviceconfig.BuilderConfig{
							Enabled:  true,
							GasLimit: 12345,
						},
					},
				},
				DefaultConfig: nil,
			},
			w: []*want{{
				pubkey2,
				9999,
			},
			},
		},
		{
			name:        "ProposerSettings.ProposeConfig is defined for pubkey, BuilderConfig is nil AND ProposerSettings.DefaultConfig.BuilderConfig is defined",
			pubkey:      pubkey1,
			newGasLimit: 9999,
			proposerSettings: &validatorserviceconfig.ProposerSettings{
				ProposeConfig: map[[48]byte]*validatorserviceconfig.ProposerOption{
					bytesutil.ToBytes48(pubkey2): {
						BuilderConfig: nil,
					},
				},
				DefaultConfig: &validatorserviceconfig.ProposerOption{
					BuilderConfig: &validatorserviceconfig.BuilderConfig{
						Enabled: true,
					},
				},
			},
			w: []*want{{
				pubkey1,
				9999,
			},
			},
		},
	}
	for _, tt := range tests {
		t.Run(tt.name, func(t *testing.T) {
			m := &mock.Validator{}
			err := m.SetProposerSettings(ctx, tt.proposerSettings)
			require.NoError(t, err)
			validatorDB := dbtest.SetupDB(t, [][fieldparams.BLSPubkeyLength]byte{})
			vs, err := client.NewValidatorService(ctx, &client.Config{
				Validator: m,
				ValDB:     validatorDB,
			})
			require.NoError(t, err)

			s := &Server{
				validatorService:          vs,
				beaconNodeValidatorClient: beaconClient,
				valDB:                     validatorDB,
			}

			if tt.beaconReturn != nil {
				beaconClient.EXPECT().GetFeeRecipientByPubKey(
					gomock.Any(),
					gomock.Any(),
				).Return(tt.beaconReturn.resp, tt.beaconReturn.error)
			}

			_, err = s.SetGasLimit(ctx, &ethpbservice.SetGasLimitRequest{Pubkey: tt.pubkey, GasLimit: tt.newGasLimit})
			if tt.wantErr != "" {
				require.ErrorContains(t, tt.wantErr, err)
			} else {
				require.NoError(t, err)
				for _, w := range tt.w {
					assert.Equal(t, w.gaslimit, uint64(s.validatorService.ProposerSettings().ProposeConfig[bytesutil.ToBytes48(w.pubkey)].BuilderConfig.GasLimit))
				}
			}
		})
	}
}

func TestServer_SetGasLimit_ValidatorServiceNil(t *testing.T) {
	ctx := grpc.NewContextWithServerTransportStream(context.Background(), &runtime.ServerTransportStream{})

	s := &Server{}

	_, err := s.SetGasLimit(ctx, nil)
	require.ErrorContains(t, "Validator service not ready", err)
}

func TestServer_SetGasLimit_InvalidPubKey(t *testing.T) {
	ctx := grpc.NewContextWithServerTransportStream(context.Background(), &runtime.ServerTransportStream{})
	s := &Server{
		validatorService: &client.ValidatorService{},
	}

	req := &ethpbservice.SetGasLimitRequest{
		Pubkey: []byte{},
	}

	_, err := s.SetGasLimit(ctx, req)
	require.ErrorContains(t, "not a valid bls public key", err)
}

func TestServer_DeleteGasLimit(t *testing.T) {
	ctx := grpc.NewContextWithServerTransportStream(context.Background(), &runtime.ServerTransportStream{})
	pubkey1, err := hexutil.Decode("0xaf2e7ba294e03438ea819bd4033c6c1bf6b04320ee2075b77273c08d02f8a61bcc303c2c06bd3713cb442072ae591493")
	pubkey2, err2 := hexutil.Decode("0xbedefeaa94e03438ea819bd4033c6c1bf6b04320ee2075b77273c08d02f8a61bcc303c2cdddddddddddddddddddddddd")
	require.NoError(t, err)
	require.NoError(t, err2)

	// This test changes global default values, we do not want this to side-affect other
	// tests, so store the origin global default and then restore after tests are done.
	originBeaconChainGasLimit := params.BeaconConfig().DefaultBuilderGasLimit
	defer func() {
		params.BeaconConfig().DefaultBuilderGasLimit = originBeaconChainGasLimit
	}()

	globalDefaultGasLimit := validator.Uint64(0xbbdd)

	type want struct {
		pubkey   []byte
		gaslimit validator.Uint64
	}

	tests := []struct {
		name             string
		pubkey           []byte
		proposerSettings *validatorserviceconfig.ProposerSettings
		wantError        error
		w                []want
	}{
		{
			name:   "delete existing gas limit with default config",
			pubkey: pubkey1,
			proposerSettings: &validatorserviceconfig.ProposerSettings{
				ProposeConfig: map[[48]byte]*validatorserviceconfig.ProposerOption{
					bytesutil.ToBytes48(pubkey1): {
						BuilderConfig: &validatorserviceconfig.BuilderConfig{GasLimit: validator.Uint64(987654321)},
					},
					bytesutil.ToBytes48(pubkey2): {
						BuilderConfig: &validatorserviceconfig.BuilderConfig{GasLimit: validator.Uint64(123456789)},
					},
				},
				DefaultConfig: &validatorserviceconfig.ProposerOption{
					BuilderConfig: &validatorserviceconfig.BuilderConfig{GasLimit: validator.Uint64(5555)},
				},
			},
			wantError: nil,
			w: []want{
				{
					pubkey: pubkey1,
					// After deletion, use DefaultConfig.BuilderConfig.GasLimit.
					gaslimit: validator.Uint64(5555),
				},
				{
					pubkey:   pubkey2,
					gaslimit: validator.Uint64(123456789),
				},
			},
		},
		{
			name:   "delete existing gas limit with no default config",
			pubkey: pubkey1,
			proposerSettings: &validatorserviceconfig.ProposerSettings{
				ProposeConfig: map[[48]byte]*validatorserviceconfig.ProposerOption{
					bytesutil.ToBytes48(pubkey1): {
						BuilderConfig: &validatorserviceconfig.BuilderConfig{GasLimit: validator.Uint64(987654321)},
					},
					bytesutil.ToBytes48(pubkey2): {
						BuilderConfig: &validatorserviceconfig.BuilderConfig{GasLimit: validator.Uint64(123456789)},
					},
				},
			},
			wantError: nil,
			w: []want{
				{
					pubkey: pubkey1,
					// After deletion, use global default, because DefaultConfig is not set at all.
					gaslimit: globalDefaultGasLimit,
				},
				{
					pubkey:   pubkey2,
					gaslimit: validator.Uint64(123456789),
				},
			},
		},
		{
			name:   "delete nonexist gas limit",
			pubkey: pubkey2,
			proposerSettings: &validatorserviceconfig.ProposerSettings{
				ProposeConfig: map[[48]byte]*validatorserviceconfig.ProposerOption{
					bytesutil.ToBytes48(pubkey1): {
						BuilderConfig: &validatorserviceconfig.BuilderConfig{GasLimit: validator.Uint64(987654321)},
					},
				},
			},
			wantError: fmt.Errorf("%s", codes.NotFound.String()),
			w: []want{
				// pubkey1's gaslimit is unaffected
				{
					pubkey:   pubkey1,
					gaslimit: validator.Uint64(987654321),
				},
			},
		},
		{
			name:      "delete nonexist gas limit 2",
			pubkey:    pubkey2,
			wantError: fmt.Errorf("%s", codes.NotFound.String()),
			w:         []want{},
		},
	}
	for _, tt := range tests {
		t.Run(tt.name, func(t *testing.T) {
			m := &mock.Validator{}
			err := m.SetProposerSettings(ctx, tt.proposerSettings)
			require.NoError(t, err)
			validatorDB := dbtest.SetupDB(t, [][fieldparams.BLSPubkeyLength]byte{})
			vs, err := client.NewValidatorService(ctx, &client.Config{
				Validator: m,
				ValDB:     validatorDB,
			})
			require.NoError(t, err)
			s := &Server{
				validatorService: vs,
				valDB:            validatorDB,
			}
			// Set up global default value for builder gas limit.
			params.BeaconConfig().DefaultBuilderGasLimit = uint64(globalDefaultGasLimit)
			_, err = s.DeleteGasLimit(ctx, &ethpbservice.DeleteGasLimitRequest{Pubkey: tt.pubkey})
			if tt.wantError != nil {
				assert.ErrorContains(t, fmt.Sprintf("code = %s", tt.wantError.Error()), err)
			} else {
				require.NoError(t, err)
			}
			for _, w := range tt.w {
				assert.Equal(t, w.gaslimit, s.validatorService.ProposerSettings().ProposeConfig[bytesutil.ToBytes48(w.pubkey)].BuilderConfig.GasLimit)
			}
		})
	}
}<|MERGE_RESOLUTION|>--- conflicted
+++ resolved
@@ -66,7 +66,7 @@
 	require.NoError(t, err)
 	vs, err := client.NewValidatorService(ctx, &client.Config{
 		Wallet: w,
-		Validator: &mock.Validator{
+		Validator: &mock.MockValidator{
 			Km: km,
 		},
 	})
@@ -123,7 +123,7 @@
 	require.NoError(t, err)
 	vs, err := client.NewValidatorService(ctx, &client.Config{
 		Wallet: w,
-		Validator: &mock.Validator{
+		Validator: &mock.MockValidator{
 			Km: km,
 		},
 	})
@@ -262,7 +262,7 @@
 	require.NoError(t, err)
 	vs, err := client.NewValidatorService(ctx, &client.Config{
 		Wallet: w,
-		Validator: &mock.Validator{
+		Validator: &mock.MockValidator{
 			Km: km,
 		},
 	})
@@ -478,7 +478,7 @@
 	require.NoError(t, err)
 	vs, err := client.NewValidatorService(ctx, &client.Config{
 		Wallet: w,
-		Validator: &mock.Validator{
+		Validator: &mock.MockValidator{
 			Km: km,
 		},
 	})
@@ -511,7 +511,7 @@
 	require.NoError(t, err)
 	vs, err := client.NewValidatorService(ctx, &client.Config{
 		Wallet: w,
-		Validator: &mock.Validator{
+		Validator: &mock.MockValidator{
 			Km: km,
 		},
 	})
@@ -542,164 +542,6 @@
 	}
 }
 
-<<<<<<< HEAD
-func TestServer_ListRemoteKeys(t *testing.T) {
-	t.Run("wallet not ready", func(t *testing.T) {
-		s := Server{}
-		_, err := s.ListKeystores(context.Background(), &empty.Empty{})
-		require.ErrorContains(t, "Prysm Wallet not initialized. Please create a new wallet.", err)
-	})
-	ctx := context.Background()
-	w := wallet.NewWalletForWeb3Signer()
-	root := make([]byte, fieldparams.RootLength)
-	root[0] = 1
-	bytevalue, err := hexutil.Decode("0x93247f2209abcacf57b75a51dafae777f9dd38bc7053d1af526f220a7489a6d3a2753e5f3e8b1cfe39b56f43611df74a")
-	require.NoError(t, err)
-	pubkeys := [][fieldparams.BLSPubkeyLength]byte{bytesutil.ToBytes48(bytevalue)}
-	config := &remoteweb3signer.SetupConfig{
-		BaseEndpoint:          "http://example.com",
-		GenesisValidatorsRoot: root,
-		ProvidedPublicKeys:    pubkeys,
-	}
-	km, err := w.InitializeKeymanager(ctx, iface.InitKeymanagerConfig{ListenForChanges: false, Web3SignerConfig: config})
-	require.NoError(t, err)
-	vs, err := client.NewValidatorService(ctx, &client.Config{
-		Wallet: w,
-		Validator: &mock.Validator{
-			Km: km,
-		},
-		Web3SignerConfig: config,
-	})
-	require.NoError(t, err)
-	s := &Server{
-		walletInitialized: true,
-		wallet:            w,
-		validatorService:  vs,
-	}
-	expectedKeys, err := km.FetchValidatingPublicKeys(ctx)
-	require.NoError(t, err)
-
-	t.Run("returns proper data with existing pub keystores", func(t *testing.T) {
-		resp, err := s.ListRemoteKeys(context.Background(), &empty.Empty{})
-		require.NoError(t, err)
-		for i := 0; i < len(resp.Data); i++ {
-			require.DeepEqual(t, expectedKeys[i][:], resp.Data[i].Pubkey)
-		}
-	})
-}
-
-func TestServer_ImportRemoteKeys(t *testing.T) {
-	t.Run("wallet not ready", func(t *testing.T) {
-		s := Server{}
-		_, err := s.ListKeystores(context.Background(), &empty.Empty{})
-		require.ErrorContains(t, "Prysm Wallet not initialized. Please create a new wallet.", err)
-	})
-	ctx := context.Background()
-	w := wallet.NewWalletForWeb3Signer()
-	root := make([]byte, fieldparams.RootLength)
-	root[0] = 1
-	config := &remoteweb3signer.SetupConfig{
-		BaseEndpoint:          "http://example.com",
-		GenesisValidatorsRoot: root,
-		ProvidedPublicKeys:    nil,
-	}
-	km, err := w.InitializeKeymanager(ctx, iface.InitKeymanagerConfig{ListenForChanges: false, Web3SignerConfig: config})
-	require.NoError(t, err)
-	vs, err := client.NewValidatorService(ctx, &client.Config{
-		Wallet: w,
-		Validator: &mock.Validator{
-			Km: km,
-		},
-		Web3SignerConfig: config,
-	})
-	require.NoError(t, err)
-	s := &Server{
-		walletInitialized: true,
-		wallet:            w,
-		validatorService:  vs,
-	}
-	bytevalue, err := hexutil.Decode("0x93247f2209abcacf57b75a51dafae777f9dd38bc7053d1af526f220a7489a6d3a2753e5f3e8b1cfe39b56f43611df74a")
-	require.NoError(t, err)
-	remoteKeys := []*ethpbservice.ImportRemoteKeysRequest_Keystore{
-		{
-			Pubkey: bytevalue,
-		},
-	}
-
-	t.Run("returns proper data with existing pub keystores", func(t *testing.T) {
-		resp, err := s.ImportRemoteKeys(context.Background(), &ethpbservice.ImportRemoteKeysRequest{
-			RemoteKeys: remoteKeys,
-		})
-		expectedStatuses := []*ethpbservice.ImportedRemoteKeysStatus{
-			{
-				Status:  ethpbservice.ImportedRemoteKeysStatus_IMPORTED,
-				Message: fmt.Sprintf("Successfully added pubkey: %v", hexutil.Encode(bytevalue)),
-			},
-		}
-		require.NoError(t, err)
-		for i := 0; i < len(resp.Data); i++ {
-			require.DeepEqual(t, expectedStatuses[i], resp.Data[i])
-		}
-	})
-}
-
-func TestServer_DeleteRemoteKeys(t *testing.T) {
-	t.Run("wallet not ready", func(t *testing.T) {
-		s := Server{}
-		_, err := s.ListKeystores(context.Background(), &empty.Empty{})
-		require.ErrorContains(t, "Prysm Wallet not initialized. Please create a new wallet.", err)
-	})
-	ctx := context.Background()
-	w := wallet.NewWalletForWeb3Signer()
-	root := make([]byte, fieldparams.RootLength)
-	root[0] = 1
-	bytevalue, err := hexutil.Decode("0x93247f2209abcacf57b75a51dafae777f9dd38bc7053d1af526f220a7489a6d3a2753e5f3e8b1cfe39b56f43611df74a")
-	require.NoError(t, err)
-	pubkeys := [][fieldparams.BLSPubkeyLength]byte{bytesutil.ToBytes48(bytevalue)}
-	config := &remoteweb3signer.SetupConfig{
-		BaseEndpoint:          "http://example.com",
-		GenesisValidatorsRoot: root,
-		ProvidedPublicKeys:    pubkeys,
-	}
-	km, err := w.InitializeKeymanager(ctx, iface.InitKeymanagerConfig{ListenForChanges: false, Web3SignerConfig: config})
-	require.NoError(t, err)
-	vs, err := client.NewValidatorService(ctx, &client.Config{
-		Wallet: w,
-		Validator: &mock.Validator{
-			Km: km,
-		},
-		Web3SignerConfig: config,
-	})
-	require.NoError(t, err)
-	s := &Server{
-		walletInitialized: true,
-		wallet:            w,
-		validatorService:  vs,
-	}
-
-	t.Run("returns proper data with existing pub keystores", func(t *testing.T) {
-		resp, err := s.DeleteRemoteKeys(context.Background(), &ethpbservice.DeleteRemoteKeysRequest{
-			Pubkeys: [][]byte{bytevalue},
-		})
-		expectedStatuses := []*ethpbservice.DeletedRemoteKeysStatus{
-			{
-				Status:  ethpbservice.DeletedRemoteKeysStatus_DELETED,
-				Message: fmt.Sprintf("Successfully deleted pubkey: %v", hexutil.Encode(bytevalue)),
-			},
-		}
-		require.NoError(t, err)
-		for i := 0; i < len(resp.Data); i++ {
-			require.DeepEqual(t, expectedStatuses[i], resp.Data[i])
-
-		}
-		expectedKeys, err := km.FetchValidatingPublicKeys(ctx)
-		require.NoError(t, err)
-		require.Equal(t, 0, len(expectedKeys))
-	})
-}
-
-=======
->>>>>>> 7143fe80
 func TestServer_ListFeeRecipientByPubkey(t *testing.T) {
 	ctx := context.Background()
 	byteval, err := hexutil.Decode("0xaf2e7ba294e03438ea819bd4033c6c1bf6b04320ee2075b77273c08d02f8a61bcc303c2c06bd3713cb442072ae591493")
@@ -765,7 +607,7 @@
 			ctrl := gomock.NewController(t)
 			mockValidatorClient := validatormock.NewMockValidatorClient(ctrl)
 
-			m := &mock.Validator{}
+			m := &mock.MockValidator{}
 			err := m.SetProposerSettings(ctx, tt.args)
 			require.NoError(t, err)
 
@@ -802,7 +644,7 @@
 	mockValidatorClient.EXPECT().GetFeeRecipientByPubKey(gomock.Any(), gomock.Any()).Return(nil, errors.New("custom error"))
 
 	vs, err := client.NewValidatorService(ctx, &client.Config{
-		Validator: &mock.Validator{},
+		Validator: &mock.MockValidator{},
 	})
 	require.NoError(t, err)
 
@@ -826,7 +668,7 @@
 	mockValidatorClient.EXPECT().GetFeeRecipientByPubKey(gomock.Any(), gomock.Any()).Return(nil, nil)
 
 	vs, err := client.NewValidatorService(ctx, &client.Config{
-		Validator: &mock.Validator{},
+		Validator: &mock.MockValidator{},
 	})
 	require.NoError(t, err)
 
@@ -1002,7 +844,7 @@
 	}
 	for _, tt := range tests {
 		t.Run(tt.name, func(t *testing.T) {
-			m := &mock.Validator{}
+			m := &mock.MockValidator{}
 			err := m.SetProposerSettings(ctx, tt.proposerSettings)
 			require.NoError(t, err)
 			validatorDB := dbtest.SetupDB(t, [][fieldparams.BLSPubkeyLength]byte{})
@@ -1105,7 +947,7 @@
 	}
 	for _, tt := range tests {
 		t.Run(tt.name, func(t *testing.T) {
-			m := &mock.Validator{}
+			m := &mock.MockValidator{}
 			err := m.SetProposerSettings(ctx, tt.proposerSettings)
 			require.NoError(t, err)
 			validatorDB := dbtest.SetupDB(t, [][fieldparams.BLSPubkeyLength]byte{})
@@ -1202,7 +1044,7 @@
 	}
 	for _, tt := range tests {
 		t.Run(tt.name, func(t *testing.T) {
-			m := &mock.Validator{}
+			m := &mock.MockValidator{}
 			err := m.SetProposerSettings(ctx, tt.args)
 			require.NoError(t, err)
 			vs, err := client.NewValidatorService(ctx, &client.Config{
@@ -1352,7 +1194,7 @@
 	}
 	for _, tt := range tests {
 		t.Run(tt.name, func(t *testing.T) {
-			m := &mock.Validator{}
+			m := &mock.MockValidator{}
 			err := m.SetProposerSettings(ctx, tt.proposerSettings)
 			require.NoError(t, err)
 			validatorDB := dbtest.SetupDB(t, [][fieldparams.BLSPubkeyLength]byte{})
@@ -1522,7 +1364,7 @@
 	}
 	for _, tt := range tests {
 		t.Run(tt.name, func(t *testing.T) {
-			m := &mock.Validator{}
+			m := &mock.MockValidator{}
 			err := m.SetProposerSettings(ctx, tt.proposerSettings)
 			require.NoError(t, err)
 			validatorDB := dbtest.SetupDB(t, [][fieldparams.BLSPubkeyLength]byte{})
