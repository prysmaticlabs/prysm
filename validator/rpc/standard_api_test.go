--- conflicted
+++ resolved
@@ -535,823 +535,4 @@
 		Version:     encryptor.Version(),
 		Description: encryptor.Name(),
 	}
-}
-
-<<<<<<< HEAD
-func TestServer_GetGasLimit(t *testing.T) {
-	ctx := context.Background()
-	byteval, err := hexutil.Decode("0xaf2e7ba294e03438ea819bd4033c6c1bf6b04320ee2075b77273c08d02f8a61bcc303c2c06bd3713cb442072ae591493")
-	byteval2, err2 := hexutil.Decode("0x1234567878903438ea819bd4033c6c1bf6b04320ee2075b77273c08d02f8a61bcc303c2c06bd3713cb442072ae591493")
-	require.NoError(t, err)
-	require.NoError(t, err2)
-=======
-func TestServer_ListFeeRecipientByPubkey(t *testing.T) {
-	ctx := context.Background()
-	byteval, err := hexutil.Decode("0xaf2e7ba294e03438ea819bd4033c6c1bf6b04320ee2075b77273c08d02f8a61bcc303c2c06bd3713cb442072ae591493")
-	require.NoError(t, err)
-
-	type want struct {
-		EthAddress string
-	}
->>>>>>> 9c938d35
-
-	tests := []struct {
-		name   string
-		args   *validatorserviceconfig.ProposerSettings
-<<<<<<< HEAD
-		pubkey [48]byte
-		want   uint64
-	}{
-		{
-			name: "ProposerSetting for specific pubkey exists",
-			args: &validatorserviceconfig.ProposerSettings{
-				ProposeConfig: map[[48]byte]*validatorserviceconfig.ProposerOption{
-					bytesutil.ToBytes48(byteval): {
-						BuilderConfig: &validatorserviceconfig.BuilderConfig{GasLimit: 123456789},
-					},
-				},
-				DefaultConfig: &validatorserviceconfig.ProposerOption{
-					BuilderConfig: &validatorserviceconfig.BuilderConfig{GasLimit: 987654321},
-				},
-			},
-			pubkey: bytesutil.ToBytes48(byteval),
-			want:   123456789,
-		},
-		{
-			name: "ProposerSetting for specific pubkey does not exist",
-			args: &validatorserviceconfig.ProposerSettings{
-				ProposeConfig: map[[48]byte]*validatorserviceconfig.ProposerOption{
-					bytesutil.ToBytes48(byteval): {
-						BuilderConfig: &validatorserviceconfig.BuilderConfig{GasLimit: 123456789},
-					},
-				},
-				DefaultConfig: &validatorserviceconfig.ProposerOption{
-					BuilderConfig: &validatorserviceconfig.BuilderConfig{GasLimit: 987654321},
-				},
-			},
-			// no settings for the following validator, so the gaslimit returned is the default value.
-			pubkey: bytesutil.ToBytes48(byteval2),
-			want:   987654321,
-		},
-		{
-			name:   "No proposerSetting at all",
-			args:   nil,
-			pubkey: bytesutil.ToBytes48(byteval),
-			want:   params.BeaconConfig().DefaultBuilderGasLimit,
-=======
-		want   *want
-		cached *eth.FeeRecipientByPubKeyResponse
-	}{
-		{
-			name: "ProposerSettings.ProposeConfig.FeeRecipientConfig defined for pubkey (and ProposerSettings.DefaultConfig.FeeRecipientConfig defined)",
-			args: &validatorserviceconfig.ProposerSettings{
-				ProposeConfig: map[[48]byte]*validatorserviceconfig.ProposerOption{
-					bytesutil.ToBytes48(byteval): {
-						FeeRecipientConfig: &validatorserviceconfig.FeeRecipientConfig{
-							FeeRecipient: common.HexToAddress("0x046Fb65722E7b2455012BFEBf6177F1D2e9738D9"),
-						},
-					},
-				},
-				DefaultConfig: &validatorserviceconfig.ProposerOption{
-					FeeRecipientConfig: &validatorserviceconfig.FeeRecipientConfig{
-						FeeRecipient: common.HexToAddress("0xFFFFFFFFFFFFFFFFFFFFFFFFFFFFFFFFFFFFFFFF"),
-					},
-				},
-			},
-			want: &want{
-				EthAddress: "0x046Fb65722E7b2455012BFEBf6177F1D2e9738D9",
-			},
-		},
-		{
-			name: "ProposerSettings.ProposeConfig.FeeRecipientConfig NOT defined for pubkey and ProposerSettings.DefaultConfig.FeeRecipientConfig defined",
-			args: &validatorserviceconfig.ProposerSettings{
-				ProposeConfig: map[[48]byte]*validatorserviceconfig.ProposerOption{},
-				DefaultConfig: &validatorserviceconfig.ProposerOption{
-					FeeRecipientConfig: &validatorserviceconfig.FeeRecipientConfig{
-						FeeRecipient: common.HexToAddress("0x046Fb65722E7b2455012BFEBf6177F1D2e9738D9"),
-					},
-				},
-			},
-			want: &want{
-				EthAddress: "0x046Fb65722E7b2455012BFEBf6177F1D2e9738D9",
-			},
-		},
-		{
-			name: "ProposerSettings is nil and beacon node response is correct",
-			args: nil,
-			want: &want{
-				EthAddress: "0x046Fb65722E7b2455012BFEBf6177F1D2e9738D9",
-			},
-			cached: &eth.FeeRecipientByPubKeyResponse{
-				FeeRecipient: common.HexToAddress("0x046Fb65722E7b2455012BFEBf6177F1D2e9738D9").Bytes(),
-			},
->>>>>>> 9c938d35
-		},
-	}
-	for _, tt := range tests {
-		t.Run(tt.name, func(t *testing.T) {
-<<<<<<< HEAD
-			m := &mock.Validator{}
-			err := m.SetProposerSettings(ctx, tt.args)
-			require.NoError(t, err)
-=======
-			ctrl := gomock.NewController(t)
-			mockValidatorClient := validatormock.NewMockValidatorClient(ctrl)
-
-			m := &mock.Validator{}
-			err := m.SetProposerSettings(ctx, tt.args)
-			require.NoError(t, err)
-
-			if tt.args == nil {
-				mockValidatorClient.EXPECT().GetFeeRecipientByPubKey(gomock.Any(), gomock.Any()).Return(tt.cached, nil)
-			}
-
->>>>>>> 9c938d35
-			vs, err := client.NewValidatorService(ctx, &client.Config{
-				Validator: m,
-			})
-			require.NoError(t, err)
-<<<<<<< HEAD
-			s := &Server{
-				validatorService: vs,
-			}
-			got, err := s.GetGasLimit(ctx, &ethpbservice.PubkeyRequest{Pubkey: tt.pubkey[:]})
-			require.NoError(t, err)
-			assert.Equal(t, tt.want, got.Data.GasLimit)
-		})
-	}
-}
-
-func TestServer_SetGasLimit(t *testing.T) {
-	ctrl := gomock.NewController(t)
-	defer ctrl.Finish()
-	beaconClient := validatormock.NewMockValidatorClient(ctrl)
-	ctx := grpc.NewContextWithServerTransportStream(context.Background(), &runtime.ServerTransportStream{})
-
-	pubkey1, err := hexutil.Decode("0xaf2e7ba294e03438ea819bd4033c6c1bf6b04320ee2075b77273c08d02f8a61bcc303c2c06bd3713cb442072ae591493")
-	pubkey2, err2 := hexutil.Decode("0xbedefeaa94e03438ea819bd4033c6c1bf6b04320ee2075b77273c08d02f8a61bcc303c2cdddddddddddddddddddddddd")
-	require.NoError(t, err)
-	require.NoError(t, err2)
-
-=======
-
-			s := &Server{
-				validatorService:          vs,
-				beaconNodeValidatorClient: mockValidatorClient,
-			}
-
-			got, err := s.ListFeeRecipientByPubkey(ctx, &ethpbservice.PubkeyRequest{Pubkey: byteval})
-			require.NoError(t, err)
-
-			assert.Equal(t, tt.want.EthAddress, common.BytesToAddress(got.Data.Ethaddress).Hex())
-		})
-	}
-}
-
-func TestServer_ListFeeRecipientByPubKey_BeaconNodeError(t *testing.T) {
-	ctx := context.Background()
-	byteval, err := hexutil.Decode("0xaf2e7ba294e03438ea819bd4033c6c1bf6b04320ee2075b77273c08d02f8a61bcc303c2c06bd3713cb442072ae591493")
-	require.NoError(t, err)
-
-	ctrl := gomock.NewController(t)
-	mockValidatorClient := validatormock.NewMockValidatorClient(ctrl)
-
-	mockValidatorClient.EXPECT().GetFeeRecipientByPubKey(gomock.Any(), gomock.Any()).Return(nil, errors.New("custom error"))
-
-	vs, err := client.NewValidatorService(ctx, &client.Config{
-		Validator: &mock.Validator{},
-	})
-	require.NoError(t, err)
-
-	s := &Server{
-		validatorService:          vs,
-		beaconNodeValidatorClient: mockValidatorClient,
-	}
-
-	_, err = s.ListFeeRecipientByPubkey(ctx, &ethpbservice.PubkeyRequest{Pubkey: byteval})
-	require.ErrorContains(t, "Failed to retrieve default fee recipient from beacon node", err)
-}
-
-func TestServer_ListFeeRecipientByPubKey_NoFeeRecipientSet(t *testing.T) {
-	ctx := context.Background()
-	byteval, err := hexutil.Decode("0xaf2e7ba294e03438ea819bd4033c6c1bf6b04320ee2075b77273c08d02f8a61bcc303c2c06bd3713cb442072ae591493")
-	require.NoError(t, err)
-
-	ctrl := gomock.NewController(t)
-	mockValidatorClient := validatormock.NewMockValidatorClient(ctrl)
-
-	mockValidatorClient.EXPECT().GetFeeRecipientByPubKey(gomock.Any(), gomock.Any()).Return(nil, nil)
-
-	vs, err := client.NewValidatorService(ctx, &client.Config{
-		Validator: &mock.Validator{},
-	})
-	require.NoError(t, err)
-
-	s := &Server{
-		validatorService:          vs,
-		beaconNodeValidatorClient: mockValidatorClient,
-	}
-
-	_, err = s.ListFeeRecipientByPubkey(ctx, &ethpbservice.PubkeyRequest{Pubkey: byteval})
-	require.ErrorContains(t, "No fee recipient set", err)
-}
-
-func TestServer_ListFeeRecipientByPubkey_ValidatorServiceNil(t *testing.T) {
-	ctx := grpc.NewContextWithServerTransportStream(context.Background(), &runtime.ServerTransportStream{})
-
-	s := &Server{}
-
-	_, err := s.ListFeeRecipientByPubkey(ctx, nil)
-	require.ErrorContains(t, "Validator service not ready", err)
-}
-
-func TestServer_ListFeeRecipientByPubkey_InvalidPubKey(t *testing.T) {
-	ctx := grpc.NewContextWithServerTransportStream(context.Background(), &runtime.ServerTransportStream{})
-	s := &Server{
-		validatorService: &client.ValidatorService{},
-	}
-
-	req := &ethpbservice.PubkeyRequest{
-		Pubkey: []byte{},
-	}
-
-	_, err := s.ListFeeRecipientByPubkey(ctx, req)
-	require.ErrorContains(t, "not a valid bls public key", err)
-}
-
-func TestServer_FeeRecipientByPubkey(t *testing.T) {
-	ctrl := gomock.NewController(t)
-	defer ctrl.Finish()
-
-	beaconClient := validatormock.NewMockValidatorClient(ctrl)
-	ctx := grpc.NewContextWithServerTransportStream(context.Background(), &runtime.ServerTransportStream{})
-
-	byteval, err := hexutil.Decode("0xaf2e7ba294e03438ea819bd4033c6c1bf6b04320ee2075b77273c08d02f8a61bcc303c2c06bd3713cb442072ae591493")
-	require.NoError(t, err)
-
-	type want struct {
-		valEthAddress     string
-		defaultEthaddress string
-	}
->>>>>>> 9c938d35
-	type beaconResp struct {
-		resp  *eth.FeeRecipientByPubKeyResponse
-		error error
-	}
-<<<<<<< HEAD
-
-	type want struct {
-		pubkey   []byte
-		gaslimit uint64
-	}
-
-	tests := []struct {
-		name             string
-		pubkey           []byte
-		newGasLimit      uint64
-		proposerSettings *validatorserviceconfig.ProposerSettings
-		w                []*want
-		beaconReturn     *beaconResp
-		wantErr          string
-	}{
-		{
-			name:             "ProposerSettings is nil",
-			pubkey:           pubkey1,
-			newGasLimit:      9999,
-			proposerSettings: nil,
-			wantErr:          "no proposer settings were found to update",
-		},
-		{
-			name:        "ProposerSettings.ProposeConfig is nil AND ProposerSettings.DefaultConfig is nil",
-			pubkey:      pubkey1,
-			newGasLimit: 9999,
-			proposerSettings: &validatorserviceconfig.ProposerSettings{
-				ProposeConfig: nil,
-				DefaultConfig: nil,
-			},
-			wantErr: "gas limit changes only apply when builder is enabled",
-		},
-		{
-			name:        "ProposerSettings.ProposeConfig is nil AND ProposerSettings.DefaultConfig.BuilderConfig is nil",
-			pubkey:      pubkey1,
-			newGasLimit: 9999,
-			proposerSettings: &validatorserviceconfig.ProposerSettings{
-				ProposeConfig: nil,
-				DefaultConfig: &validatorserviceconfig.ProposerOption{
-					BuilderConfig: nil,
-				},
-			},
-			wantErr: "gas limit changes only apply when builder is enabled",
-		},
-		{
-			name:        "ProposerSettings.ProposeConfig is defined for pubkey, BuilderConfig is nil AND ProposerSettings.DefaultConfig is nil",
-			pubkey:      pubkey1,
-			newGasLimit: 9999,
-			proposerSettings: &validatorserviceconfig.ProposerSettings{
-				ProposeConfig: map[[48]byte]*validatorserviceconfig.ProposerOption{
-					bytesutil.ToBytes48(pubkey1): {
-						BuilderConfig: nil,
-					},
-				},
-				DefaultConfig: nil,
-			},
-			wantErr: "gas limit changes only apply when builder is enabled",
-		},
-		{
-			name:        "ProposerSettings.ProposeConfig is defined for pubkey, BuilderConfig is defined AND ProposerSettings.DefaultConfig is nil",
-			pubkey:      pubkey1,
-			newGasLimit: 9999,
-			proposerSettings: &validatorserviceconfig.ProposerSettings{
-				ProposeConfig: map[[48]byte]*validatorserviceconfig.ProposerOption{
-					bytesutil.ToBytes48(pubkey1): {
-						BuilderConfig: &validatorserviceconfig.BuilderConfig{},
-					},
-				},
-				DefaultConfig: nil,
-			},
-			wantErr: "gas limit changes only apply when builder is enabled",
-		},
-		{
-			name:        "ProposerSettings.ProposeConfig is NOT defined for pubkey, BuilderConfig is defined AND ProposerSettings.DefaultConfig is nil",
-			pubkey:      pubkey2,
-			newGasLimit: 9999,
-			proposerSettings: &validatorserviceconfig.ProposerSettings{
-				ProposeConfig: map[[48]byte]*validatorserviceconfig.ProposerOption{
-					bytesutil.ToBytes48(pubkey2): {
-						BuilderConfig: &validatorserviceconfig.BuilderConfig{
-							Enabled:  true,
-							GasLimit: 12345,
-						},
-					},
-				},
-				DefaultConfig: nil,
-			},
-			w: []*want{{
-				pubkey2,
-				9999,
-			},
-			},
-		},
-		{
-			name:        "ProposerSettings.ProposeConfig is defined for pubkey, BuilderConfig is nil AND ProposerSettings.DefaultConfig.BuilderConfig is defined",
-			pubkey:      pubkey1,
-			newGasLimit: 9999,
-			proposerSettings: &validatorserviceconfig.ProposerSettings{
-				ProposeConfig: map[[48]byte]*validatorserviceconfig.ProposerOption{
-					bytesutil.ToBytes48(pubkey2): {
-						BuilderConfig: nil,
-					},
-				},
-				DefaultConfig: &validatorserviceconfig.ProposerOption{
-					BuilderConfig: &validatorserviceconfig.BuilderConfig{
-						Enabled: true,
-					},
-				},
-			},
-			w: []*want{{
-				pubkey1,
-				9999,
-			},
-=======
-	tests := []struct {
-		name             string
-		args             string
-		proposerSettings *validatorserviceconfig.ProposerSettings
-		want             *want
-		wantErr          bool
-		beaconReturn     *beaconResp
-	}{
-		{
-			name:             "ProposerSetting is nil",
-			args:             "0x046Fb65722E7b2455012BFEBf6177F1D2e9738D9",
-			proposerSettings: nil,
-			want: &want{
-				valEthAddress: "0x046Fb65722E7b2455012BFEBf6177F1D2e9738D9",
-			},
-			wantErr: false,
-			beaconReturn: &beaconResp{
-				resp:  nil,
-				error: nil,
-			},
-		},
-		{
-			name: "ProposerSetting.ProposeConfig is nil",
-			args: "0x046Fb65722E7b2455012BFEBf6177F1D2e9738D9",
-			proposerSettings: &validatorserviceconfig.ProposerSettings{
-				ProposeConfig: nil,
-			},
-			want: &want{
-				valEthAddress: "0x046Fb65722E7b2455012BFEBf6177F1D2e9738D9",
-			},
-			wantErr: false,
-			beaconReturn: &beaconResp{
-				resp:  nil,
-				error: nil,
-			},
-		},
-		{
-			name: "ProposerSetting.ProposeConfig is nil AND ProposerSetting.Defaultconfig is defined",
-			args: "0x046Fb65722E7b2455012BFEBf6177F1D2e9738D9",
-			proposerSettings: &validatorserviceconfig.ProposerSettings{
-				ProposeConfig: nil,
-				DefaultConfig: &validatorserviceconfig.ProposerOption{},
-			},
-			want: &want{
-				valEthAddress: "0x046Fb65722E7b2455012BFEBf6177F1D2e9738D9",
-			},
-			wantErr: false,
-			beaconReturn: &beaconResp{
-				resp:  nil,
-				error: nil,
-			},
-		},
-		{
-			name: "ProposerSetting.ProposeConfig is defined for pubkey",
-			args: "0x046Fb65722E7b2455012BFEBf6177F1D2e9738D9",
-			proposerSettings: &validatorserviceconfig.ProposerSettings{
-				ProposeConfig: map[[48]byte]*validatorserviceconfig.ProposerOption{
-					bytesutil.ToBytes48(byteval): {},
-				},
-			},
-			want: &want{
-				valEthAddress: "0x046Fb65722E7b2455012BFEBf6177F1D2e9738D9",
-			},
-			wantErr: false,
-			beaconReturn: &beaconResp{
-				resp:  nil,
-				error: nil,
-			},
-		},
-		{
-			name: "ProposerSetting.ProposeConfig not defined for pubkey",
-			args: "0x046Fb65722E7b2455012BFEBf6177F1D2e9738D9",
-			proposerSettings: &validatorserviceconfig.ProposerSettings{
-				ProposeConfig: map[[48]byte]*validatorserviceconfig.ProposerOption{},
-			},
-			want: &want{
-				valEthAddress: "0x046Fb65722E7b2455012BFEBf6177F1D2e9738D9",
-			},
-			wantErr: false,
-			beaconReturn: &beaconResp{
-				resp:  nil,
-				error: nil,
-			},
-		},
-		{
-			name: "ProposerSetting.ProposeConfig is nil for pubkey",
-			args: "0x046Fb65722E7b2455012BFEBf6177F1D2e9738D9",
-			proposerSettings: &validatorserviceconfig.ProposerSettings{
-				ProposeConfig: map[[48]byte]*validatorserviceconfig.ProposerOption{
-					bytesutil.ToBytes48(byteval): nil,
-				},
-			},
-			want: &want{
-				valEthAddress: "0x046Fb65722E7b2455012BFEBf6177F1D2e9738D9",
-			},
-			wantErr: false,
-			beaconReturn: &beaconResp{
-				resp:  nil,
-				error: nil,
-			},
-		},
-		{
-			name: "ProposerSetting.ProposeConfig is nil for pubkey AND DefaultConfig is not nil",
-			args: "0x046Fb65722E7b2455012BFEBf6177F1D2e9738D9",
-			proposerSettings: &validatorserviceconfig.ProposerSettings{
-				ProposeConfig: map[[48]byte]*validatorserviceconfig.ProposerOption{
-					bytesutil.ToBytes48(byteval): nil,
-				},
-				DefaultConfig: &validatorserviceconfig.ProposerOption{},
-			},
-			want: &want{
-				valEthAddress: "0x046Fb65722E7b2455012BFEBf6177F1D2e9738D9",
-			},
-			wantErr: false,
-			beaconReturn: &beaconResp{
-				resp:  nil,
-				error: nil,
->>>>>>> 9c938d35
-			},
-		},
-	}
-	for _, tt := range tests {
-		t.Run(tt.name, func(t *testing.T) {
-			m := &mock.Validator{}
-			err := m.SetProposerSettings(ctx, tt.proposerSettings)
-			require.NoError(t, err)
-			validatorDB := dbtest.SetupDB(t, [][fieldparams.BLSPubkeyLength]byte{})
-<<<<<<< HEAD
-=======
-
-			// save a default here
->>>>>>> 9c938d35
-			vs, err := client.NewValidatorService(ctx, &client.Config{
-				Validator: m,
-				ValDB:     validatorDB,
-			})
-			require.NoError(t, err)
-<<<<<<< HEAD
-
-=======
->>>>>>> 9c938d35
-			s := &Server{
-				validatorService:          vs,
-				beaconNodeValidatorClient: beaconClient,
-				valDB:                     validatorDB,
-			}
-
-<<<<<<< HEAD
-			if tt.beaconReturn != nil {
-				beaconClient.EXPECT().GetFeeRecipientByPubKey(
-					gomock.Any(),
-					gomock.Any(),
-				).Return(tt.beaconReturn.resp, tt.beaconReturn.error)
-			}
-
-			_, err = s.SetGasLimit(ctx, &ethpbservice.SetGasLimitRequest{Pubkey: tt.pubkey, GasLimit: tt.newGasLimit})
-			if tt.wantErr != "" {
-				require.ErrorContains(t, tt.wantErr, err)
-			} else {
-				require.NoError(t, err)
-				for _, w := range tt.w {
-					assert.Equal(t, w.gaslimit, uint64(s.validatorService.ProposerSettings().ProposeConfig[bytesutil.ToBytes48(w.pubkey)].BuilderConfig.GasLimit))
-				}
-			}
-		})
-	}
-}
-
-func TestServer_SetGasLimit_ValidatorServiceNil(t *testing.T) {
-=======
-			_, err = s.SetFeeRecipientByPubkey(ctx, &ethpbservice.SetFeeRecipientByPubkeyRequest{Pubkey: byteval, Ethaddress: common.HexToAddress(tt.args).Bytes()})
-			require.NoError(t, err)
-
-			assert.Equal(t, tt.want.valEthAddress, s.validatorService.ProposerSettings().ProposeConfig[bytesutil.ToBytes48(byteval)].FeeRecipientConfig.FeeRecipient.Hex())
-		})
-	}
-}
-
-func TestServer_SetFeeRecipientByPubkey_ValidatorServiceNil(t *testing.T) {
->>>>>>> 9c938d35
-	ctx := grpc.NewContextWithServerTransportStream(context.Background(), &runtime.ServerTransportStream{})
-
-	s := &Server{}
-
-<<<<<<< HEAD
-	_, err := s.SetGasLimit(ctx, nil)
-	require.ErrorContains(t, "Validator service not ready", err)
-}
-
-func TestServer_SetGasLimit_InvalidPubKey(t *testing.T) {
-=======
-	_, err := s.SetFeeRecipientByPubkey(ctx, nil)
-	require.ErrorContains(t, "Validator service not ready", err)
-}
-
-func TestServer_SetFeeRecipientByPubkey_InvalidPubKey(t *testing.T) {
->>>>>>> 9c938d35
-	ctx := grpc.NewContextWithServerTransportStream(context.Background(), &runtime.ServerTransportStream{})
-	s := &Server{
-		validatorService: &client.ValidatorService{},
-	}
-
-<<<<<<< HEAD
-	req := &ethpbservice.SetGasLimitRequest{
-		Pubkey: []byte{},
-	}
-
-	_, err := s.SetGasLimit(ctx, req)
-	require.ErrorContains(t, "not a valid bls public key", err)
-}
-
-func TestServer_DeleteGasLimit(t *testing.T) {
-	ctx := grpc.NewContextWithServerTransportStream(context.Background(), &runtime.ServerTransportStream{})
-	pubkey1, err := hexutil.Decode("0xaf2e7ba294e03438ea819bd4033c6c1bf6b04320ee2075b77273c08d02f8a61bcc303c2c06bd3713cb442072ae591493")
-	pubkey2, err2 := hexutil.Decode("0xbedefeaa94e03438ea819bd4033c6c1bf6b04320ee2075b77273c08d02f8a61bcc303c2cdddddddddddddddddddddddd")
-	require.NoError(t, err)
-	require.NoError(t, err2)
-
-	// This test changes global default values, we do not want this to side-affect other
-	// tests, so store the origin global default and then restore after tests are done.
-	originBeaconChainGasLimit := params.BeaconConfig().DefaultBuilderGasLimit
-	defer func() {
-		params.BeaconConfig().DefaultBuilderGasLimit = originBeaconChainGasLimit
-	}()
-
-	globalDefaultGasLimit := validator.Uint64(0xbbdd)
-
-	type want struct {
-		pubkey   []byte
-		gaslimit validator.Uint64
-	}
-
-	tests := []struct {
-		name             string
-		pubkey           []byte
-		proposerSettings *validatorserviceconfig.ProposerSettings
-		wantError        error
-		w                []want
-	}{
-		{
-			name:   "delete existing gas limit with default config",
-			pubkey: pubkey1,
-			proposerSettings: &validatorserviceconfig.ProposerSettings{
-				ProposeConfig: map[[48]byte]*validatorserviceconfig.ProposerOption{
-					bytesutil.ToBytes48(pubkey1): {
-						BuilderConfig: &validatorserviceconfig.BuilderConfig{GasLimit: validator.Uint64(987654321)},
-					},
-					bytesutil.ToBytes48(pubkey2): {
-						BuilderConfig: &validatorserviceconfig.BuilderConfig{GasLimit: validator.Uint64(123456789)},
-					},
-				},
-				DefaultConfig: &validatorserviceconfig.ProposerOption{
-					BuilderConfig: &validatorserviceconfig.BuilderConfig{GasLimit: validator.Uint64(5555)},
-				},
-			},
-			wantError: nil,
-			w: []want{
-				{
-					pubkey: pubkey1,
-					// After deletion, use DefaultConfig.BuilderConfig.GasLimit.
-					gaslimit: validator.Uint64(5555),
-				},
-				{
-					pubkey:   pubkey2,
-					gaslimit: validator.Uint64(123456789),
-				},
-			},
-		},
-		{
-			name:   "delete existing gas limit with no default config",
-			pubkey: pubkey1,
-			proposerSettings: &validatorserviceconfig.ProposerSettings{
-				ProposeConfig: map[[48]byte]*validatorserviceconfig.ProposerOption{
-					bytesutil.ToBytes48(pubkey1): {
-						BuilderConfig: &validatorserviceconfig.BuilderConfig{GasLimit: validator.Uint64(987654321)},
-					},
-					bytesutil.ToBytes48(pubkey2): {
-						BuilderConfig: &validatorserviceconfig.BuilderConfig{GasLimit: validator.Uint64(123456789)},
-					},
-				},
-			},
-			wantError: nil,
-			w: []want{
-				{
-					pubkey: pubkey1,
-					// After deletion, use global default, because DefaultConfig is not set at all.
-					gaslimit: globalDefaultGasLimit,
-				},
-				{
-					pubkey:   pubkey2,
-					gaslimit: validator.Uint64(123456789),
-				},
-			},
-		},
-		{
-			name:   "delete nonexist gas limit",
-			pubkey: pubkey2,
-			proposerSettings: &validatorserviceconfig.ProposerSettings{
-				ProposeConfig: map[[48]byte]*validatorserviceconfig.ProposerOption{
-					bytesutil.ToBytes48(pubkey1): {
-						BuilderConfig: &validatorserviceconfig.BuilderConfig{GasLimit: validator.Uint64(987654321)},
-					},
-				},
-			},
-			wantError: fmt.Errorf("%s", codes.NotFound.String()),
-			w: []want{
-				// pubkey1's gaslimit is unaffected
-				{
-					pubkey:   pubkey1,
-					gaslimit: validator.Uint64(987654321),
-				},
-			},
-		},
-		{
-			name:      "delete nonexist gas limit 2",
-			pubkey:    pubkey2,
-			wantError: fmt.Errorf("%s", codes.NotFound.String()),
-			w:         []want{},
-=======
-	req := &ethpbservice.SetFeeRecipientByPubkeyRequest{
-		Pubkey: []byte{},
-	}
-
-	_, err := s.SetFeeRecipientByPubkey(ctx, req)
-	require.ErrorContains(t, "not a valid bls public key", err)
-}
-
-func TestServer_SetGasLimit_InvalidFeeRecipient(t *testing.T) {
-	ctx := grpc.NewContextWithServerTransportStream(context.Background(), &runtime.ServerTransportStream{})
-
-	byteval, err := hexutil.Decode("0xaf2e7ba294e03438ea819bd4033c6c1bf6b04320ee2075b77273c08d02f8a61bcc303c2c06bd3713cb442072ae591493")
-	require.NoError(t, err)
-
-	s := &Server{
-		validatorService: &client.ValidatorService{},
-	}
-
-	req := &ethpbservice.SetFeeRecipientByPubkeyRequest{
-		Pubkey: byteval,
-	}
-
-	_, err = s.SetFeeRecipientByPubkey(ctx, req)
-	require.ErrorContains(t, "Fee recipient is not a valid Ethereum address", err)
-}
-
-func TestServer_DeleteFeeRecipientByPubkey(t *testing.T) {
-	ctx := grpc.NewContextWithServerTransportStream(context.Background(), &runtime.ServerTransportStream{})
-	byteval, err := hexutil.Decode("0xaf2e7ba294e03438ea819bd4033c6c1bf6b04320ee2075b77273c08d02f8a61bcc303c2c06bd3713cb442072ae591493")
-	require.NoError(t, err)
-	type want struct {
-		EthAddress string
-	}
-	tests := []struct {
-		name             string
-		proposerSettings *validatorserviceconfig.ProposerSettings
-		want             *want
-		wantErr          bool
-	}{
-		{
-			name: "Happy Path Test",
-			proposerSettings: &validatorserviceconfig.ProposerSettings{
-				ProposeConfig: map[[48]byte]*validatorserviceconfig.ProposerOption{
-					bytesutil.ToBytes48(byteval): {
-						FeeRecipientConfig: &validatorserviceconfig.FeeRecipientConfig{
-							FeeRecipient: common.HexToAddress("0x055Fb65722E7b2455012BFEBf6177F1D2e9738D5"),
-						},
-					},
-				},
-				DefaultConfig: &validatorserviceconfig.ProposerOption{
-					FeeRecipientConfig: &validatorserviceconfig.FeeRecipientConfig{
-						FeeRecipient: common.HexToAddress("0x046Fb65722E7b2455012BFEBf6177F1D2e9738D9"),
-					},
-				},
-			},
-			want: &want{
-				EthAddress: common.HexToAddress("0x046Fb65722E7b2455012BFEBf6177F1D2e9738D9").Hex(),
-			},
-			wantErr: false,
->>>>>>> 9c938d35
-		},
-	}
-	for _, tt := range tests {
-		t.Run(tt.name, func(t *testing.T) {
-			m := &mock.Validator{}
-			err := m.SetProposerSettings(ctx, tt.proposerSettings)
-			require.NoError(t, err)
-			validatorDB := dbtest.SetupDB(t, [][fieldparams.BLSPubkeyLength]byte{})
-			vs, err := client.NewValidatorService(ctx, &client.Config{
-				Validator: m,
-				ValDB:     validatorDB,
-			})
-			require.NoError(t, err)
-			s := &Server{
-				validatorService: vs,
-				valDB:            validatorDB,
-			}
-<<<<<<< HEAD
-			// Set up global default value for builder gas limit.
-			params.BeaconConfig().DefaultBuilderGasLimit = uint64(globalDefaultGasLimit)
-			_, err = s.DeleteGasLimit(ctx, &ethpbservice.DeleteGasLimitRequest{Pubkey: tt.pubkey})
-			if tt.wantError != nil {
-				assert.ErrorContains(t, fmt.Sprintf("code = %s", tt.wantError.Error()), err)
-			} else {
-				require.NoError(t, err)
-			}
-			for _, w := range tt.w {
-				assert.Equal(t, w.gaslimit, s.validatorService.ProposerSettings().ProposeConfig[bytesutil.ToBytes48(w.pubkey)].BuilderConfig.GasLimit)
-			}
-		})
-	}
-=======
-			_, err = s.DeleteFeeRecipientByPubkey(ctx, &ethpbservice.PubkeyRequest{Pubkey: byteval})
-			require.NoError(t, err)
-
-			assert.Equal(t, true, s.validatorService.ProposerSettings().ProposeConfig[bytesutil.ToBytes48(byteval)].FeeRecipientConfig == nil)
-		})
-	}
-}
-
-func TestServer_DeleteFeeRecipientByPubkey_ValidatorServiceNil(t *testing.T) {
-	ctx := grpc.NewContextWithServerTransportStream(context.Background(), &runtime.ServerTransportStream{})
-
-	s := &Server{}
-
-	_, err := s.DeleteFeeRecipientByPubkey(ctx, nil)
-	require.ErrorContains(t, "Validator service not ready", err)
-}
-
-func TestServer_DeleteFeeRecipientByPubkey_InvalidPubKey(t *testing.T) {
-	ctx := grpc.NewContextWithServerTransportStream(context.Background(), &runtime.ServerTransportStream{})
-	s := &Server{
-		validatorService: &client.ValidatorService{},
-	}
-
-	req := &ethpbservice.PubkeyRequest{
-		Pubkey: []byte{},
-	}
-
-	_, err := s.DeleteFeeRecipientByPubkey(ctx, req)
-	require.ErrorContains(t, "not a valid bls public key", err)
->>>>>>> 9c938d35
 }