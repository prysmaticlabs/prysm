--- conflicted
+++ resolved
@@ -104,13 +104,8 @@
 				log.WithError(err).Errorf("Could not watch for file changes for: %s", authTokenPath)
 				continue
 			}
-<<<<<<< HEAD
 			validatorWebAddr := fmt.Sprintf("%s:%d", s.grpcGatewayHost, s.grpcGatewayPort)
-			logValidatorWebAuth(validatorWebAddr, token, authTokenPath)
-=======
-			validatorWebAddr := fmt.Sprintf("%s:%d", s.validatorGatewayHost, s.validatorGatewayPort)
 			logValidatorWebAuth(validatorWebAddr, s.authToken, authTokenPath)
->>>>>>> 9befb6bd
 		case err := <-watcher.Errors:
 			log.WithError(err).Errorf("Could not watch for file changes for: %s", authTokenPath)
 		case <-ctx.Done():
