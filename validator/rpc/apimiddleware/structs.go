--- conflicted
+++ resolved
@@ -31,38 +31,4 @@
 type DeleteKeystoresResponseJson struct {
 	Statuses           []*StatusJson `json:"data"`
 	SlashingProtection string        `json:"slashing_protection"`
-}
-
-<<<<<<< HEAD
-type GasLimitJson struct {
-	Pubkey   string `json:"pubkey" hex:"true"`
-	GasLimit string `json:"gas_limit"`
-}
-
-type GetGasLimitResponseJson struct {
-	Data *GasLimitJson `json:"data"`
-}
-
-type SetGasLimitRequestJson struct {
-	GasLimit string `json:"gas_limit"`
-}
-
-type DeleteGasLimitRequestJson struct {
-=======
-type FeeRecipientJson struct {
-	Pubkey     string `json:"pubkey" hex:"true"`
-	Ethaddress string `json:"ethaddress" address:"true"`
-}
-
-type GetFeeRecipientByPubkeyResponseJson struct {
-	Data *FeeRecipientJson `json:"data"`
-}
-
-type SetFeeRecipientByPubkeyRequestJson struct {
-	Ethaddress string `json:"ethaddress" hex:"true"`
-}
-
-type DeleteFeeRecipientByPubkeyRequestJson struct {
->>>>>>> 9c938d35
-	Pubkey string `json:"pubkey" hex:"true"`
 }