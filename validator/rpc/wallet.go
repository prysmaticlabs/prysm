package rpc

import (
	"context"
	"encoding/hex"
	"encoding/json"
	"fmt"
	"path/filepath"

	ptypes "github.com/gogo/protobuf/types"
	"github.com/pkg/errors"
	pb "github.com/prysmaticlabs/prysm/proto/validator/accounts/v2"
	"github.com/prysmaticlabs/prysm/shared/featureconfig"
	"github.com/prysmaticlabs/prysm/shared/fileutil"
	"github.com/prysmaticlabs/prysm/shared/rand"
	"github.com/prysmaticlabs/prysm/validator/accounts"
	"github.com/prysmaticlabs/prysm/validator/accounts/wallet"
	"github.com/prysmaticlabs/prysm/validator/keymanager"
	"github.com/prysmaticlabs/prysm/validator/keymanager/imported"
	"github.com/tyler-smith/go-bip39"
	"google.golang.org/grpc/codes"
	"google.golang.org/grpc/status"
)

const (
	checkExistsErrMsg   = "Could not check if wallet exists"
	checkValidityErrMsg = "Could not check if wallet is valid"
	invalidWalletMsg    = "Directory does not contain a valid wallet"
)

// CreateWallet via an API request, allowing a user to save a new
// derived, imported, or remote wallet.
func (s *Server) CreateWallet(ctx context.Context, req *pb.CreateWalletRequest) (*pb.CreateWalletResponse, error) {
	walletDir := s.walletDir
	exists, err := wallet.Exists(walletDir)
	if err != nil {
		return nil, status.Errorf(codes.Internal, "Could not check for existing wallet: %v", err)
	}
	if exists {
		if err := s.initializeWallet(ctx, &wallet.Config{
			WalletDir:      walletDir,
			WalletPassword: req.WalletPassword,
		}); err != nil {
			return nil, err
		}
		keymanagerKind := pb.KeymanagerKind_IMPORTED
		switch s.wallet.KeymanagerKind() {
		case keymanager.Derived:
			keymanagerKind = pb.KeymanagerKind_DERIVED
		case keymanager.Remote:
			keymanagerKind = pb.KeymanagerKind_REMOTE
		}
		return &pb.CreateWalletResponse{
			Wallet: &pb.WalletResponse{
				WalletPath:     walletDir,
				KeymanagerKind: keymanagerKind,
			},
		}, nil
	}
	switch req.Keymanager {
	case pb.KeymanagerKind_IMPORTED:
<<<<<<< HEAD
		return nil, status.Error(codes.InvalidArgument, "could not initialize wallet for imported accounts. Please use `import accounts` instead")
=======
		_, err := accounts.CreateWalletWithKeymanager(ctx, &accounts.CreateWalletConfig{
			WalletCfg: &wallet.Config{
				WalletDir:      walletDir,
				KeymanagerKind: keymanager.Imported,
				WalletPassword: req.WalletPassword,
			},
			SkipMnemonicConfirm: true,
		})
		if err != nil {
			return nil, err
		}
		if err := s.initializeWallet(ctx, &wallet.Config{
			WalletDir:      walletDir,
			KeymanagerKind: keymanager.Imported,
			WalletPassword: req.WalletPassword,
		}); err != nil {
			return nil, err
		}
		if err := writeWalletPasswordToDisk(walletDir, req.WalletPassword); err != nil {
			return nil, status.Error(codes.Internal, "Could not write wallet password to disk")
		}
		return &pb.CreateWalletResponse{
			Wallet: &pb.WalletResponse{
				WalletPath:     walletDir,
				KeymanagerKind: pb.KeymanagerKind_IMPORTED,
			},
		}, nil
>>>>>>> b243665d
	case pb.KeymanagerKind_DERIVED:
		if req.NumAccounts < 1 {
			return nil, status.Error(codes.InvalidArgument, "Must create at least 1 validator account")
		}
		if req.Mnemonic == "" {
			return nil, status.Error(codes.InvalidArgument, "Must include mnemonic in request")
		}
		if _, err := accounts.RecoverWallet(ctx, &accounts.RecoverWalletConfig{
			WalletDir:      walletDir,
			WalletPassword: req.WalletPassword,
			Mnemonic:       req.Mnemonic,
			NumAccounts:    int(req.NumAccounts),
		}); err != nil {
			return nil, err
		}
		if err := s.initializeWallet(ctx, &wallet.Config{
			WalletDir:      walletDir,
			KeymanagerKind: keymanager.Imported,
			WalletPassword: req.WalletPassword,
		}); err != nil {
			return nil, err
		}
		if err := writeWalletPasswordToDisk(walletDir, req.WalletPassword); err != nil {
			return nil, status.Error(codes.Internal, "Could not write wallet password to disk")
		}
		return &pb.CreateWalletResponse{
			Wallet: &pb.WalletResponse{
				WalletPath:     walletDir,
				KeymanagerKind: pb.KeymanagerKind_DERIVED,
			},
		}, nil
	case pb.KeymanagerKind_REMOTE:
		return nil, status.Error(codes.Unimplemented, "Remote keymanager not yet supported")
	default:
		return nil, status.Errorf(codes.InvalidArgument, "Keymanager type %T not yet supported", req.Keymanager)
	}
}

// WalletConfig returns the wallet's configuration. If no wallet exists, we return an empty response.
func (s *Server) WalletConfig(ctx context.Context, _ *ptypes.Empty) (*pb.WalletResponse, error) {
	exists, err := wallet.Exists(s.walletDir)
	if err != nil {
		return nil, status.Errorf(codes.Internal, checkExistsErrMsg)
	}
	if !exists {
		// If no wallet is found, we simply return an empty response.
		return &pb.WalletResponse{}, nil
	}
	valid, err := wallet.IsValid(s.walletDir)
	if errors.Is(err, wallet.ErrNoWalletFound) {
		return &pb.WalletResponse{}, nil
	}
	if err != nil {
		return nil, status.Errorf(codes.Internal, checkValidityErrMsg)
	}
	if !valid {
		return nil, status.Errorf(codes.FailedPrecondition, invalidWalletMsg)
	}

	if s.wallet == nil || s.keymanager == nil {
		// If no wallet is found, we simply return an empty response.
		return &pb.WalletResponse{}, nil
	}
	var keymanagerKind pb.KeymanagerKind
	switch s.wallet.KeymanagerKind() {
	case keymanager.Derived:
		keymanagerKind = pb.KeymanagerKind_DERIVED
	case keymanager.Imported:
		keymanagerKind = pb.KeymanagerKind_IMPORTED
	case keymanager.Remote:
		keymanagerKind = pb.KeymanagerKind_REMOTE
	}
	return &pb.WalletResponse{
		WalletPath:     s.walletDir,
		KeymanagerKind: keymanagerKind,
	}, nil
}

// GenerateMnemonic creates a new, random bip39 mnemonic phrase.
func (s *Server) GenerateMnemonic(_ context.Context, _ *ptypes.Empty) (*pb.GenerateMnemonicResponse, error) {
	mnemonicRandomness := make([]byte, 32)
	if _, err := rand.NewGenerator().Read(mnemonicRandomness); err != nil {
		return nil, status.Errorf(
			codes.FailedPrecondition,
			"Could not initialize mnemonic source of randomness: %v",
			err,
		)
	}
	mnemonic, err := bip39.NewMnemonic(mnemonicRandomness)
	if err != nil {
		return nil, status.Errorf(codes.Internal, "Could not generate wallet seed: %v", err)
	}
	return &pb.GenerateMnemonicResponse{
		Mnemonic: mnemonic,
	}, nil
}

// ImportKeystores allows importing new keystores via RPC into the wallet
// which will be decrypted using the specified password .
func (s *Server) ImportKeystores(
	ctx context.Context, req *pb.ImportKeystoresRequest,
) (*pb.ImportKeystoresResponse, error) {
	walletDir := s.walletDir
	if strings.TrimSpace(req.WalletPath) != "" {
		walletDir = req.WalletPath
	}
	if err := s.initializeWallet(ctx, &wallet.Config{
		WalletDir:      walletDir,
		WalletPassword: req.WalletPassword,
	}); err != nil {
		return nil, err
	}
	if req.KeystoresPassword == "" {
		return nil, status.Error(codes.InvalidArgument, "Password required for keystores")
	}
	// Needs to unmarshal the keystores from the requests.
	if req.KeystoresImported == nil || len(req.KeystoresImported) < 1 {
		return nil, status.Error(codes.InvalidArgument, "No keystores included for import")
	}
	keystores := make([]*keymanager.Keystore, len(req.KeystoresImported))
	importedPubKeys := make([][]byte, len(req.KeystoresImported))
	for i := 0; i < len(req.KeystoresImported); i++ {
		encoded := req.KeystoresImported[i]
		keystore := &keymanager.Keystore{}
		if err := json.Unmarshal([]byte(encoded), &keystore); err != nil {
			return nil, status.Errorf(codes.InvalidArgument, "Not a valid EIP-2335 keystore JSON file: %v", err)
		}
		keystores[i] = keystore
		pubKey, err := hex.DecodeString(keystore.Pubkey)
		if err != nil {
			return nil, status.Errorf(codes.InvalidArgument, "Not a valid BLS public key in keystore file: %v", err)
		}
		importedPubKeys[i] = pubKey
	}
	// Import the uploaded accounts.
	if err := accounts.ImportAccounts(ctx, &accounts.ImportAccountsConfig{
		Keymanager:      s.keymanager.(*imported.Keymanager),
		Keystores:       keystores,
		AccountPassword: req.KeystoresPassword,
	}); err != nil {
		return nil, err
	}
	s.walletInitializedFeed.Send(s.wallet)
	return &pb.ImportKeystoresResponse{
		ImportedPublicKeys: importedPubKeys,
	}, nil
}

// Initialize a wallet and send it over a global feed.
func (s *Server) initializeWallet(ctx context.Context, cfg *wallet.Config) error {
	// We first ensure the user has a wallet.
	exists, err := wallet.Exists(cfg.WalletDir)
	if err != nil {
		return errors.Wrap(err, wallet.CheckExistsErrMsg)
	}
	if !exists {
		return wallet.ErrNoWalletFound
	}
	valid, err := wallet.IsValid(cfg.WalletDir)
	if errors.Is(err, wallet.ErrNoWalletFound) {
		return wallet.ErrNoWalletFound
	}
	if err != nil {
		return errors.Wrap(err, wallet.CheckValidityErrMsg)
	}
	if !valid {
		return errors.New(wallet.InvalidWalletErrMsg)
	}

	// We fire an event with the opened wallet over
	// a global feed signifying wallet initialization.
	w, err := wallet.OpenWallet(ctx, &wallet.Config{
		WalletDir:      cfg.WalletDir,
		WalletPassword: cfg.WalletPassword,
	})
	if err != nil {
		return errors.Wrap(err, "could not open wallet")
	}

	s.walletInitialized = true
	km, err := w.InitializeKeymanager(ctx)
	if err != nil {
		return errors.Wrap(err, "could not initialize keymanager")
	}
	s.keymanager = km
	s.wallet = w
	s.walletDir = cfg.WalletDir

	// Only send over feed if we have validating keys.
	validatingPublicKeys, err := km.FetchValidatingPublicKeys(ctx)
	if err != nil {
		return errors.Wrap(err, "could not check for validating public keys")
	}
	if len(validatingPublicKeys) > 0 {
		s.walletInitializedFeed.Send(w)
	}
	return nil
}

func writeWalletPasswordToDisk(walletDir string, password string) error {
	if !featureconfig.Get().WriteWalletPasswordOnWebOnboarding {
		return nil
	}
	passwordFilePath := filepath.Join(walletDir, wallet.DefaultWalletPasswordFile)
	if fileutil.FileExists(passwordFilePath) {
		return fmt.Errorf("cannot write wallet password file as it already exists %s", passwordFilePath)
	}
	return fileutil.WriteFile(passwordFilePath, []byte(password))
}<|MERGE_RESOLUTION|>--- conflicted
+++ resolved
@@ -6,6 +6,7 @@
 	"encoding/json"
 	"fmt"
 	"path/filepath"
+	"strings"
 
 	ptypes "github.com/gogo/protobuf/types"
 	"github.com/pkg/errors"
@@ -59,37 +60,7 @@
 	}
 	switch req.Keymanager {
 	case pb.KeymanagerKind_IMPORTED:
-<<<<<<< HEAD
 		return nil, status.Error(codes.InvalidArgument, "could not initialize wallet for imported accounts. Please use `import accounts` instead")
-=======
-		_, err := accounts.CreateWalletWithKeymanager(ctx, &accounts.CreateWalletConfig{
-			WalletCfg: &wallet.Config{
-				WalletDir:      walletDir,
-				KeymanagerKind: keymanager.Imported,
-				WalletPassword: req.WalletPassword,
-			},
-			SkipMnemonicConfirm: true,
-		})
-		if err != nil {
-			return nil, err
-		}
-		if err := s.initializeWallet(ctx, &wallet.Config{
-			WalletDir:      walletDir,
-			KeymanagerKind: keymanager.Imported,
-			WalletPassword: req.WalletPassword,
-		}); err != nil {
-			return nil, err
-		}
-		if err := writeWalletPasswordToDisk(walletDir, req.WalletPassword); err != nil {
-			return nil, status.Error(codes.Internal, "Could not write wallet password to disk")
-		}
-		return &pb.CreateWalletResponse{
-			Wallet: &pb.WalletResponse{
-				WalletPath:     walletDir,
-				KeymanagerKind: pb.KeymanagerKind_IMPORTED,
-			},
-		}, nil
->>>>>>> b243665d
 	case pb.KeymanagerKind_DERIVED:
 		if req.NumAccounts < 1 {
 			return nil, status.Error(codes.InvalidArgument, "Must create at least 1 validator account")
