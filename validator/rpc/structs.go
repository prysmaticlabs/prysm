--- conflicted
+++ resolved
@@ -9,7 +9,6 @@
 	Data *shared.SignedVoluntaryExit `json:"data"`
 }
 
-<<<<<<< HEAD
 type GasLimitMetaData struct {
 	Pubkey   string `json:"pubkey"`
 	GasLimit string `json:"gas_limit"`
@@ -25,7 +24,8 @@
 
 type DeleteGasLimitRequest struct {
 	Pubkey string `json:"pubkey"`
-=======
+}
+
 // remote keymanager api
 type ListRemoteKeysResponse struct {
 	Data []*RemoteKey `json:"data"`
@@ -47,5 +47,5 @@
 
 type RemoteKeysResponse struct {
 	Data []*keymanager.KeyStatus `json:"data"`
->>>>>>> 7143fe80
+
 }