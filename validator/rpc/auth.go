package rpc

import (
	"context"
	"io/ioutil"
	"os"
	"path/filepath"
	"strings"
	"time"

	"github.com/dgrijalva/jwt-go"
	"github.com/pkg/errors"
	pb "github.com/prysmaticlabs/prysm/proto/validator/accounts/v2"
	"github.com/prysmaticlabs/prysm/shared/fileutil"
	"github.com/prysmaticlabs/prysm/shared/params"
	"github.com/prysmaticlabs/prysm/shared/promptutil"
	"github.com/prysmaticlabs/prysm/shared/timeutils"
	"github.com/prysmaticlabs/prysm/validator/accounts/v2/wallet"
	"golang.org/x/crypto/bcrypt"
	"google.golang.org/grpc/codes"
	"google.golang.org/grpc/status"
)

var (
	tokenExpiryLength = time.Hour
	hashCost          = 8
)

// Signup to authenticate access to the validator RPC API using bcrypt and
// a sufficiently strong password check.
<<<<<<< HEAD
func (s *Server) Signup(_ context.Context, req *pb.AuthRequest) (*pb.AuthResponse, error) {
=======
func (s *Server) Signup(ctx context.Context, req *pb.AuthRequest) (*pb.AuthResponse, error) {
	walletDir := s.walletDir
	if strings.TrimSpace(req.WalletDir) != "" {
		walletDir = req.WalletDir
	}
>>>>>>> 02145534
	// First, we check if the validator already has a password. In this case,
	// the user should be logged in as normal.
	if fileutil.FileExists(filepath.Join(walletDir, wallet.HashedPasswordFileName)) {
		return s.Login(ctx, req)
	}
	// We check the strength of the password to ensure it is high-entropy,
	// has the required character count, and contains only unicode characters.
	if err := promptutil.ValidatePasswordInput(req.Password); err != nil {
		return nil, status.Error(codes.InvalidArgument, "Could not validate wallet password input")
	}
	hashedPassword, err := bcrypt.GenerateFromPassword([]byte(req.Password), hashCost)
	if err != nil {
		return nil, errors.Wrap(err, "could not generate hashed password")
	}
	hashFilePath := filepath.Join(walletDir, wallet.HashedPasswordFileName)
	// Write the config file to disk.
	if err := os.MkdirAll(walletDir, os.ModePerm); err != nil {
		return nil, status.Error(codes.Internal, err.Error())
	}
	if err := ioutil.WriteFile(hashFilePath, hashedPassword, params.BeaconIoConfig().ReadWritePermissions); err != nil {
		return nil, status.Errorf(codes.Internal, "could not write hashed password for wallet to disk: %v", err)
	}
	return s.sendAuthResponse()
}

// Login to authenticate with the validator RPC API using a password.
func (s *Server) Login(ctx context.Context, req *pb.AuthRequest) (*pb.AuthResponse, error) {
	walletDir := s.walletDir
	if strings.TrimSpace(req.WalletDir) != "" {
		walletDir = req.WalletDir
	}
	// We check the strength of the password to ensure it is high-entropy,
	// has the required character count, and contains only unicode characters.
	if err := promptutil.ValidatePasswordInput(req.Password); err != nil {
		return nil, status.Error(codes.InvalidArgument, "Could not validate wallet password input")
	}
	hashedPasswordPath := filepath.Join(walletDir, wallet.HashedPasswordFileName)
	if !fileutil.FileExists(hashedPasswordPath) {
		return nil, status.Error(codes.Internal, "Could not find hashed password on disk")
	}
	hashedPassword, err := fileutil.ReadFileAsBytes(hashedPasswordPath)
	if err != nil {
		return nil, status.Error(codes.Internal, "Could not retrieve hashed password from disk")
	}
	// Compare the stored hashed password, with the hashed version of the password that was received.
	if err := bcrypt.CompareHashAndPassword(hashedPassword, []byte(req.Password)); err != nil {
		return nil, status.Error(codes.Unauthenticated, "Incorrect password")
	}
	if err := s.initializeWallet(ctx, &wallet.Config{
		WalletDir:      walletDir,
		WalletPassword: req.Password,
	}); err != nil {
		if strings.Contains(err.Error(), "invalid checksum") {
			return nil, status.Error(codes.Unauthenticated, "Incorrect password")
		}
		return nil, status.Errorf(codes.Internal, "Could not initialize wallet: %v", err)
	}
	return s.sendAuthResponse()
}

// Sends an auth response via gRPC containing a new JWT token.
func (s *Server) sendAuthResponse() (*pb.AuthResponse, error) {
	// If everything is fine here, construct the auth token.
	tokenString, expirationTime, err := s.createTokenString()
	if err != nil {
		return nil, status.Error(codes.Internal, "Could not create jwt token string")
	}
	return &pb.AuthResponse{
		Token:           tokenString,
		TokenExpiration: expirationTime,
	}, nil
}

// Creates a JWT token string using the JWT key with an expiration timestamp.
func (s *Server) createTokenString() (string, uint64, error) {
	// Create a new token object, specifying signing method and the claims
	// you would like it to contain.
	expirationTime := timeutils.Now().Add(tokenExpiryLength)
	token := jwt.NewWithClaims(jwt.SigningMethodHS256, jwt.StandardClaims{
		ExpiresAt: expirationTime.Unix(),
	})
	// Sign and get the complete encoded token as a string using the secret
	tokenString, err := token.SignedString(s.jwtKey)
	if err != nil {
		return "", 0, err
	}
	return tokenString, uint64(expirationTime.Unix()), nil
}

// Initialize a wallet and send it over a global feed.
func (s *Server) initializeWallet(ctx context.Context, cfg *wallet.Config) error {
	// We first ensure the user has a wallet.
	exists, err := wallet.Exists(cfg.WalletDir)
	if err != nil {
		return errors.Wrap(err, wallet.CheckExistsErrMsg)
	}
	if !exists {
		return wallet.ErrNoWalletFound
	}
	valid, err := wallet.IsValid(cfg.WalletDir)
	if err == wallet.ErrNoWalletFound {
		return wallet.ErrNoWalletFound
	}
	if err != nil {
		return errors.Wrap(err, wallet.CheckValidityErrMsg)
	}
	if !valid {
		return errors.New(wallet.InvalidWalletErrMsg)
	}

	// We fire an event with the opened wallet over
	// a global feed signifying wallet initialization.
	w, err := wallet.OpenWallet(ctx, &wallet.Config{
		WalletDir:      cfg.WalletDir,
		WalletPassword: cfg.WalletPassword,
	})
	if err != nil {
		return errors.Wrap(err, "could not open wallet")
	}

	s.walletInitialized = true
	km, err := w.InitializeKeymanager(ctx, true /* skip mnemonic confirm */)
	if err != nil {
		return errors.Wrap(err, "could not initialize keymanager")
	}
	s.keymanager = km
	s.wallet = w
	s.walletDir = cfg.WalletDir

	// Only send over feed if we have validating keys.
	validatingPublicKeys, err := km.FetchValidatingPublicKeys(ctx)
	if err != nil {
		return errors.Wrap(err, "could not check for validating public keys")
	}
	if len(validatingPublicKeys) > 0 {
		s.walletInitializedFeed.Send(w)
	}
	return nil
}<|MERGE_RESOLUTION|>--- conflicted
+++ resolved
@@ -28,15 +28,11 @@
 
 // Signup to authenticate access to the validator RPC API using bcrypt and
 // a sufficiently strong password check.
-<<<<<<< HEAD
 func (s *Server) Signup(_ context.Context, req *pb.AuthRequest) (*pb.AuthResponse, error) {
-=======
-func (s *Server) Signup(ctx context.Context, req *pb.AuthRequest) (*pb.AuthResponse, error) {
 	walletDir := s.walletDir
 	if strings.TrimSpace(req.WalletDir) != "" {
 		walletDir = req.WalletDir
 	}
->>>>>>> 02145534
 	// First, we check if the validator already has a password. In this case,
 	// the user should be logged in as normal.
 	if fileutil.FileExists(filepath.Join(walletDir, wallet.HashedPasswordFileName)) {
