--- conflicted
+++ resolved
@@ -593,14 +593,6 @@
 		return
 	}
 
-<<<<<<< HEAD
-=======
-	pubkey, valid := shared.ValidateHex(w, "pubkey", rawPubkey, fieldparams.BLSPubkeyLength)
-	if !valid {
-		return
-	}
-
->>>>>>> 6a45323a
 	var req SetFeeRecipientByPubkeyRequest
 	err := json.NewDecoder(r.Body).Decode(&req)
 	switch {
@@ -611,12 +603,7 @@
 		httputil.HandleError(w, "Could not decode request body: "+err.Error(), http.StatusBadRequest)
 		return
 	}
-<<<<<<< HEAD
 	ethAddress, valid := shared.ValidateHex(w, "ethaddress", req.Ethaddress, fieldparams.FeeRecipientLength)
-=======
-
-	ethAddress, valid := shared.ValidateHex(w, "Ethereum Address", req.Ethaddress, fieldparams.FeeRecipientLength)
->>>>>>> 6a45323a
 	if !valid {
 		return
 	}
