--- conflicted
+++ resolved
@@ -262,14 +262,6 @@
 		}
 	})
 
-<<<<<<< HEAD
-		// Create a validator database.
-		validatorDB, err := kv.NewKVStore(ctx, defaultWalletPath, &kv.Config{
-			PubKeys: publicKeys,
-		})
-		require.NoError(t, err)
-		s.db = validatorDB
-=======
 	for _, isSlashingProtectionMinimal := range []bool{false, true} {
 		t.Run(fmt.Sprintf("returns proper statuses for keystores in request/isSlashingProtectionMininal:%v", isSlashingProtectionMinimal), func(t *testing.T) {
 			numKeystores := 5
@@ -284,7 +276,6 @@
 				publicKeys[i] = bytesutil.ToBytes48(pubKey)
 				passwords[i] = password
 			}
->>>>>>> 9befb6bd
 
 			// Create a validator database.
 			var validatorDB DBIface.ValidatorDB
@@ -298,7 +289,7 @@
 				})
 			}
 			require.NoError(t, err)
-			s.valDB = validatorDB
+			s.db = validatorDB
 
 			// Have to close it after import is done otherwise it complains db is not open.
 			defer func() {
@@ -395,33 +386,6 @@
 }
 
 func TestServer_DeleteKeystores(t *testing.T) {
-<<<<<<< HEAD
-	ctx := context.Background()
-	srv := setupServerWithWallet(t)
-
-	// We recover 3 accounts from a test mnemonic.
-	numAccounts := 3
-	km, er := srv.validatorService.Keymanager()
-	require.NoError(t, er)
-	dr, ok := km.(*derived.Keymanager)
-	require.Equal(t, true, ok)
-	err := dr.RecoverAccountsFromMnemonic(ctx, mocks.TestMnemonic, derived.DefaultMnemonicLanguage, "", numAccounts)
-	require.NoError(t, err)
-	publicKeys, err := dr.FetchValidatingPublicKeys(ctx)
-	require.NoError(t, err)
-
-	// Create a validator database.
-	validatorDB, err := kv.NewKVStore(ctx, defaultWalletPath, &kv.Config{
-		PubKeys: publicKeys,
-	})
-	require.NoError(t, err)
-	srv.db = validatorDB
-
-	// Have to close it after import is done otherwise it complains db is not open.
-	defer func() {
-		require.NoError(t, validatorDB.Close())
-	}()
-=======
 	for _, isSlashingProtectionMinimal := range []bool{false, true} {
 		ctx := context.Background()
 		srv := setupServerWithWallet(t)
@@ -436,7 +400,6 @@
 		require.NoError(t, err)
 		publicKeys, err := dr.FetchValidatingPublicKeys(ctx)
 		require.NoError(t, err)
->>>>>>> 9befb6bd
 
 		// Create a validator database.
 		var validatorDB DBIface.ValidatorDB
@@ -450,7 +413,7 @@
 			})
 		}
 		require.NoError(t, err)
-		srv.valDB = validatorDB
+		srv.db = validatorDB
 
 		// Have to close it after import is done otherwise it complains db is not open.
 		defer func() {
@@ -623,21 +586,10 @@
 				})
 			}
 
-<<<<<<< HEAD
-	// Create a validator database.
-	validatorDB, err := kv.NewKVStore(ctx, defaultWalletPath, &kv.Config{
-		PubKeys: publicKeys,
-	})
-	require.NoError(t, err)
-	err = validatorDB.SaveGenesisValidatorsRoot(ctx, make([]byte, fieldparams.RootLength))
-	require.NoError(t, err)
-	srv.db = validatorDB
-=======
 			require.NoError(t, err)
 			err = validatorDB.SaveGenesisValidatorsRoot(ctx, make([]byte, fieldparams.RootLength))
 			require.NoError(t, err)
-			srv.valDB = validatorDB
->>>>>>> 9befb6bd
+			srv.db = validatorDB
 
 			// Have to close it after import is done otherwise it complains db is not open.
 			defer func() {
@@ -1130,25 +1082,6 @@
 			},
 		},
 	}
-<<<<<<< HEAD
-	for _, tt := range tests {
-		t.Run(tt.name, func(t *testing.T) {
-			m := &mock.Validator{}
-			err := m.SetProposerSettings(ctx, tt.proposerSettings)
-			require.NoError(t, err)
-			validatorDB := dbtest.SetupDB(t, [][fieldparams.BLSPubkeyLength]byte{})
-			vs, err := client.NewValidatorService(ctx, &client.Config{
-				Validator: m,
-				DB:        validatorDB,
-			})
-			require.NoError(t, err)
-
-			s := &Server{
-				validatorService:          vs,
-				beaconNodeValidatorClient: beaconClient,
-				db:                        validatorDB,
-			}
-=======
 	for _, isSlashingProtectionMinimal := range [...]bool{false, true} {
 		for _, tt := range tests {
 			t.Run(fmt.Sprintf("%s/isSlashingProtectionMinimal:%v", tt.name, isSlashingProtectionMinimal), func(t *testing.T) {
@@ -1165,9 +1098,8 @@
 				s := &Server{
 					validatorService:          vs,
 					beaconNodeValidatorClient: beaconClient,
-					valDB:                     validatorDB,
+					db:                     validatorDB,
 				}
->>>>>>> 9befb6bd
 
 				if tt.beaconReturn != nil {
 					beaconClient.EXPECT().GetFeeRecipientByPubKey(
@@ -1339,25 +1271,6 @@
 			w:         []want{},
 		},
 	}
-<<<<<<< HEAD
-	for _, tt := range tests {
-		t.Run(tt.name, func(t *testing.T) {
-			m := &mock.Validator{}
-			err := m.SetProposerSettings(ctx, tt.proposerSettings)
-			require.NoError(t, err)
-			validatorDB := dbtest.SetupDB(t, [][fieldparams.BLSPubkeyLength]byte{})
-			vs, err := client.NewValidatorService(ctx, &client.Config{
-				Validator: m,
-				DB:        validatorDB,
-			})
-			require.NoError(t, err)
-			s := &Server{
-				validatorService: vs,
-				db:               validatorDB,
-			}
-			// Set up global default value for builder gas limit.
-			params.BeaconConfig().DefaultBuilderGasLimit = uint64(globalDefaultGasLimit)
-=======
 	for _, isSlashingProtectionMinimal := range [...]bool{false, true} {
 		for _, tt := range tests {
 			t.Run(fmt.Sprintf("%s/isSlashingProtectionMinimal:%v", tt.name, isSlashingProtectionMinimal), func(t *testing.T) {
@@ -1367,16 +1280,15 @@
 				validatorDB := dbtest.SetupDB(t, [][fieldparams.BLSPubkeyLength]byte{}, isSlashingProtectionMinimal)
 				vs, err := client.NewValidatorService(ctx, &client.Config{
 					Validator: m,
-					ValDB:     validatorDB,
+					DB:     validatorDB,
 				})
 				require.NoError(t, err)
 				s := &Server{
 					validatorService: vs,
-					valDB:            validatorDB,
+					db:            validatorDB,
 				}
 				// Set up global default value for builder gas limit.
 				params.BeaconConfig().DefaultBuilderGasLimit = uint64(globalDefaultGasLimit)
->>>>>>> 9befb6bd
 
 				req := httptest.NewRequest(http.MethodDelete, fmt.Sprintf("/eth/v1/validator/{pubkey}/gas_limit"), nil)
 				req = mux.SetURLVars(req, map[string]string{"pubkey": hexutil.Encode(tt.pubkey)})
@@ -1829,37 +1741,20 @@
 				require.NoError(t, err)
 				validatorDB := dbtest.SetupDB(t, [][fieldparams.BLSPubkeyLength]byte{}, isSlashingProtectionMinimal)
 
-<<<<<<< HEAD
-			// save a default here
-			vs, err := client.NewValidatorService(ctx, &client.Config{
-				Validator: m,
-				DB:        validatorDB,
-			})
-			require.NoError(t, err)
-			s := &Server{
-				validatorService:          vs,
-				beaconNodeValidatorClient: beaconClient,
-				db:                        validatorDB,
-			}
-			request := &SetFeeRecipientByPubkeyRequest{
-				Ethaddress: tt.args,
-			}
-=======
 				// save a default here
 				vs, err := client.NewValidatorService(ctx, &client.Config{
 					Validator: m,
-					ValDB:     validatorDB,
+					DB:     validatorDB,
 				})
 				require.NoError(t, err)
 				s := &Server{
 					validatorService:          vs,
 					beaconNodeValidatorClient: beaconClient,
-					valDB:                     validatorDB,
+					db:                     validatorDB,
 				}
 				request := &SetFeeRecipientByPubkeyRequest{
 					Ethaddress: tt.args,
 				}
->>>>>>> 9befb6bd
 
 				var buf bytes.Buffer
 				err = json.NewEncoder(&buf).Encode(request)
@@ -1950,31 +1845,6 @@
 			wantErr: false,
 		},
 	}
-<<<<<<< HEAD
-	for _, tt := range tests {
-		t.Run(tt.name, func(t *testing.T) {
-			m := &mock.Validator{}
-			err := m.SetProposerSettings(ctx, tt.proposerSettings)
-			require.NoError(t, err)
-			validatorDB := dbtest.SetupDB(t, [][fieldparams.BLSPubkeyLength]byte{})
-			vs, err := client.NewValidatorService(ctx, &client.Config{
-				Validator: m,
-				DB:        validatorDB,
-			})
-			require.NoError(t, err)
-			s := &Server{
-				validatorService: vs,
-				db:               validatorDB,
-			}
-			req := httptest.NewRequest(http.MethodDelete, fmt.Sprintf("/eth/v1/validator/{pubkey}/feerecipient"), nil)
-			req = mux.SetURLVars(req, map[string]string{"pubkey": pubkey})
-			w := httptest.NewRecorder()
-			w.Body = &bytes.Buffer{}
-			s.DeleteFeeRecipientByPubkey(w, req)
-			assert.Equal(t, http.StatusNoContent, w.Code)
-			assert.Equal(t, true, s.validatorService.ProposerSettings().ProposeConfig[bytesutil.ToBytes48(byteval)].FeeRecipientConfig == nil)
-		})
-=======
 	for _, isSlashingProtectionMinimal := range [...]bool{false, true} {
 		for _, tt := range tests {
 			t.Run(fmt.Sprintf("%s/isSlashingProtectionMinimal:%v", tt.name, isSlashingProtectionMinimal), func(t *testing.T) {
@@ -1984,12 +1854,12 @@
 				validatorDB := dbtest.SetupDB(t, [][fieldparams.BLSPubkeyLength]byte{}, isSlashingProtectionMinimal)
 				vs, err := client.NewValidatorService(ctx, &client.Config{
 					Validator: m,
-					ValDB:     validatorDB,
+					DB:     validatorDB,
 				})
 				require.NoError(t, err)
 				s := &Server{
 					validatorService: vs,
-					valDB:            validatorDB,
+					db:            validatorDB,
 				}
 				req := httptest.NewRequest(http.MethodDelete, fmt.Sprintf("/eth/v1/validator/{pubkey}/feerecipient"), nil)
 				req = mux.SetURLVars(req, map[string]string{"pubkey": pubkey})
@@ -2000,7 +1870,6 @@
 				assert.Equal(t, true, s.validatorService.ProposerSettings().ProposeConfig[bytesutil.ToBytes48(byteval)].FeeRecipientConfig == nil)
 			})
 		}
->>>>>>> 9befb6bd
 	}
 }
 
