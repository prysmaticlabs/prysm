--- conflicted
+++ resolved
@@ -4,23 +4,21 @@
 go_library(
     name = "go_default_library",
     srcs = [
-<<<<<<< HEAD
         "auth.go",
+        "health.go",
         "intercepter.go",
-=======
-        "health.go",
->>>>>>> 49549f46
         "server.go",
     ],
     importpath = "github.com/prysmaticlabs/prysm/validator/rpc",
     visibility = ["//validator:__subpackages__"],
     deps = [
         "//proto/validator/accounts/v2:go_default_library",
-<<<<<<< HEAD
+        "//shared/bytesutil:go_default_library",
         "//shared/promptutil:go_default_library",
         "//shared/rand:go_default_library",
         "//shared/roughtime:go_default_library",
         "//shared/traceutil:go_default_library",
+        "//validator/client:go_default_library",
         "//validator/db:go_default_library",
         "@com_github_dgrijalva_jwt_go//:go_default_library",
         "@com_github_grpc_ecosystem_go_grpc_middleware//:go_default_library",
@@ -28,10 +26,6 @@
         "@com_github_grpc_ecosystem_go_grpc_middleware//tracing/opentracing:go_default_library",
         "@com_github_grpc_ecosystem_go_grpc_prometheus//:go_default_library",
         "@com_github_pkg_errors//:go_default_library",
-=======
-        "//shared/bytesutil:go_default_library",
-        "//validator/client:go_default_library",
->>>>>>> 49549f46
         "@com_github_sirupsen_logrus//:go_default_library",
         "@io_opencensus_go//plugin/ocgrpc:go_default_library",
         "@org_golang_google_grpc//:go_default_library",
@@ -40,37 +34,27 @@
         "@org_golang_google_grpc//metadata:go_default_library",
         "@org_golang_google_grpc//reflection:go_default_library",
         "@org_golang_google_grpc//status:go_default_library",
-<<<<<<< HEAD
         "@org_golang_x_crypto//bcrypt:go_default_library",
-=======
->>>>>>> 49549f46
     ],
 )
 
 go_test(
     name = "go_default_test",
-<<<<<<< HEAD
     srcs = [
         "auth_test.go",
+        "health_test.go",
         "intercepter_test.go",
         "server_test.go",
     ],
     embed = [":go_default_library"],
     deps = [
         "//proto/validator/accounts/v2:go_default_library",
+        "//shared/bytesutil:go_default_library",
         "//shared/testutil/assert:go_default_library",
         "//shared/testutil/require:go_default_library",
+        "//validator/client:go_default_library",
         "//validator/db/testing:go_default_library",
         "@org_golang_google_grpc//:go_default_library",
         "@org_golang_google_grpc//metadata:go_default_library",
-=======
-    srcs = ["health_test.go"],
-    embed = [":go_default_library"],
-    deps = [
-        "//proto/validator/accounts/v2:go_default_library",
-        "//shared/bytesutil:go_default_library",
-        "//shared/testutil/require:go_default_library",
-        "//validator/client:go_default_library",
->>>>>>> 49549f46
     ],
 )