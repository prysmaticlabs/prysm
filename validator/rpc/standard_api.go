package rpc

import (
	"bytes"
	"context"
	"encoding/json"
	"fmt"

	"github.com/ethereum/go-ethereum/common"
	"github.com/ethereum/go-ethereum/common/hexutil"
	"github.com/golang/protobuf/ptypes/empty"
	fieldparams "github.com/prysmaticlabs/prysm/v4/config/fieldparams"
	validatorServiceConfig "github.com/prysmaticlabs/prysm/v4/config/validator/service"
	"github.com/prysmaticlabs/prysm/v4/encoding/bytesutil"
	ethpbservice "github.com/prysmaticlabs/prysm/v4/proto/eth/service"
	eth "github.com/prysmaticlabs/prysm/v4/proto/prysm/v1alpha1"
	"github.com/prysmaticlabs/prysm/v4/validator/keymanager"
	"github.com/prysmaticlabs/prysm/v4/validator/keymanager/derived"
	slashingprotection "github.com/prysmaticlabs/prysm/v4/validator/slashing-protection-history"
	"github.com/prysmaticlabs/prysm/v4/validator/slashing-protection-history/format"
	"google.golang.org/grpc"
	"google.golang.org/grpc/codes"
	"google.golang.org/grpc/metadata"
	"google.golang.org/grpc/status"
)

// ListKeystores implements the standard validator key management API.
func (s *Server) ListKeystores(
	ctx context.Context, _ *empty.Empty,
) (*ethpbservice.ListKeystoresResponse, error) {
	if !s.walletInitialized {
		return nil, status.Error(codes.FailedPrecondition, "Prysm Wallet not initialized. Please create a new wallet.")
	}
	if s.validatorService == nil {
		return nil, status.Error(codes.FailedPrecondition, "Validator service not ready. Please try again once validator is ready.")
	}
	km, err := s.validatorService.Keymanager()
	if err != nil {
		return nil, status.Errorf(codes.Internal, "Could not get Prysm keymanager (possibly due to beacon node unavailable): %v", err)
	}
	if s.wallet.KeymanagerKind() != keymanager.Derived && s.wallet.KeymanagerKind() != keymanager.Local {
		return nil, status.Errorf(codes.FailedPrecondition, "Prysm validator keys are not stored locally with this keymanager type.")
	}
	pubKeys, err := km.FetchValidatingPublicKeys(ctx)
	if err != nil {
		return nil, status.Errorf(codes.Internal, "Could not retrieve keystores: %v", err)
	}
	keystoreResponse := make([]*ethpbservice.ListKeystoresResponse_Keystore, len(pubKeys))
	for i := 0; i < len(pubKeys); i++ {
		keystoreResponse[i] = &ethpbservice.ListKeystoresResponse_Keystore{
			ValidatingPubkey: pubKeys[i][:],
		}
		if s.wallet.KeymanagerKind() == keymanager.Derived {
			keystoreResponse[i].DerivationPath = fmt.Sprintf(derived.ValidatingKeyDerivationPathTemplate, i)
		}
	}
	return &ethpbservice.ListKeystoresResponse{
		Data: keystoreResponse,
	}, nil
}

// ImportKeystores allows for importing keystores into Prysm with their slashing protection history.
func (s *Server) ImportKeystores(
	ctx context.Context, req *ethpbservice.ImportKeystoresRequest,
) (*ethpbservice.ImportKeystoresResponse, error) {
	if !s.walletInitialized {
		statuses := groupImportErrors(req, "Prysm Wallet not initialized. Please create a new wallet.")
		return &ethpbservice.ImportKeystoresResponse{Data: statuses}, nil
	}
	if s.validatorService == nil {
		statuses := groupImportErrors(req, "Validator service not ready. Please try again once validator is ready.")
		return &ethpbservice.ImportKeystoresResponse{Data: statuses}, nil
	}
	km, err := s.validatorService.Keymanager()
	if err != nil {
		return nil, status.Errorf(codes.Internal, "Could not get keymanager (possibly due to beacon node unavailable): %v", err)
	}
	importer, ok := km.(keymanager.Importer)
	if !ok {
		statuses := groupImportErrors(req, "Keymanager kind cannot import keys")
		return &ethpbservice.ImportKeystoresResponse{Data: statuses}, nil
	}
	if len(req.Keystores) == 0 {
		return &ethpbservice.ImportKeystoresResponse{}, nil
	}
	keystores := make([]*keymanager.Keystore, len(req.Keystores))
	for i := 0; i < len(req.Keystores); i++ {
		k := &keymanager.Keystore{}
		err = json.Unmarshal([]byte(req.Keystores[i]), k)
		if k.Description == "" && k.Name != "" {
			k.Description = k.Name
		}
		if err != nil {
			// we want to ignore unmarshal errors for now, proper status in importKeystore
			k.Pubkey = "invalid format"
		}
		keystores[i] = k
	}
	if req.SlashingProtection != "" {
		if err := slashingprotection.ImportStandardProtectionJSON(
			ctx, s.valDB, bytes.NewBuffer([]byte(req.SlashingProtection)),
		); err != nil {
			statuses := make([]*ethpbservice.ImportedKeystoreStatus, len(req.Keystores))
			for i := range statuses {
				statuses[i] = &ethpbservice.ImportedKeystoreStatus{
					Status:  ethpbservice.ImportedKeystoreStatus_ERROR,
					Message: fmt.Sprintf("could not import slashing protection: %v", err),
				}
			}
			return &ethpbservice.ImportKeystoresResponse{Data: statuses}, nil
		}
	}
	if len(req.Passwords) == 0 {
		req.Passwords = make([]string, len(req.Keystores))
	}

	// req.Passwords and req.Keystores are checked for 0 length in code above.
	if len(req.Passwords) > len(req.Keystores) {
		req.Passwords = req.Passwords[:len(req.Keystores)]
	}
	if len(req.Passwords) < len(req.Keystores) {
		passwordList := make([]string, len(req.Keystores))
		copy(passwordList, req.Passwords)
		req.Passwords = passwordList
	}

	statuses, err := importer.ImportKeystores(ctx, keystores, req.Passwords)
	if err != nil {
		return nil, status.Errorf(codes.Internal, "Could not import keystores: %v", err)
	}

	// If any of the keys imported had a slashing protection history before, we
	// stop marking them as deleted from our validator database.
	return &ethpbservice.ImportKeystoresResponse{Data: statuses}, nil
}

func groupImportErrors(req *ethpbservice.ImportKeystoresRequest, errorMessage string) []*ethpbservice.ImportedKeystoreStatus {
	statuses := make([]*ethpbservice.ImportedKeystoreStatus, len(req.Keystores))
	for i := 0; i < len(req.Keystores); i++ {
		statuses[i] = &ethpbservice.ImportedKeystoreStatus{
			Status:  ethpbservice.ImportedKeystoreStatus_ERROR,
			Message: errorMessage,
		}
	}
	return statuses
}

// DeleteKeystores allows for deleting specified public keys from Prysm.
func (s *Server) DeleteKeystores(
	ctx context.Context, req *ethpbservice.DeleteKeystoresRequest,
) (*ethpbservice.DeleteKeystoresResponse, error) {
	if !s.walletInitialized {
		statuses := groupExportErrors(req, "Prysm Wallet not initialized. Please create a new wallet.")
		return &ethpbservice.DeleteKeystoresResponse{Data: statuses}, nil
	}
	if s.validatorService == nil {
		statuses := groupExportErrors(req, "Validator service not ready")
		return &ethpbservice.DeleteKeystoresResponse{Data: statuses}, nil
	}
	km, err := s.validatorService.Keymanager()
	if err != nil {
		return nil, status.Errorf(codes.Internal, "Could not get keymanager (possibly due to beacon node unavailable): %v", err)
	}
	if len(req.Pubkeys) == 0 {
		return &ethpbservice.DeleteKeystoresResponse{Data: make([]*ethpbservice.DeletedKeystoreStatus, 0)}, nil
	}
	statuses, err := km.DeleteKeystores(ctx, req.Pubkeys)
	if err != nil {
		return nil, status.Errorf(codes.Internal, "Could not delete keys: %v", err)
	}

	statuses, err = s.transformDeletedKeysStatuses(ctx, req.Pubkeys, statuses)
	if err != nil {
		return nil, status.Errorf(codes.Internal, "Could not transform deleted keys statuses: %v", err)
	}

	exportedHistory, err := s.slashingProtectionHistoryForDeletedKeys(ctx, req.Pubkeys, statuses)
	if err != nil {
		log.WithError(err).Warn("Could not get slashing protection history for deleted keys")
		statuses := groupExportErrors(req, "Non duplicate keys that were existing were deleted, but could not export slashing protection history.")
		return &ethpbservice.DeleteKeystoresResponse{Data: statuses}, nil
	}
	jsonHist, err := json.Marshal(exportedHistory)
	if err != nil {
		return nil, status.Errorf(
			codes.Internal,
			"Could not JSON marshal slashing protection history: %v",
			err,
		)
	}
	return &ethpbservice.DeleteKeystoresResponse{
		Data:               statuses,
		SlashingProtection: string(jsonHist),
	}, nil
}

func groupExportErrors(req *ethpbservice.DeleteKeystoresRequest, errorMessage string) []*ethpbservice.DeletedKeystoreStatus {
	statuses := make([]*ethpbservice.DeletedKeystoreStatus, len(req.Pubkeys))
	for i := 0; i < len(req.Pubkeys); i++ {
		statuses[i] = &ethpbservice.DeletedKeystoreStatus{
			Status:  ethpbservice.DeletedKeystoreStatus_ERROR,
			Message: errorMessage,
		}
	}
	return statuses
}

// For a list of deleted keystore statuses, we check if any NOT_FOUND status actually
// has a corresponding public key in the database. In this case, we transform the status
// to NOT_ACTIVE, as we do have slashing protection history for it and should not mark it
// as NOT_FOUND when returning a response to the caller.
func (s *Server) transformDeletedKeysStatuses(
	ctx context.Context, pubKeys [][]byte, statuses []*ethpbservice.DeletedKeystoreStatus,
) ([]*ethpbservice.DeletedKeystoreStatus, error) {
	pubKeysInDB, err := s.publicKeysInDB(ctx)
	if err != nil {
		return nil, status.Errorf(codes.Internal, "Could not get public keys from DB: %v", err)
	}
	if len(pubKeysInDB) > 0 {
		for i := 0; i < len(pubKeys); i++ {
			keyExistsInDB := pubKeysInDB[bytesutil.ToBytes48(pubKeys[i])]
			if keyExistsInDB && statuses[i].Status == ethpbservice.DeletedKeystoreStatus_NOT_FOUND {
				statuses[i].Status = ethpbservice.DeletedKeystoreStatus_NOT_ACTIVE
			}
		}
	}
	return statuses, nil
}

// Gets a map of all public keys in the database, useful for O(1) lookups.
func (s *Server) publicKeysInDB(ctx context.Context) (map[[fieldparams.BLSPubkeyLength]byte]bool, error) {
	pubKeysInDB := make(map[[fieldparams.BLSPubkeyLength]byte]bool)
	attestedPublicKeys, err := s.valDB.AttestedPublicKeys(ctx)
	if err != nil {
		return nil, fmt.Errorf("could not get attested public keys from DB: %v", err)
	}
	proposedPublicKeys, err := s.valDB.ProposedPublicKeys(ctx)
	if err != nil {
		return nil, fmt.Errorf("could not get proposed public keys from DB: %v", err)
	}
	for _, pk := range append(attestedPublicKeys, proposedPublicKeys...) {
		pubKeysInDB[pk] = true
	}
	return pubKeysInDB, nil
}

// Exports slashing protection data for a list of DELETED or NOT_ACTIVE keys only to be used
// as part of the DeleteKeystores endpoint.
func (s *Server) slashingProtectionHistoryForDeletedKeys(
	ctx context.Context, pubKeys [][]byte, statuses []*ethpbservice.DeletedKeystoreStatus,
) (*format.EIPSlashingProtectionFormat, error) {
	// We select the keys that were DELETED or NOT_ACTIVE from the previous action
	// and use that to filter our slashing protection export.
	filteredKeys := make([][]byte, 0, len(pubKeys))
	for i, pk := range pubKeys {
		if statuses[i].Status == ethpbservice.DeletedKeystoreStatus_DELETED ||
			statuses[i].Status == ethpbservice.DeletedKeystoreStatus_NOT_ACTIVE {
			filteredKeys = append(filteredKeys, pk)
		}
	}
	return slashingprotection.ExportStandardProtectionJSON(ctx, s.valDB, filteredKeys...)
}

<<<<<<< HEAD
// ListRemoteKeys returns a list of all public keys defined for web3signer keymanager type.
func (s *Server) ListRemoteKeys(ctx context.Context, _ *empty.Empty) (*ethpbservice.ListRemoteKeysResponse, error) {
	if !s.walletInitialized {
		return nil, status.Error(codes.FailedPrecondition, "Prysm Wallet not initialized. Please create a new wallet.")
	}
	if s.validatorService == nil {
		return nil, status.Error(codes.FailedPrecondition, "Validator service not ready.")
	}
	km, err := s.validatorService.Keymanager()
	if err != nil {
		return nil, status.Errorf(codes.Internal, "Could not get Prysm keymanager (possibly due to beacon node unavailable): %v", err)
	}
	if s.wallet.KeymanagerKind() != keymanager.Web3Signer {
		return nil, status.Errorf(codes.FailedPrecondition, "Prysm Wallet is not of type Web3Signer. Please execute validator client with web3signer flags.")
	}
	pubKeys, err := km.FetchValidatingPublicKeys(ctx)
	if err != nil {
		return nil, status.Errorf(codes.Internal, "Could not retrieve keystores: %v", err)
	}
	keystoreResponse := make([]*ethpbservice.ListRemoteKeysResponse_Keystore, len(pubKeys))
	for i := 0; i < len(pubKeys); i++ {
		keystoreResponse[i] = &ethpbservice.ListRemoteKeysResponse_Keystore{
			Pubkey:   pubKeys[i][:],
			Url:      s.validatorService.Web3SignerConfig.BaseEndpoint,
			Readonly: true,
		}
	}
	return &ethpbservice.ListRemoteKeysResponse{
		Data: keystoreResponse,
	}, nil
}

// ImportRemoteKeys imports a list of public keys defined for web3signer keymanager type.
func (s *Server) ImportRemoteKeys(ctx context.Context, req *ethpbservice.ImportRemoteKeysRequest) (*ethpbservice.ImportRemoteKeysResponse, error) {
	if !s.walletInitialized {
		return nil, status.Error(codes.FailedPrecondition, "Prysm Wallet not initialized. Please create a new wallet.")
	}
	if s.validatorService == nil {
		return nil, status.Error(codes.FailedPrecondition, "Validator service not ready.")
	}
	km, err := s.validatorService.Keymanager()
	if err != nil {
		return nil, status.Errorf(codes.Internal, fmt.Sprintf("Could not get Prysm keymanager (possibly due to beacon node unavailable): %v", err))
	}
	if s.wallet.KeymanagerKind() != keymanager.Web3Signer {
		return nil, status.Errorf(codes.FailedPrecondition, "Prysm Wallet is not of type Web3Signer. Please execute validator client with web3signer flags.")
	}
	adder, ok := km.(keymanager.PublicKeyAdder)
	if !ok {
		statuses := groupImportRemoteKeysErrors(req, "Keymanager kind cannot import public keys for web3signer keymanager type.")
		return &ethpbservice.ImportRemoteKeysResponse{Data: statuses}, nil
	}

	remoteKeys := make([][fieldparams.BLSPubkeyLength]byte, len(req.RemoteKeys))
	isUrlUsed := false
	for i, obj := range req.RemoteKeys {
		remoteKeys[i] = bytesutil.ToBytes48(obj.Pubkey)
		if obj.Url != "" {
			isUrlUsed = true
		}
	}
	if isUrlUsed {
		log.Warnf("Setting web3signer base url for imported keys is not supported. Prysm only uses the url from --validators-external-signer-url flag for web3signer.")
	}

	statuses, err := adder.AddPublicKeys(ctx, remoteKeys)
	if err != nil {
		sts := groupImportRemoteKeysErrors(req, fmt.Sprintf("Could not add keys;error: %v", err))
		return &ethpbservice.ImportRemoteKeysResponse{Data: sts}, nil
	}
	return &ethpbservice.ImportRemoteKeysResponse{
		Data: statuses,
	}, nil
}

func groupImportRemoteKeysErrors(req *ethpbservice.ImportRemoteKeysRequest, errorMessage string) []*ethpbservice.ImportedRemoteKeysStatus {
	statuses := make([]*ethpbservice.ImportedRemoteKeysStatus, len(req.RemoteKeys))
	for i := 0; i < len(req.RemoteKeys); i++ {
		statuses[i] = &ethpbservice.ImportedRemoteKeysStatus{
			Status:  ethpbservice.ImportedRemoteKeysStatus_ERROR,
			Message: errorMessage,
		}
	}
	return statuses
}

// DeleteRemoteKeys deletes a list of public keys defined for web3signer keymanager type.
func (s *Server) DeleteRemoteKeys(ctx context.Context, req *ethpbservice.DeleteRemoteKeysRequest) (*ethpbservice.DeleteRemoteKeysResponse, error) {
	if !s.walletInitialized {
		return nil, status.Error(codes.FailedPrecondition, "Prysm Wallet not initialized. Please create a new wallet.")
	}
	if s.validatorService == nil {
		return nil, status.Error(codes.FailedPrecondition, "Validator service not ready.")
	}
	km, err := s.validatorService.Keymanager()
	if err != nil {
		return nil, status.Errorf(codes.Internal, "Could not get Prysm keymanager (possibly due to beacon node unavailable): %v", err)
	}
	if s.wallet.KeymanagerKind() != keymanager.Web3Signer {
		return nil, status.Errorf(codes.FailedPrecondition, "Prysm Wallet is not of type Web3Signer. Please execute validator client with web3signer flags.")
	}
	deleter, ok := km.(keymanager.PublicKeyDeleter)
	if !ok {
		statuses := groupDeleteRemoteKeysErrors(req, "Keymanager kind cannot delete public keys for web3signer keymanager type.")
		return &ethpbservice.DeleteRemoteKeysResponse{Data: statuses}, nil
	}
	remoteKeys := make([][fieldparams.BLSPubkeyLength]byte, len(req.Pubkeys))
	for i, key := range req.Pubkeys {
		remoteKeys[i] = bytesutil.ToBytes48(key)
	}
	statuses, err := deleter.DeletePublicKeys(ctx, remoteKeys)
	if err != nil {
		sts := groupDeleteRemoteKeysErrors(req, fmt.Sprintf("Could not delete keys;error: %v", err))
		return &ethpbservice.DeleteRemoteKeysResponse{Data: sts}, nil
	}
	return &ethpbservice.DeleteRemoteKeysResponse{
		Data: statuses,
	}, nil
}

func groupDeleteRemoteKeysErrors(req *ethpbservice.DeleteRemoteKeysRequest, errorMessage string) []*ethpbservice.DeletedRemoteKeysStatus {
	statuses := make([]*ethpbservice.DeletedRemoteKeysStatus, len(req.Pubkeys))
	for i := 0; i < len(req.Pubkeys); i++ {
		statuses[i] = &ethpbservice.DeletedRemoteKeysStatus{
			Status:  ethpbservice.DeletedRemoteKeysStatus_ERROR,
			Message: errorMessage,
		}
	}
	return statuses
=======
func (s *Server) GetGasLimit(_ context.Context, req *ethpbservice.PubkeyRequest) (*ethpbservice.GetGasLimitResponse, error) {
	if s.validatorService == nil {
		return nil, status.Error(codes.FailedPrecondition, "Validator service not ready")
	}
	validatorKey := req.Pubkey
	if err := validatePublicKey(validatorKey); err != nil {
		return nil, status.Error(codes.FailedPrecondition, err.Error())
	}
	resp := &ethpbservice.GetGasLimitResponse{
		Data: &ethpbservice.GetGasLimitResponse_GasLimit{
			Pubkey: validatorKey,
		},
	}
	settings := s.validatorService.ProposerSettings()
	if settings != nil {
		proposerOption, found := settings.ProposeConfig[bytesutil.ToBytes48(validatorKey)]
		if found {
			if proposerOption.BuilderConfig != nil {
				resp.Data.GasLimit = uint64(proposerOption.BuilderConfig.GasLimit)
				return resp, nil
			}
		} else if settings.DefaultConfig != nil && settings.DefaultConfig.BuilderConfig != nil {
			resp.Data.GasLimit = uint64(s.validatorService.ProposerSettings().DefaultConfig.BuilderConfig.GasLimit)
			return resp, nil
		}
	}
	resp.Data.GasLimit = params.BeaconConfig().DefaultBuilderGasLimit
	return resp, nil
}

// SetGasLimit updates GasLimt of the public key.
func (s *Server) SetGasLimit(ctx context.Context, req *ethpbservice.SetGasLimitRequest) (*empty.Empty, error) {
	if s.validatorService == nil {
		return nil, status.Error(codes.FailedPrecondition, "Validator service not ready")
	}
	validatorKey := req.Pubkey

	if err := validatePublicKey(validatorKey); err != nil {
		return nil, status.Error(codes.FailedPrecondition, err.Error())
	}
	settings := s.validatorService.ProposerSettings()
	if settings == nil {
		return &empty.Empty{}, status.Errorf(codes.FailedPrecondition, "no proposer settings were found to update")
	} else if settings.ProposeConfig == nil {
		if settings.DefaultConfig == nil || settings.DefaultConfig.BuilderConfig == nil || !settings.DefaultConfig.BuilderConfig.Enabled {
			return &empty.Empty{}, status.Errorf(codes.FailedPrecondition, "gas limit changes only apply when builder is enabled")
		}
		settings.ProposeConfig = make(map[[fieldparams.BLSPubkeyLength]byte]*validatorServiceConfig.ProposerOption)
		option := settings.DefaultConfig.Clone()
		option.BuilderConfig.GasLimit = validator.Uint64(req.GasLimit)
		settings.ProposeConfig[bytesutil.ToBytes48(validatorKey)] = option
	} else {
		proposerOption, found := settings.ProposeConfig[bytesutil.ToBytes48(validatorKey)]
		if found {
			if proposerOption.BuilderConfig == nil || !proposerOption.BuilderConfig.Enabled {
				return &empty.Empty{}, status.Errorf(codes.FailedPrecondition, "gas limit changes only apply when builder is enabled")
			} else {
				proposerOption.BuilderConfig.GasLimit = validator.Uint64(req.GasLimit)
			}
		} else {
			if settings.DefaultConfig == nil {
				return &empty.Empty{}, status.Errorf(codes.FailedPrecondition, "gas limit changes only apply when builder is enabled")
			}
			option := settings.DefaultConfig.Clone()
			option.BuilderConfig.GasLimit = validator.Uint64(req.GasLimit)
			settings.ProposeConfig[bytesutil.ToBytes48(validatorKey)] = option
		}
	}
	// save the settings
	if err := s.validatorService.SetProposerSettings(ctx, settings); err != nil {
		return &empty.Empty{}, status.Errorf(codes.Internal, "Could not set proposer settings: %v", err)
	}
	// override the 200 success with 202 according to the specs
	if err := grpc.SetHeader(ctx, metadata.Pairs("x-http-code", "202")); err != nil {
		return &empty.Empty{}, status.Errorf(codes.Internal, "Could not set custom success code header: %v", err)
	}

	return &empty.Empty{}, nil
}

func (s *Server) DeleteGasLimit(ctx context.Context, req *ethpbservice.DeleteGasLimitRequest) (*empty.Empty, error) {
	if s.validatorService == nil {
		return nil, status.Error(codes.FailedPrecondition, "Validator service not ready")
	}
	validatorKey := req.Pubkey
	if err := validatePublicKey(validatorKey); err != nil {
		return nil, status.Error(codes.FailedPrecondition, err.Error())
	}

	proposerSettings := s.validatorService.ProposerSettings()
	if proposerSettings != nil && proposerSettings.ProposeConfig != nil {
		proposerOption, found := proposerSettings.ProposeConfig[bytesutil.ToBytes48(validatorKey)]
		if found && proposerOption.BuilderConfig != nil {
			// If proposerSettings has default value, use it.
			if proposerSettings.DefaultConfig != nil && proposerSettings.DefaultConfig.BuilderConfig != nil {
				proposerOption.BuilderConfig.GasLimit = proposerSettings.DefaultConfig.BuilderConfig.GasLimit
			} else {
				// Fallback to using global default.
				proposerOption.BuilderConfig.GasLimit = validator.Uint64(params.BeaconConfig().DefaultBuilderGasLimit)
			}
			// save the settings
			if err := s.validatorService.SetProposerSettings(ctx, proposerSettings); err != nil {
				return &empty.Empty{}, status.Errorf(codes.Internal, "Could not set proposer settings: %v", err)
			}
			// Successfully deleted gas limit (reset to proposer config default or global default).
			// Return with success http code "204".
			if err := grpc.SetHeader(ctx, metadata.Pairs("x-http-code", "204")); err != nil {
				return &empty.Empty{}, status.Errorf(codes.Internal, "Could not set custom http code 204 header: %v", err)
			}
			return &empty.Empty{}, nil
		}
	}
	// Otherwise, either no proposerOption is found for the pubkey or proposerOption.BuilderConfig is not enabled at all,
	// we response "not found".
	return nil, status.Error(codes.NotFound, fmt.Sprintf("no gaslimt found for pubkey: %q", hexutil.Encode(validatorKey)))
>>>>>>> 7143fe80
}

// ListFeeRecipientByPubkey returns the public key to eth address mapping object to the end user.
func (s *Server) ListFeeRecipientByPubkey(ctx context.Context, req *ethpbservice.PubkeyRequest) (*ethpbservice.GetFeeRecipientByPubkeyResponse, error) {
	if s.validatorService == nil {
		return nil, status.Error(codes.FailedPrecondition, "Validator service not ready")
	}

	validatorKey := req.Pubkey
	if err := validatePublicKey(validatorKey); err != nil {
		return nil, status.Error(codes.FailedPrecondition, err.Error())
	}

	finalResp := &ethpbservice.GetFeeRecipientByPubkeyResponse{
		Data: &ethpbservice.GetFeeRecipientByPubkeyResponse_FeeRecipient{
			Pubkey: validatorKey,
		},
	}

	proposerSettings := s.validatorService.ProposerSettings()

	// If fee recipient is defined for this specific pubkey in proposer configuration, use it
	if proposerSettings != nil && proposerSettings.ProposeConfig != nil {
		proposerOption, found := proposerSettings.ProposeConfig[bytesutil.ToBytes48(validatorKey)]

		if found && proposerOption.FeeRecipientConfig != nil {
			finalResp.Data.Ethaddress = proposerOption.FeeRecipientConfig.FeeRecipient.Bytes()
			return finalResp, nil
		}
	}

	// If fee recipient is defined in default configuration, use it
	if proposerSettings != nil && proposerSettings.DefaultConfig != nil && proposerSettings.DefaultConfig.FeeRecipientConfig != nil {
		finalResp.Data.Ethaddress = proposerSettings.DefaultConfig.FeeRecipientConfig.FeeRecipient.Bytes()
		return finalResp, nil
	}

	// Else, use the one defined in beacon node TODO: remove this with db removal
	resp, err := s.beaconNodeValidatorClient.GetFeeRecipientByPubKey(ctx, &eth.FeeRecipientByPubKeyRequest{
		PublicKey: validatorKey,
	})

	if err != nil {
		return nil, status.Error(codes.Internal, "Failed to retrieve default fee recipient from beacon node")
	}

	if resp != nil && len(resp.FeeRecipient) != 0 {
		finalResp.Data.Ethaddress = resp.FeeRecipient
		return finalResp, nil
	}

	return nil, status.Error(codes.InvalidArgument, "No fee recipient set")
}

// SetFeeRecipientByPubkey updates the eth address mapped to the public key.
func (s *Server) SetFeeRecipientByPubkey(ctx context.Context, req *ethpbservice.SetFeeRecipientByPubkeyRequest) (*empty.Empty, error) {
	if s.validatorService == nil {
		return nil, status.Error(codes.FailedPrecondition, "Validator service not ready")
	}

	validatorKey := req.Pubkey
	feeRecipient := common.BytesToAddress(req.Ethaddress)

	if err := validatePublicKey(validatorKey); err != nil {
		return nil, status.Error(codes.FailedPrecondition, err.Error())
	}

	encoded := hexutil.Encode(req.Ethaddress)

	if !common.IsHexAddress(encoded) {
		return nil, status.Error(
			codes.InvalidArgument, "Fee recipient is not a valid Ethereum address")
	}
	settings := s.validatorService.ProposerSettings()
	switch {
	case settings == nil:
		settings = &validatorServiceConfig.ProposerSettings{
			ProposeConfig: map[[fieldparams.BLSPubkeyLength]byte]*validatorServiceConfig.ProposerOption{
				bytesutil.ToBytes48(validatorKey): {
					FeeRecipientConfig: &validatorServiceConfig.FeeRecipientConfig{
						FeeRecipient: feeRecipient,
					},
					BuilderConfig: nil,
				},
			},
			DefaultConfig: nil,
		}
	case settings.ProposeConfig == nil:
		var builderConfig *validatorServiceConfig.BuilderConfig
		if settings.DefaultConfig != nil && settings.DefaultConfig.BuilderConfig != nil {
			builderConfig = settings.DefaultConfig.BuilderConfig.Clone()
		}
		settings.ProposeConfig = map[[fieldparams.BLSPubkeyLength]byte]*validatorServiceConfig.ProposerOption{
			bytesutil.ToBytes48(validatorKey): {
				FeeRecipientConfig: &validatorServiceConfig.FeeRecipientConfig{
					FeeRecipient: feeRecipient,
				},
				BuilderConfig: builderConfig,
			},
		}
	default:
		proposerOption, found := settings.ProposeConfig[bytesutil.ToBytes48(validatorKey)]
		if found && proposerOption != nil {
			proposerOption.FeeRecipientConfig = &validatorServiceConfig.FeeRecipientConfig{
				FeeRecipient: feeRecipient,
			}
		} else {
			var builderConfig = &validatorServiceConfig.BuilderConfig{}
			if settings.DefaultConfig != nil && settings.DefaultConfig.BuilderConfig != nil {
				builderConfig = settings.DefaultConfig.BuilderConfig.Clone()
			}
			settings.ProposeConfig[bytesutil.ToBytes48(validatorKey)] = &validatorServiceConfig.ProposerOption{
				FeeRecipientConfig: &validatorServiceConfig.FeeRecipientConfig{
					FeeRecipient: feeRecipient,
				},
				BuilderConfig: builderConfig,
			}
		}
	}
	// save the settings
	if err := s.validatorService.SetProposerSettings(ctx, settings); err != nil {
		return &empty.Empty{}, status.Errorf(codes.Internal, "Could not set proposer settings: %v", err)
	}
	// override the 200 success with 202 according to the specs
	if err := grpc.SetHeader(ctx, metadata.Pairs("x-http-code", "202")); err != nil {
		return &empty.Empty{}, status.Errorf(codes.Internal, "Could not set custom success code header: %v", err)
	}
	return &empty.Empty{}, nil
}

// DeleteFeeRecipientByPubkey updates the eth address mapped to the public key to the default fee recipient listed
func (s *Server) DeleteFeeRecipientByPubkey(ctx context.Context, req *ethpbservice.PubkeyRequest) (*empty.Empty, error) {
	if s.validatorService == nil {
		return nil, status.Error(codes.FailedPrecondition, "Validator service not ready")
	}

	validatorKey := req.Pubkey

	if err := validatePublicKey(validatorKey); err != nil {
		return nil, status.Error(codes.FailedPrecondition, err.Error())
	}

	settings := s.validatorService.ProposerSettings()

	if settings != nil && settings.ProposeConfig != nil {
		proposerOption, found := settings.ProposeConfig[bytesutil.ToBytes48(validatorKey)]
		if found {
			proposerOption.FeeRecipientConfig = nil
		}
	}

	// save the settings
	if err := s.validatorService.SetProposerSettings(ctx, settings); err != nil {
		return &empty.Empty{}, status.Errorf(codes.Internal, "Could not set proposer settings: %v", err)
	}

	// override the 200 success with 204 according to the specs
	if err := grpc.SetHeader(ctx, metadata.Pairs("x-http-code", "204")); err != nil {
		return &empty.Empty{}, status.Errorf(codes.Internal, "Could not set custom success code header: %v", err)
	}
	return &empty.Empty{}, nil
}

func validatePublicKey(pubkey []byte) error {
	if len(pubkey) != fieldparams.BLSPubkeyLength {
		return status.Errorf(
			codes.InvalidArgument, "Provided public key in path is not byte length %d and not a valid bls public key", fieldparams.BLSPubkeyLength)
	}
	return nil
}<|MERGE_RESOLUTION|>--- conflicted
+++ resolved
@@ -261,255 +261,6 @@
 	return slashingprotection.ExportStandardProtectionJSON(ctx, s.valDB, filteredKeys...)
 }
 
-<<<<<<< HEAD
-// ListRemoteKeys returns a list of all public keys defined for web3signer keymanager type.
-func (s *Server) ListRemoteKeys(ctx context.Context, _ *empty.Empty) (*ethpbservice.ListRemoteKeysResponse, error) {
-	if !s.walletInitialized {
-		return nil, status.Error(codes.FailedPrecondition, "Prysm Wallet not initialized. Please create a new wallet.")
-	}
-	if s.validatorService == nil {
-		return nil, status.Error(codes.FailedPrecondition, "Validator service not ready.")
-	}
-	km, err := s.validatorService.Keymanager()
-	if err != nil {
-		return nil, status.Errorf(codes.Internal, "Could not get Prysm keymanager (possibly due to beacon node unavailable): %v", err)
-	}
-	if s.wallet.KeymanagerKind() != keymanager.Web3Signer {
-		return nil, status.Errorf(codes.FailedPrecondition, "Prysm Wallet is not of type Web3Signer. Please execute validator client with web3signer flags.")
-	}
-	pubKeys, err := km.FetchValidatingPublicKeys(ctx)
-	if err != nil {
-		return nil, status.Errorf(codes.Internal, "Could not retrieve keystores: %v", err)
-	}
-	keystoreResponse := make([]*ethpbservice.ListRemoteKeysResponse_Keystore, len(pubKeys))
-	for i := 0; i < len(pubKeys); i++ {
-		keystoreResponse[i] = &ethpbservice.ListRemoteKeysResponse_Keystore{
-			Pubkey:   pubKeys[i][:],
-			Url:      s.validatorService.Web3SignerConfig.BaseEndpoint,
-			Readonly: true,
-		}
-	}
-	return &ethpbservice.ListRemoteKeysResponse{
-		Data: keystoreResponse,
-	}, nil
-}
-
-// ImportRemoteKeys imports a list of public keys defined for web3signer keymanager type.
-func (s *Server) ImportRemoteKeys(ctx context.Context, req *ethpbservice.ImportRemoteKeysRequest) (*ethpbservice.ImportRemoteKeysResponse, error) {
-	if !s.walletInitialized {
-		return nil, status.Error(codes.FailedPrecondition, "Prysm Wallet not initialized. Please create a new wallet.")
-	}
-	if s.validatorService == nil {
-		return nil, status.Error(codes.FailedPrecondition, "Validator service not ready.")
-	}
-	km, err := s.validatorService.Keymanager()
-	if err != nil {
-		return nil, status.Errorf(codes.Internal, fmt.Sprintf("Could not get Prysm keymanager (possibly due to beacon node unavailable): %v", err))
-	}
-	if s.wallet.KeymanagerKind() != keymanager.Web3Signer {
-		return nil, status.Errorf(codes.FailedPrecondition, "Prysm Wallet is not of type Web3Signer. Please execute validator client with web3signer flags.")
-	}
-	adder, ok := km.(keymanager.PublicKeyAdder)
-	if !ok {
-		statuses := groupImportRemoteKeysErrors(req, "Keymanager kind cannot import public keys for web3signer keymanager type.")
-		return &ethpbservice.ImportRemoteKeysResponse{Data: statuses}, nil
-	}
-
-	remoteKeys := make([][fieldparams.BLSPubkeyLength]byte, len(req.RemoteKeys))
-	isUrlUsed := false
-	for i, obj := range req.RemoteKeys {
-		remoteKeys[i] = bytesutil.ToBytes48(obj.Pubkey)
-		if obj.Url != "" {
-			isUrlUsed = true
-		}
-	}
-	if isUrlUsed {
-		log.Warnf("Setting web3signer base url for imported keys is not supported. Prysm only uses the url from --validators-external-signer-url flag for web3signer.")
-	}
-
-	statuses, err := adder.AddPublicKeys(ctx, remoteKeys)
-	if err != nil {
-		sts := groupImportRemoteKeysErrors(req, fmt.Sprintf("Could not add keys;error: %v", err))
-		return &ethpbservice.ImportRemoteKeysResponse{Data: sts}, nil
-	}
-	return &ethpbservice.ImportRemoteKeysResponse{
-		Data: statuses,
-	}, nil
-}
-
-func groupImportRemoteKeysErrors(req *ethpbservice.ImportRemoteKeysRequest, errorMessage string) []*ethpbservice.ImportedRemoteKeysStatus {
-	statuses := make([]*ethpbservice.ImportedRemoteKeysStatus, len(req.RemoteKeys))
-	for i := 0; i < len(req.RemoteKeys); i++ {
-		statuses[i] = &ethpbservice.ImportedRemoteKeysStatus{
-			Status:  ethpbservice.ImportedRemoteKeysStatus_ERROR,
-			Message: errorMessage,
-		}
-	}
-	return statuses
-}
-
-// DeleteRemoteKeys deletes a list of public keys defined for web3signer keymanager type.
-func (s *Server) DeleteRemoteKeys(ctx context.Context, req *ethpbservice.DeleteRemoteKeysRequest) (*ethpbservice.DeleteRemoteKeysResponse, error) {
-	if !s.walletInitialized {
-		return nil, status.Error(codes.FailedPrecondition, "Prysm Wallet not initialized. Please create a new wallet.")
-	}
-	if s.validatorService == nil {
-		return nil, status.Error(codes.FailedPrecondition, "Validator service not ready.")
-	}
-	km, err := s.validatorService.Keymanager()
-	if err != nil {
-		return nil, status.Errorf(codes.Internal, "Could not get Prysm keymanager (possibly due to beacon node unavailable): %v", err)
-	}
-	if s.wallet.KeymanagerKind() != keymanager.Web3Signer {
-		return nil, status.Errorf(codes.FailedPrecondition, "Prysm Wallet is not of type Web3Signer. Please execute validator client with web3signer flags.")
-	}
-	deleter, ok := km.(keymanager.PublicKeyDeleter)
-	if !ok {
-		statuses := groupDeleteRemoteKeysErrors(req, "Keymanager kind cannot delete public keys for web3signer keymanager type.")
-		return &ethpbservice.DeleteRemoteKeysResponse{Data: statuses}, nil
-	}
-	remoteKeys := make([][fieldparams.BLSPubkeyLength]byte, len(req.Pubkeys))
-	for i, key := range req.Pubkeys {
-		remoteKeys[i] = bytesutil.ToBytes48(key)
-	}
-	statuses, err := deleter.DeletePublicKeys(ctx, remoteKeys)
-	if err != nil {
-		sts := groupDeleteRemoteKeysErrors(req, fmt.Sprintf("Could not delete keys;error: %v", err))
-		return &ethpbservice.DeleteRemoteKeysResponse{Data: sts}, nil
-	}
-	return &ethpbservice.DeleteRemoteKeysResponse{
-		Data: statuses,
-	}, nil
-}
-
-func groupDeleteRemoteKeysErrors(req *ethpbservice.DeleteRemoteKeysRequest, errorMessage string) []*ethpbservice.DeletedRemoteKeysStatus {
-	statuses := make([]*ethpbservice.DeletedRemoteKeysStatus, len(req.Pubkeys))
-	for i := 0; i < len(req.Pubkeys); i++ {
-		statuses[i] = &ethpbservice.DeletedRemoteKeysStatus{
-			Status:  ethpbservice.DeletedRemoteKeysStatus_ERROR,
-			Message: errorMessage,
-		}
-	}
-	return statuses
-=======
-func (s *Server) GetGasLimit(_ context.Context, req *ethpbservice.PubkeyRequest) (*ethpbservice.GetGasLimitResponse, error) {
-	if s.validatorService == nil {
-		return nil, status.Error(codes.FailedPrecondition, "Validator service not ready")
-	}
-	validatorKey := req.Pubkey
-	if err := validatePublicKey(validatorKey); err != nil {
-		return nil, status.Error(codes.FailedPrecondition, err.Error())
-	}
-	resp := &ethpbservice.GetGasLimitResponse{
-		Data: &ethpbservice.GetGasLimitResponse_GasLimit{
-			Pubkey: validatorKey,
-		},
-	}
-	settings := s.validatorService.ProposerSettings()
-	if settings != nil {
-		proposerOption, found := settings.ProposeConfig[bytesutil.ToBytes48(validatorKey)]
-		if found {
-			if proposerOption.BuilderConfig != nil {
-				resp.Data.GasLimit = uint64(proposerOption.BuilderConfig.GasLimit)
-				return resp, nil
-			}
-		} else if settings.DefaultConfig != nil && settings.DefaultConfig.BuilderConfig != nil {
-			resp.Data.GasLimit = uint64(s.validatorService.ProposerSettings().DefaultConfig.BuilderConfig.GasLimit)
-			return resp, nil
-		}
-	}
-	resp.Data.GasLimit = params.BeaconConfig().DefaultBuilderGasLimit
-	return resp, nil
-}
-
-// SetGasLimit updates GasLimt of the public key.
-func (s *Server) SetGasLimit(ctx context.Context, req *ethpbservice.SetGasLimitRequest) (*empty.Empty, error) {
-	if s.validatorService == nil {
-		return nil, status.Error(codes.FailedPrecondition, "Validator service not ready")
-	}
-	validatorKey := req.Pubkey
-
-	if err := validatePublicKey(validatorKey); err != nil {
-		return nil, status.Error(codes.FailedPrecondition, err.Error())
-	}
-	settings := s.validatorService.ProposerSettings()
-	if settings == nil {
-		return &empty.Empty{}, status.Errorf(codes.FailedPrecondition, "no proposer settings were found to update")
-	} else if settings.ProposeConfig == nil {
-		if settings.DefaultConfig == nil || settings.DefaultConfig.BuilderConfig == nil || !settings.DefaultConfig.BuilderConfig.Enabled {
-			return &empty.Empty{}, status.Errorf(codes.FailedPrecondition, "gas limit changes only apply when builder is enabled")
-		}
-		settings.ProposeConfig = make(map[[fieldparams.BLSPubkeyLength]byte]*validatorServiceConfig.ProposerOption)
-		option := settings.DefaultConfig.Clone()
-		option.BuilderConfig.GasLimit = validator.Uint64(req.GasLimit)
-		settings.ProposeConfig[bytesutil.ToBytes48(validatorKey)] = option
-	} else {
-		proposerOption, found := settings.ProposeConfig[bytesutil.ToBytes48(validatorKey)]
-		if found {
-			if proposerOption.BuilderConfig == nil || !proposerOption.BuilderConfig.Enabled {
-				return &empty.Empty{}, status.Errorf(codes.FailedPrecondition, "gas limit changes only apply when builder is enabled")
-			} else {
-				proposerOption.BuilderConfig.GasLimit = validator.Uint64(req.GasLimit)
-			}
-		} else {
-			if settings.DefaultConfig == nil {
-				return &empty.Empty{}, status.Errorf(codes.FailedPrecondition, "gas limit changes only apply when builder is enabled")
-			}
-			option := settings.DefaultConfig.Clone()
-			option.BuilderConfig.GasLimit = validator.Uint64(req.GasLimit)
-			settings.ProposeConfig[bytesutil.ToBytes48(validatorKey)] = option
-		}
-	}
-	// save the settings
-	if err := s.validatorService.SetProposerSettings(ctx, settings); err != nil {
-		return &empty.Empty{}, status.Errorf(codes.Internal, "Could not set proposer settings: %v", err)
-	}
-	// override the 200 success with 202 according to the specs
-	if err := grpc.SetHeader(ctx, metadata.Pairs("x-http-code", "202")); err != nil {
-		return &empty.Empty{}, status.Errorf(codes.Internal, "Could not set custom success code header: %v", err)
-	}
-
-	return &empty.Empty{}, nil
-}
-
-func (s *Server) DeleteGasLimit(ctx context.Context, req *ethpbservice.DeleteGasLimitRequest) (*empty.Empty, error) {
-	if s.validatorService == nil {
-		return nil, status.Error(codes.FailedPrecondition, "Validator service not ready")
-	}
-	validatorKey := req.Pubkey
-	if err := validatePublicKey(validatorKey); err != nil {
-		return nil, status.Error(codes.FailedPrecondition, err.Error())
-	}
-
-	proposerSettings := s.validatorService.ProposerSettings()
-	if proposerSettings != nil && proposerSettings.ProposeConfig != nil {
-		proposerOption, found := proposerSettings.ProposeConfig[bytesutil.ToBytes48(validatorKey)]
-		if found && proposerOption.BuilderConfig != nil {
-			// If proposerSettings has default value, use it.
-			if proposerSettings.DefaultConfig != nil && proposerSettings.DefaultConfig.BuilderConfig != nil {
-				proposerOption.BuilderConfig.GasLimit = proposerSettings.DefaultConfig.BuilderConfig.GasLimit
-			} else {
-				// Fallback to using global default.
-				proposerOption.BuilderConfig.GasLimit = validator.Uint64(params.BeaconConfig().DefaultBuilderGasLimit)
-			}
-			// save the settings
-			if err := s.validatorService.SetProposerSettings(ctx, proposerSettings); err != nil {
-				return &empty.Empty{}, status.Errorf(codes.Internal, "Could not set proposer settings: %v", err)
-			}
-			// Successfully deleted gas limit (reset to proposer config default or global default).
-			// Return with success http code "204".
-			if err := grpc.SetHeader(ctx, metadata.Pairs("x-http-code", "204")); err != nil {
-				return &empty.Empty{}, status.Errorf(codes.Internal, "Could not set custom http code 204 header: %v", err)
-			}
-			return &empty.Empty{}, nil
-		}
-	}
-	// Otherwise, either no proposerOption is found for the pubkey or proposerOption.BuilderConfig is not enabled at all,
-	// we response "not found".
-	return nil, status.Error(codes.NotFound, fmt.Sprintf("no gaslimt found for pubkey: %q", hexutil.Encode(validatorKey)))
->>>>>>> 7143fe80
-}
-
 // ListFeeRecipientByPubkey returns the public key to eth address mapping object to the end user.
 func (s *Server) ListFeeRecipientByPubkey(ctx context.Context, req *ethpbservice.PubkeyRequest) (*ethpbservice.GetFeeRecipientByPubkeyResponse, error) {
 	if s.validatorService == nil {
