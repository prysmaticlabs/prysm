package rpc

import (
	"bytes"
	"context"
	"encoding/json"
	"fmt"

	"github.com/ethereum/go-ethereum/common/hexutil"
	"github.com/golang/protobuf/ptypes/empty"
	fieldparams "github.com/prysmaticlabs/prysm/v4/config/fieldparams"
	validatorServiceConfig "github.com/prysmaticlabs/prysm/v4/config/validator/service"
	"github.com/prysmaticlabs/prysm/v4/encoding/bytesutil"
	ethpbservice "github.com/prysmaticlabs/prysm/v4/proto/eth/service"
	"github.com/prysmaticlabs/prysm/v4/validator/keymanager"
	"github.com/prysmaticlabs/prysm/v4/validator/keymanager/derived"
	slashingprotection "github.com/prysmaticlabs/prysm/v4/validator/slashing-protection-history"
	"github.com/prysmaticlabs/prysm/v4/validator/slashing-protection-history/format"
	"google.golang.org/grpc"
	"google.golang.org/grpc/codes"
	"google.golang.org/grpc/metadata"
	"google.golang.org/grpc/status"
)

// ListKeystores implements the standard validator key management API.
func (s *Server) ListKeystores(
	ctx context.Context, _ *empty.Empty,
) (*ethpbservice.ListKeystoresResponse, error) {
	if !s.walletInitialized {
		return nil, status.Error(codes.FailedPrecondition, "Prysm Wallet not initialized. Please create a new wallet.")
	}
	if s.validatorService == nil {
		return nil, status.Error(codes.FailedPrecondition, "Validator service not ready. Please try again once validator is ready.")
	}
	km, err := s.validatorService.Keymanager()
	if err != nil {
		return nil, status.Errorf(codes.Internal, "Could not get Prysm keymanager (possibly due to beacon node unavailable): %v", err)
	}
	if s.wallet.KeymanagerKind() != keymanager.Derived && s.wallet.KeymanagerKind() != keymanager.Local {
		return nil, status.Errorf(codes.FailedPrecondition, "Prysm validator keys are not stored locally with this keymanager type.")
	}
	pubKeys, err := km.FetchValidatingPublicKeys(ctx)
	if err != nil {
		return nil, status.Errorf(codes.Internal, "Could not retrieve keystores: %v", err)
	}
	keystoreResponse := make([]*ethpbservice.ListKeystoresResponse_Keystore, len(pubKeys))
	for i := 0; i < len(pubKeys); i++ {
		keystoreResponse[i] = &ethpbservice.ListKeystoresResponse_Keystore{
			ValidatingPubkey: pubKeys[i][:],
		}
		if s.wallet.KeymanagerKind() == keymanager.Derived {
			keystoreResponse[i].DerivationPath = fmt.Sprintf(derived.ValidatingKeyDerivationPathTemplate, i)
		}
	}
	return &ethpbservice.ListKeystoresResponse{
		Data: keystoreResponse,
	}, nil
}

// ImportKeystores allows for importing keystores into Prysm with their slashing protection history.
func (s *Server) ImportKeystores(
	ctx context.Context, req *ethpbservice.ImportKeystoresRequest,
) (*ethpbservice.ImportKeystoresResponse, error) {
	if !s.walletInitialized {
		statuses := groupImportErrors(req, "Prysm Wallet not initialized. Please create a new wallet.")
		return &ethpbservice.ImportKeystoresResponse{Data: statuses}, nil
	}
	if s.validatorService == nil {
		statuses := groupImportErrors(req, "Validator service not ready. Please try again once validator is ready.")
		return &ethpbservice.ImportKeystoresResponse{Data: statuses}, nil
	}
	km, err := s.validatorService.Keymanager()
	if err != nil {
		return nil, status.Errorf(codes.Internal, "Could not get keymanager (possibly due to beacon node unavailable): %v", err)
	}
	importer, ok := km.(keymanager.Importer)
	if !ok {
		statuses := groupImportErrors(req, "Keymanager kind cannot import keys")
		return &ethpbservice.ImportKeystoresResponse{Data: statuses}, nil
	}
	if len(req.Keystores) == 0 {
		return &ethpbservice.ImportKeystoresResponse{}, nil
	}
	keystores := make([]*keymanager.Keystore, len(req.Keystores))
	for i := 0; i < len(req.Keystores); i++ {
		k := &keymanager.Keystore{}
		err = json.Unmarshal([]byte(req.Keystores[i]), k)
		if k.Description == "" && k.Name != "" {
			k.Description = k.Name
		}
		if err != nil {
			// we want to ignore unmarshal errors for now, proper status in importKeystore
			k.Pubkey = "invalid format"
		}
		keystores[i] = k
	}
	if req.SlashingProtection != "" {
		if err := slashingprotection.ImportStandardProtectionJSON(
			ctx, s.valDB, bytes.NewBuffer([]byte(req.SlashingProtection)),
		); err != nil {
			statuses := make([]*ethpbservice.ImportedKeystoreStatus, len(req.Keystores))
			for i := range statuses {
				statuses[i] = &ethpbservice.ImportedKeystoreStatus{
					Status:  ethpbservice.ImportedKeystoreStatus_ERROR,
					Message: fmt.Sprintf("could not import slashing protection: %v", err),
				}
			}
			return &ethpbservice.ImportKeystoresResponse{Data: statuses}, nil
		}
	}
	if len(req.Passwords) == 0 {
		req.Passwords = make([]string, len(req.Keystores))
	}

	// req.Passwords and req.Keystores are checked for 0 length in code above.
	if len(req.Passwords) > len(req.Keystores) {
		req.Passwords = req.Passwords[:len(req.Keystores)]
	}
	if len(req.Passwords) < len(req.Keystores) {
		passwordList := make([]string, len(req.Keystores))
		copy(passwordList, req.Passwords)
		req.Passwords = passwordList
	}

	statuses, err := importer.ImportKeystores(ctx, keystores, req.Passwords)
	if err != nil {
		return nil, status.Errorf(codes.Internal, "Could not import keystores: %v", err)
	}

	// If any of the keys imported had a slashing protection history before, we
	// stop marking them as deleted from our validator database.
	return &ethpbservice.ImportKeystoresResponse{Data: statuses}, nil
}

func groupImportErrors(req *ethpbservice.ImportKeystoresRequest, errorMessage string) []*ethpbservice.ImportedKeystoreStatus {
	statuses := make([]*ethpbservice.ImportedKeystoreStatus, len(req.Keystores))
	for i := 0; i < len(req.Keystores); i++ {
		statuses[i] = &ethpbservice.ImportedKeystoreStatus{
			Status:  ethpbservice.ImportedKeystoreStatus_ERROR,
			Message: errorMessage,
		}
	}
	return statuses
}

// DeleteKeystores allows for deleting specified public keys from Prysm.
func (s *Server) DeleteKeystores(
	ctx context.Context, req *ethpbservice.DeleteKeystoresRequest,
) (*ethpbservice.DeleteKeystoresResponse, error) {
	if !s.walletInitialized {
		statuses := groupExportErrors(req, "Prysm Wallet not initialized. Please create a new wallet.")
		return &ethpbservice.DeleteKeystoresResponse{Data: statuses}, nil
	}
	if s.validatorService == nil {
		statuses := groupExportErrors(req, "Validator service not ready")
		return &ethpbservice.DeleteKeystoresResponse{Data: statuses}, nil
	}
	km, err := s.validatorService.Keymanager()
	if err != nil {
		return nil, status.Errorf(codes.Internal, "Could not get keymanager (possibly due to beacon node unavailable): %v", err)
	}
	if len(req.Pubkeys) == 0 {
		return &ethpbservice.DeleteKeystoresResponse{Data: make([]*ethpbservice.DeletedKeystoreStatus, 0)}, nil
	}
	statuses, err := km.DeleteKeystores(ctx, req.Pubkeys)
	if err != nil {
		return nil, status.Errorf(codes.Internal, "Could not delete keys: %v", err)
	}

	statuses, err = s.transformDeletedKeysStatuses(ctx, req.Pubkeys, statuses)
	if err != nil {
		return nil, status.Errorf(codes.Internal, "Could not transform deleted keys statuses: %v", err)
	}

	exportedHistory, err := s.slashingProtectionHistoryForDeletedKeys(ctx, req.Pubkeys, statuses)
	if err != nil {
		log.WithError(err).Warn("Could not get slashing protection history for deleted keys")
		statuses := groupExportErrors(req, "Non duplicate keys that were existing were deleted, but could not export slashing protection history.")
		return &ethpbservice.DeleteKeystoresResponse{Data: statuses}, nil
	}
	jsonHist, err := json.Marshal(exportedHistory)
	if err != nil {
		return nil, status.Errorf(
			codes.Internal,
			"Could not JSON marshal slashing protection history: %v",
			err,
		)
	}
	return &ethpbservice.DeleteKeystoresResponse{
		Data:               statuses,
		SlashingProtection: string(jsonHist),
	}, nil
}

func groupExportErrors(req *ethpbservice.DeleteKeystoresRequest, errorMessage string) []*ethpbservice.DeletedKeystoreStatus {
	statuses := make([]*ethpbservice.DeletedKeystoreStatus, len(req.Pubkeys))
	for i := 0; i < len(req.Pubkeys); i++ {
		statuses[i] = &ethpbservice.DeletedKeystoreStatus{
			Status:  ethpbservice.DeletedKeystoreStatus_ERROR,
			Message: errorMessage,
		}
	}
	return statuses
}

// For a list of deleted keystore statuses, we check if any NOT_FOUND status actually
// has a corresponding public key in the database. In this case, we transform the status
// to NOT_ACTIVE, as we do have slashing protection history for it and should not mark it
// as NOT_FOUND when returning a response to the caller.
func (s *Server) transformDeletedKeysStatuses(
	ctx context.Context, pubKeys [][]byte, statuses []*ethpbservice.DeletedKeystoreStatus,
) ([]*ethpbservice.DeletedKeystoreStatus, error) {
	pubKeysInDB, err := s.publicKeysInDB(ctx)
	if err != nil {
		return nil, status.Errorf(codes.Internal, "Could not get public keys from DB: %v", err)
	}
	if len(pubKeysInDB) > 0 {
		for i := 0; i < len(pubKeys); i++ {
			keyExistsInDB := pubKeysInDB[bytesutil.ToBytes48(pubKeys[i])]
			if keyExistsInDB && statuses[i].Status == ethpbservice.DeletedKeystoreStatus_NOT_FOUND {
				statuses[i].Status = ethpbservice.DeletedKeystoreStatus_NOT_ACTIVE
			}
		}
	}
	return statuses, nil
}

// Gets a map of all public keys in the database, useful for O(1) lookups.
func (s *Server) publicKeysInDB(ctx context.Context) (map[[fieldparams.BLSPubkeyLength]byte]bool, error) {
	pubKeysInDB := make(map[[fieldparams.BLSPubkeyLength]byte]bool)
	attestedPublicKeys, err := s.valDB.AttestedPublicKeys(ctx)
	if err != nil {
		return nil, fmt.Errorf("could not get attested public keys from DB: %v", err)
	}
	proposedPublicKeys, err := s.valDB.ProposedPublicKeys(ctx)
	if err != nil {
		return nil, fmt.Errorf("could not get proposed public keys from DB: %v", err)
	}
	for _, pk := range append(attestedPublicKeys, proposedPublicKeys...) {
		pubKeysInDB[pk] = true
	}
	return pubKeysInDB, nil
}

// Exports slashing protection data for a list of DELETED or NOT_ACTIVE keys only to be used
// as part of the DeleteKeystores endpoint.
func (s *Server) slashingProtectionHistoryForDeletedKeys(
	ctx context.Context, pubKeys [][]byte, statuses []*ethpbservice.DeletedKeystoreStatus,
) (*format.EIPSlashingProtectionFormat, error) {
	// We select the keys that were DELETED or NOT_ACTIVE from the previous action
	// and use that to filter our slashing protection export.
	filteredKeys := make([][]byte, 0, len(pubKeys))
	for i, pk := range pubKeys {
		if statuses[i].Status == ethpbservice.DeletedKeystoreStatus_DELETED ||
			statuses[i].Status == ethpbservice.DeletedKeystoreStatus_NOT_ACTIVE {
			filteredKeys = append(filteredKeys, pk)
		}
	}
	return slashingprotection.ExportStandardProtectionJSON(ctx, s.valDB, filteredKeys...)
}

<<<<<<< HEAD
func (s *Server) GetGasLimit(_ context.Context, req *ethpbservice.PubkeyRequest) (*ethpbservice.GetGasLimitResponse, error) {
	if s.validatorService == nil {
		return nil, status.Error(codes.FailedPrecondition, "Validator service not ready")
	}
=======
// ListFeeRecipientByPubkey returns the public key to eth address mapping object to the end user.
func (s *Server) ListFeeRecipientByPubkey(ctx context.Context, req *ethpbservice.PubkeyRequest) (*ethpbservice.GetFeeRecipientByPubkeyResponse, error) {
	if s.validatorService == nil {
		return nil, status.Error(codes.FailedPrecondition, "Validator service not ready")
	}

>>>>>>> 9c938d35
	validatorKey := req.Pubkey
	if err := validatePublicKey(validatorKey); err != nil {
		return nil, status.Error(codes.FailedPrecondition, err.Error())
	}
<<<<<<< HEAD
	resp := &ethpbservice.GetGasLimitResponse{
		Data: &ethpbservice.GetGasLimitResponse_GasLimit{
			Pubkey: validatorKey,
		},
	}
	settings := s.validatorService.ProposerSettings()
	if settings != nil {
		proposerOption, found := settings.ProposeConfig[bytesutil.ToBytes48(validatorKey)]
		if found {
			if proposerOption.BuilderConfig != nil {
				resp.Data.GasLimit = uint64(proposerOption.BuilderConfig.GasLimit)
				return resp, nil
			}
		} else if settings.DefaultConfig != nil && settings.DefaultConfig.BuilderConfig != nil {
			resp.Data.GasLimit = uint64(s.validatorService.ProposerSettings().DefaultConfig.BuilderConfig.GasLimit)
			return resp, nil
		}
	}
	resp.Data.GasLimit = params.BeaconConfig().DefaultBuilderGasLimit
	return resp, nil
}

// SetGasLimit updates GasLimt of the public key.
func (s *Server) SetGasLimit(ctx context.Context, req *ethpbservice.SetGasLimitRequest) (*empty.Empty, error) {
	if s.validatorService == nil {
		return nil, status.Error(codes.FailedPrecondition, "Validator service not ready")
	}
	validatorKey := req.Pubkey
=======

	finalResp := &ethpbservice.GetFeeRecipientByPubkeyResponse{
		Data: &ethpbservice.GetFeeRecipientByPubkeyResponse_FeeRecipient{
			Pubkey: validatorKey,
		},
	}

	proposerSettings := s.validatorService.ProposerSettings()

	// If fee recipient is defined for this specific pubkey in proposer configuration, use it
	if proposerSettings != nil && proposerSettings.ProposeConfig != nil {
		proposerOption, found := proposerSettings.ProposeConfig[bytesutil.ToBytes48(validatorKey)]

		if found && proposerOption.FeeRecipientConfig != nil {
			finalResp.Data.Ethaddress = proposerOption.FeeRecipientConfig.FeeRecipient.Bytes()
			return finalResp, nil
		}
	}

	// If fee recipient is defined in default configuration, use it
	if proposerSettings != nil && proposerSettings.DefaultConfig != nil && proposerSettings.DefaultConfig.FeeRecipientConfig != nil {
		finalResp.Data.Ethaddress = proposerSettings.DefaultConfig.FeeRecipientConfig.FeeRecipient.Bytes()
		return finalResp, nil
	}

	// Else, use the one defined in beacon node TODO: remove this with db removal
	resp, err := s.beaconNodeValidatorClient.GetFeeRecipientByPubKey(ctx, &eth.FeeRecipientByPubKeyRequest{
		PublicKey: validatorKey,
	})

	if err != nil {
		return nil, status.Error(codes.Internal, "Failed to retrieve default fee recipient from beacon node")
	}

	if resp != nil && len(resp.FeeRecipient) != 0 {
		finalResp.Data.Ethaddress = resp.FeeRecipient
		return finalResp, nil
	}

	return nil, status.Error(codes.InvalidArgument, "No fee recipient set")
}

// SetFeeRecipientByPubkey updates the eth address mapped to the public key.
func (s *Server) SetFeeRecipientByPubkey(ctx context.Context, req *ethpbservice.SetFeeRecipientByPubkeyRequest) (*empty.Empty, error) {
	if s.validatorService == nil {
		return nil, status.Error(codes.FailedPrecondition, "Validator service not ready")
	}

	validatorKey := req.Pubkey
	feeRecipient := common.BytesToAddress(req.Ethaddress)
>>>>>>> 9c938d35

	if err := validatePublicKey(validatorKey); err != nil {
		return nil, status.Error(codes.FailedPrecondition, err.Error())
	}
<<<<<<< HEAD
	settings := s.validatorService.ProposerSettings()
	if settings == nil {
		return &empty.Empty{}, status.Errorf(codes.FailedPrecondition, "no proposer settings were found to update")
	} else if settings.ProposeConfig == nil {
		if settings.DefaultConfig == nil || settings.DefaultConfig.BuilderConfig == nil || !settings.DefaultConfig.BuilderConfig.Enabled {
			return &empty.Empty{}, status.Errorf(codes.FailedPrecondition, "gas limit changes only apply when builder is enabled")
		}
		settings.ProposeConfig = make(map[[fieldparams.BLSPubkeyLength]byte]*validatorServiceConfig.ProposerOption)
		option := settings.DefaultConfig.Clone()
		option.BuilderConfig.GasLimit = validator.Uint64(req.GasLimit)
		settings.ProposeConfig[bytesutil.ToBytes48(validatorKey)] = option
	} else {
		proposerOption, found := settings.ProposeConfig[bytesutil.ToBytes48(validatorKey)]
		if found {
			if proposerOption.BuilderConfig == nil || !proposerOption.BuilderConfig.Enabled {
				return &empty.Empty{}, status.Errorf(codes.FailedPrecondition, "gas limit changes only apply when builder is enabled")
			} else {
				proposerOption.BuilderConfig.GasLimit = validator.Uint64(req.GasLimit)
			}
		} else {
			if settings.DefaultConfig == nil {
				return &empty.Empty{}, status.Errorf(codes.FailedPrecondition, "gas limit changes only apply when builder is enabled")
			}
			option := settings.DefaultConfig.Clone()
			option.BuilderConfig.GasLimit = validator.Uint64(req.GasLimit)
			settings.ProposeConfig[bytesutil.ToBytes48(validatorKey)] = option
=======

	encoded := hexutil.Encode(req.Ethaddress)

	if !common.IsHexAddress(encoded) {
		return nil, status.Error(
			codes.InvalidArgument, "Fee recipient is not a valid Ethereum address")
	}
	settings := s.validatorService.ProposerSettings()
	switch {
	case settings == nil:
		settings = &validatorServiceConfig.ProposerSettings{
			ProposeConfig: map[[fieldparams.BLSPubkeyLength]byte]*validatorServiceConfig.ProposerOption{
				bytesutil.ToBytes48(validatorKey): {
					FeeRecipientConfig: &validatorServiceConfig.FeeRecipientConfig{
						FeeRecipient: feeRecipient,
					},
					BuilderConfig: nil,
				},
			},
			DefaultConfig: nil,
		}
	case settings.ProposeConfig == nil:
		var builderConfig *validatorServiceConfig.BuilderConfig
		if settings.DefaultConfig != nil && settings.DefaultConfig.BuilderConfig != nil {
			builderConfig = settings.DefaultConfig.BuilderConfig.Clone()
		}
		settings.ProposeConfig = map[[fieldparams.BLSPubkeyLength]byte]*validatorServiceConfig.ProposerOption{
			bytesutil.ToBytes48(validatorKey): {
				FeeRecipientConfig: &validatorServiceConfig.FeeRecipientConfig{
					FeeRecipient: feeRecipient,
				},
				BuilderConfig: builderConfig,
			},
		}
	default:
		proposerOption, found := settings.ProposeConfig[bytesutil.ToBytes48(validatorKey)]
		if found && proposerOption != nil {
			proposerOption.FeeRecipientConfig = &validatorServiceConfig.FeeRecipientConfig{
				FeeRecipient: feeRecipient,
			}
		} else {
			var builderConfig = &validatorServiceConfig.BuilderConfig{}
			if settings.DefaultConfig != nil && settings.DefaultConfig.BuilderConfig != nil {
				builderConfig = settings.DefaultConfig.BuilderConfig.Clone()
			}
			settings.ProposeConfig[bytesutil.ToBytes48(validatorKey)] = &validatorServiceConfig.ProposerOption{
				FeeRecipientConfig: &validatorServiceConfig.FeeRecipientConfig{
					FeeRecipient: feeRecipient,
				},
				BuilderConfig: builderConfig,
			}
>>>>>>> 9c938d35
		}
	}
	// save the settings
	if err := s.validatorService.SetProposerSettings(ctx, settings); err != nil {
		return &empty.Empty{}, status.Errorf(codes.Internal, "Could not set proposer settings: %v", err)
	}
	// override the 200 success with 202 according to the specs
	if err := grpc.SetHeader(ctx, metadata.Pairs("x-http-code", "202")); err != nil {
		return &empty.Empty{}, status.Errorf(codes.Internal, "Could not set custom success code header: %v", err)
	}
<<<<<<< HEAD

	return &empty.Empty{}, nil
}

func (s *Server) DeleteGasLimit(ctx context.Context, req *ethpbservice.DeleteGasLimitRequest) (*empty.Empty, error) {
	if s.validatorService == nil {
		return nil, status.Error(codes.FailedPrecondition, "Validator service not ready")
	}
	validatorKey := req.Pubkey
=======
	return &empty.Empty{}, nil
}

// DeleteFeeRecipientByPubkey updates the eth address mapped to the public key to the default fee recipient listed
func (s *Server) DeleteFeeRecipientByPubkey(ctx context.Context, req *ethpbservice.PubkeyRequest) (*empty.Empty, error) {
	if s.validatorService == nil {
		return nil, status.Error(codes.FailedPrecondition, "Validator service not ready")
	}

	validatorKey := req.Pubkey

>>>>>>> 9c938d35
	if err := validatePublicKey(validatorKey); err != nil {
		return nil, status.Error(codes.FailedPrecondition, err.Error())
	}

<<<<<<< HEAD
	proposerSettings := s.validatorService.ProposerSettings()
	if proposerSettings != nil && proposerSettings.ProposeConfig != nil {
		proposerOption, found := proposerSettings.ProposeConfig[bytesutil.ToBytes48(validatorKey)]
		if found && proposerOption.BuilderConfig != nil {
			// If proposerSettings has default value, use it.
			if proposerSettings.DefaultConfig != nil && proposerSettings.DefaultConfig.BuilderConfig != nil {
				proposerOption.BuilderConfig.GasLimit = proposerSettings.DefaultConfig.BuilderConfig.GasLimit
			} else {
				// Fallback to using global default.
				proposerOption.BuilderConfig.GasLimit = validator.Uint64(params.BeaconConfig().DefaultBuilderGasLimit)
			}
			// save the settings
			if err := s.validatorService.SetProposerSettings(ctx, proposerSettings); err != nil {
				return &empty.Empty{}, status.Errorf(codes.Internal, "Could not set proposer settings: %v", err)
			}
			// Successfully deleted gas limit (reset to proposer config default or global default).
			// Return with success http code "204".
			if err := grpc.SetHeader(ctx, metadata.Pairs("x-http-code", "204")); err != nil {
				return &empty.Empty{}, status.Errorf(codes.Internal, "Could not set custom http code 204 header: %v", err)
			}
			return &empty.Empty{}, nil
		}
	}
	// Otherwise, either no proposerOption is found for the pubkey or proposerOption.BuilderConfig is not enabled at all,
	// we response "not found".
	return nil, status.Error(codes.NotFound, fmt.Sprintf("no gaslimt found for pubkey: %q", hexutil.Encode(validatorKey)))
=======
	settings := s.validatorService.ProposerSettings()

	if settings != nil && settings.ProposeConfig != nil {
		proposerOption, found := settings.ProposeConfig[bytesutil.ToBytes48(validatorKey)]
		if found {
			proposerOption.FeeRecipientConfig = nil
		}
	}

	// save the settings
	if err := s.validatorService.SetProposerSettings(ctx, settings); err != nil {
		return &empty.Empty{}, status.Errorf(codes.Internal, "Could not set proposer settings: %v", err)
	}

	// override the 200 success with 204 according to the specs
	if err := grpc.SetHeader(ctx, metadata.Pairs("x-http-code", "204")); err != nil {
		return &empty.Empty{}, status.Errorf(codes.Internal, "Could not set custom success code header: %v", err)
	}
	return &empty.Empty{}, nil
>>>>>>> 9c938d35
}

func validatePublicKey(pubkey []byte) error {
	if len(pubkey) != fieldparams.BLSPubkeyLength {
		return status.Errorf(
			codes.InvalidArgument, "Provided public key in path is not byte length %d and not a valid bls public key", fieldparams.BLSPubkeyLength)
	}
	return nil
}<|MERGE_RESOLUTION|>--- conflicted
+++ resolved
@@ -259,275 +259,6 @@
 	return slashingprotection.ExportStandardProtectionJSON(ctx, s.valDB, filteredKeys...)
 }
 
-<<<<<<< HEAD
-func (s *Server) GetGasLimit(_ context.Context, req *ethpbservice.PubkeyRequest) (*ethpbservice.GetGasLimitResponse, error) {
-	if s.validatorService == nil {
-		return nil, status.Error(codes.FailedPrecondition, "Validator service not ready")
-	}
-=======
-// ListFeeRecipientByPubkey returns the public key to eth address mapping object to the end user.
-func (s *Server) ListFeeRecipientByPubkey(ctx context.Context, req *ethpbservice.PubkeyRequest) (*ethpbservice.GetFeeRecipientByPubkeyResponse, error) {
-	if s.validatorService == nil {
-		return nil, status.Error(codes.FailedPrecondition, "Validator service not ready")
-	}
-
->>>>>>> 9c938d35
-	validatorKey := req.Pubkey
-	if err := validatePublicKey(validatorKey); err != nil {
-		return nil, status.Error(codes.FailedPrecondition, err.Error())
-	}
-<<<<<<< HEAD
-	resp := &ethpbservice.GetGasLimitResponse{
-		Data: &ethpbservice.GetGasLimitResponse_GasLimit{
-			Pubkey: validatorKey,
-		},
-	}
-	settings := s.validatorService.ProposerSettings()
-	if settings != nil {
-		proposerOption, found := settings.ProposeConfig[bytesutil.ToBytes48(validatorKey)]
-		if found {
-			if proposerOption.BuilderConfig != nil {
-				resp.Data.GasLimit = uint64(proposerOption.BuilderConfig.GasLimit)
-				return resp, nil
-			}
-		} else if settings.DefaultConfig != nil && settings.DefaultConfig.BuilderConfig != nil {
-			resp.Data.GasLimit = uint64(s.validatorService.ProposerSettings().DefaultConfig.BuilderConfig.GasLimit)
-			return resp, nil
-		}
-	}
-	resp.Data.GasLimit = params.BeaconConfig().DefaultBuilderGasLimit
-	return resp, nil
-}
-
-// SetGasLimit updates GasLimt of the public key.
-func (s *Server) SetGasLimit(ctx context.Context, req *ethpbservice.SetGasLimitRequest) (*empty.Empty, error) {
-	if s.validatorService == nil {
-		return nil, status.Error(codes.FailedPrecondition, "Validator service not ready")
-	}
-	validatorKey := req.Pubkey
-=======
-
-	finalResp := &ethpbservice.GetFeeRecipientByPubkeyResponse{
-		Data: &ethpbservice.GetFeeRecipientByPubkeyResponse_FeeRecipient{
-			Pubkey: validatorKey,
-		},
-	}
-
-	proposerSettings := s.validatorService.ProposerSettings()
-
-	// If fee recipient is defined for this specific pubkey in proposer configuration, use it
-	if proposerSettings != nil && proposerSettings.ProposeConfig != nil {
-		proposerOption, found := proposerSettings.ProposeConfig[bytesutil.ToBytes48(validatorKey)]
-
-		if found && proposerOption.FeeRecipientConfig != nil {
-			finalResp.Data.Ethaddress = proposerOption.FeeRecipientConfig.FeeRecipient.Bytes()
-			return finalResp, nil
-		}
-	}
-
-	// If fee recipient is defined in default configuration, use it
-	if proposerSettings != nil && proposerSettings.DefaultConfig != nil && proposerSettings.DefaultConfig.FeeRecipientConfig != nil {
-		finalResp.Data.Ethaddress = proposerSettings.DefaultConfig.FeeRecipientConfig.FeeRecipient.Bytes()
-		return finalResp, nil
-	}
-
-	// Else, use the one defined in beacon node TODO: remove this with db removal
-	resp, err := s.beaconNodeValidatorClient.GetFeeRecipientByPubKey(ctx, &eth.FeeRecipientByPubKeyRequest{
-		PublicKey: validatorKey,
-	})
-
-	if err != nil {
-		return nil, status.Error(codes.Internal, "Failed to retrieve default fee recipient from beacon node")
-	}
-
-	if resp != nil && len(resp.FeeRecipient) != 0 {
-		finalResp.Data.Ethaddress = resp.FeeRecipient
-		return finalResp, nil
-	}
-
-	return nil, status.Error(codes.InvalidArgument, "No fee recipient set")
-}
-
-// SetFeeRecipientByPubkey updates the eth address mapped to the public key.
-func (s *Server) SetFeeRecipientByPubkey(ctx context.Context, req *ethpbservice.SetFeeRecipientByPubkeyRequest) (*empty.Empty, error) {
-	if s.validatorService == nil {
-		return nil, status.Error(codes.FailedPrecondition, "Validator service not ready")
-	}
-
-	validatorKey := req.Pubkey
-	feeRecipient := common.BytesToAddress(req.Ethaddress)
->>>>>>> 9c938d35
-
-	if err := validatePublicKey(validatorKey); err != nil {
-		return nil, status.Error(codes.FailedPrecondition, err.Error())
-	}
-<<<<<<< HEAD
-	settings := s.validatorService.ProposerSettings()
-	if settings == nil {
-		return &empty.Empty{}, status.Errorf(codes.FailedPrecondition, "no proposer settings were found to update")
-	} else if settings.ProposeConfig == nil {
-		if settings.DefaultConfig == nil || settings.DefaultConfig.BuilderConfig == nil || !settings.DefaultConfig.BuilderConfig.Enabled {
-			return &empty.Empty{}, status.Errorf(codes.FailedPrecondition, "gas limit changes only apply when builder is enabled")
-		}
-		settings.ProposeConfig = make(map[[fieldparams.BLSPubkeyLength]byte]*validatorServiceConfig.ProposerOption)
-		option := settings.DefaultConfig.Clone()
-		option.BuilderConfig.GasLimit = validator.Uint64(req.GasLimit)
-		settings.ProposeConfig[bytesutil.ToBytes48(validatorKey)] = option
-	} else {
-		proposerOption, found := settings.ProposeConfig[bytesutil.ToBytes48(validatorKey)]
-		if found {
-			if proposerOption.BuilderConfig == nil || !proposerOption.BuilderConfig.Enabled {
-				return &empty.Empty{}, status.Errorf(codes.FailedPrecondition, "gas limit changes only apply when builder is enabled")
-			} else {
-				proposerOption.BuilderConfig.GasLimit = validator.Uint64(req.GasLimit)
-			}
-		} else {
-			if settings.DefaultConfig == nil {
-				return &empty.Empty{}, status.Errorf(codes.FailedPrecondition, "gas limit changes only apply when builder is enabled")
-			}
-			option := settings.DefaultConfig.Clone()
-			option.BuilderConfig.GasLimit = validator.Uint64(req.GasLimit)
-			settings.ProposeConfig[bytesutil.ToBytes48(validatorKey)] = option
-=======
-
-	encoded := hexutil.Encode(req.Ethaddress)
-
-	if !common.IsHexAddress(encoded) {
-		return nil, status.Error(
-			codes.InvalidArgument, "Fee recipient is not a valid Ethereum address")
-	}
-	settings := s.validatorService.ProposerSettings()
-	switch {
-	case settings == nil:
-		settings = &validatorServiceConfig.ProposerSettings{
-			ProposeConfig: map[[fieldparams.BLSPubkeyLength]byte]*validatorServiceConfig.ProposerOption{
-				bytesutil.ToBytes48(validatorKey): {
-					FeeRecipientConfig: &validatorServiceConfig.FeeRecipientConfig{
-						FeeRecipient: feeRecipient,
-					},
-					BuilderConfig: nil,
-				},
-			},
-			DefaultConfig: nil,
-		}
-	case settings.ProposeConfig == nil:
-		var builderConfig *validatorServiceConfig.BuilderConfig
-		if settings.DefaultConfig != nil && settings.DefaultConfig.BuilderConfig != nil {
-			builderConfig = settings.DefaultConfig.BuilderConfig.Clone()
-		}
-		settings.ProposeConfig = map[[fieldparams.BLSPubkeyLength]byte]*validatorServiceConfig.ProposerOption{
-			bytesutil.ToBytes48(validatorKey): {
-				FeeRecipientConfig: &validatorServiceConfig.FeeRecipientConfig{
-					FeeRecipient: feeRecipient,
-				},
-				BuilderConfig: builderConfig,
-			},
-		}
-	default:
-		proposerOption, found := settings.ProposeConfig[bytesutil.ToBytes48(validatorKey)]
-		if found && proposerOption != nil {
-			proposerOption.FeeRecipientConfig = &validatorServiceConfig.FeeRecipientConfig{
-				FeeRecipient: feeRecipient,
-			}
-		} else {
-			var builderConfig = &validatorServiceConfig.BuilderConfig{}
-			if settings.DefaultConfig != nil && settings.DefaultConfig.BuilderConfig != nil {
-				builderConfig = settings.DefaultConfig.BuilderConfig.Clone()
-			}
-			settings.ProposeConfig[bytesutil.ToBytes48(validatorKey)] = &validatorServiceConfig.ProposerOption{
-				FeeRecipientConfig: &validatorServiceConfig.FeeRecipientConfig{
-					FeeRecipient: feeRecipient,
-				},
-				BuilderConfig: builderConfig,
-			}
->>>>>>> 9c938d35
-		}
-	}
-	// save the settings
-	if err := s.validatorService.SetProposerSettings(ctx, settings); err != nil {
-		return &empty.Empty{}, status.Errorf(codes.Internal, "Could not set proposer settings: %v", err)
-	}
-	// override the 200 success with 202 according to the specs
-	if err := grpc.SetHeader(ctx, metadata.Pairs("x-http-code", "202")); err != nil {
-		return &empty.Empty{}, status.Errorf(codes.Internal, "Could not set custom success code header: %v", err)
-	}
-<<<<<<< HEAD
-
-	return &empty.Empty{}, nil
-}
-
-func (s *Server) DeleteGasLimit(ctx context.Context, req *ethpbservice.DeleteGasLimitRequest) (*empty.Empty, error) {
-	if s.validatorService == nil {
-		return nil, status.Error(codes.FailedPrecondition, "Validator service not ready")
-	}
-	validatorKey := req.Pubkey
-=======
-	return &empty.Empty{}, nil
-}
-
-// DeleteFeeRecipientByPubkey updates the eth address mapped to the public key to the default fee recipient listed
-func (s *Server) DeleteFeeRecipientByPubkey(ctx context.Context, req *ethpbservice.PubkeyRequest) (*empty.Empty, error) {
-	if s.validatorService == nil {
-		return nil, status.Error(codes.FailedPrecondition, "Validator service not ready")
-	}
-
-	validatorKey := req.Pubkey
-
->>>>>>> 9c938d35
-	if err := validatePublicKey(validatorKey); err != nil {
-		return nil, status.Error(codes.FailedPrecondition, err.Error())
-	}
-
-<<<<<<< HEAD
-	proposerSettings := s.validatorService.ProposerSettings()
-	if proposerSettings != nil && proposerSettings.ProposeConfig != nil {
-		proposerOption, found := proposerSettings.ProposeConfig[bytesutil.ToBytes48(validatorKey)]
-		if found && proposerOption.BuilderConfig != nil {
-			// If proposerSettings has default value, use it.
-			if proposerSettings.DefaultConfig != nil && proposerSettings.DefaultConfig.BuilderConfig != nil {
-				proposerOption.BuilderConfig.GasLimit = proposerSettings.DefaultConfig.BuilderConfig.GasLimit
-			} else {
-				// Fallback to using global default.
-				proposerOption.BuilderConfig.GasLimit = validator.Uint64(params.BeaconConfig().DefaultBuilderGasLimit)
-			}
-			// save the settings
-			if err := s.validatorService.SetProposerSettings(ctx, proposerSettings); err != nil {
-				return &empty.Empty{}, status.Errorf(codes.Internal, "Could not set proposer settings: %v", err)
-			}
-			// Successfully deleted gas limit (reset to proposer config default or global default).
-			// Return with success http code "204".
-			if err := grpc.SetHeader(ctx, metadata.Pairs("x-http-code", "204")); err != nil {
-				return &empty.Empty{}, status.Errorf(codes.Internal, "Could not set custom http code 204 header: %v", err)
-			}
-			return &empty.Empty{}, nil
-		}
-	}
-	// Otherwise, either no proposerOption is found for the pubkey or proposerOption.BuilderConfig is not enabled at all,
-	// we response "not found".
-	return nil, status.Error(codes.NotFound, fmt.Sprintf("no gaslimt found for pubkey: %q", hexutil.Encode(validatorKey)))
-=======
-	settings := s.validatorService.ProposerSettings()
-
-	if settings != nil && settings.ProposeConfig != nil {
-		proposerOption, found := settings.ProposeConfig[bytesutil.ToBytes48(validatorKey)]
-		if found {
-			proposerOption.FeeRecipientConfig = nil
-		}
-	}
-
-	// save the settings
-	if err := s.validatorService.SetProposerSettings(ctx, settings); err != nil {
-		return &empty.Empty{}, status.Errorf(codes.Internal, "Could not set proposer settings: %v", err)
-	}
-
-	// override the 200 success with 204 according to the specs
-	if err := grpc.SetHeader(ctx, metadata.Pairs("x-http-code", "204")); err != nil {
-		return &empty.Empty{}, status.Errorf(codes.Internal, "Could not set custom success code header: %v", err)
-	}
-	return &empty.Empty{}, nil
->>>>>>> 9c938d35
-}
-
 func validatePublicKey(pubkey []byte) error {
 	if len(pubkey) != fieldparams.BLSPubkeyLength {
 		return status.Errorf(
