package node

import (
	"context"
	"flag"
	"fmt"
	"net/http"
	"net/http/httptest"
	"os"
	"path/filepath"
	"testing"

	"github.com/prysmaticlabs/prysm/config/params"

	"github.com/ethereum/go-ethereum/common"
	"github.com/ethereum/go-ethereum/common/hexutil"
	"github.com/prysmaticlabs/prysm/cmd/validator/flags"
	fieldparams "github.com/prysmaticlabs/prysm/config/fieldparams"
	validator_service_config "github.com/prysmaticlabs/prysm/config/validator/service"
	"github.com/prysmaticlabs/prysm/encoding/bytesutil"
	"github.com/prysmaticlabs/prysm/testing/assert"
	"github.com/prysmaticlabs/prysm/testing/require"
	"github.com/prysmaticlabs/prysm/validator/accounts"
	"github.com/prysmaticlabs/prysm/validator/accounts/wallet"
	"github.com/prysmaticlabs/prysm/validator/keymanager"
	remote_web3signer "github.com/prysmaticlabs/prysm/validator/keymanager/remote-web3signer"
	logTest "github.com/sirupsen/logrus/hooks/test"
	"github.com/urfave/cli/v2"
)

// Test that the sharding node can build with default flag values.
func TestNode_Builds(t *testing.T) {
	app := cli.App{}
	set := flag.NewFlagSet("test", 0)
	set.String("datadir", t.TempDir()+"/datadir", "the node data directory")
	dir := t.TempDir() + "/walletpath"
	passwordDir := t.TempDir() + "/password"
	require.NoError(t, os.MkdirAll(passwordDir, os.ModePerm))
	passwordFile := filepath.Join(passwordDir, "password.txt")
	walletPassword := "$$Passw0rdz2$$"
	require.NoError(t, os.WriteFile(
		passwordFile,
		[]byte(walletPassword),
		os.ModePerm,
	))
	set.String("wallet-dir", dir, "path to wallet")
	set.String("wallet-password-file", passwordFile, "path to wallet password")
	set.String("keymanager-kind", "imported", "keymanager kind")
	set.String("verbosity", "debug", "log verbosity")
	require.NoError(t, set.Set(flags.WalletPasswordFileFlag.Name, passwordFile))
	context := cli.NewContext(&app, set, nil)
	_, err := accounts.CreateWalletWithKeymanager(context.Context, &accounts.CreateWalletConfig{
		WalletCfg: &wallet.Config{
			WalletDir:      dir,
			KeymanagerKind: keymanager.Local,
			WalletPassword: walletPassword,
		},
	})
	require.NoError(t, err)

	valClient, err := NewValidatorClient(context)
	require.NoError(t, err, "Failed to create ValidatorClient")
	err = valClient.db.Close()
	require.NoError(t, err)
}

// TestClearDB tests clearing the database
func TestClearDB(t *testing.T) {
	hook := logTest.NewGlobal()
	tmp := filepath.Join(t.TempDir(), "datadirtest")
	require.NoError(t, clearDB(context.Background(), tmp, true))
	require.LogsContain(t, hook, "Removing database")
}

// TestWeb3SignerConfig tests the web3 signer config returns the correct values.
func TestWeb3SignerConfig(t *testing.T) {
	pubkey1decoded, err := hexutil.Decode("0xa99a76ed7796f7be22d5b7e85deeb7c5677e88e511e0b337618f8c4eb61349b4bf2d153f649f7b53359fe8b94a38e44c")
	require.NoError(t, err)
	bytepubkey1 := bytesutil.ToBytes48(pubkey1decoded)

	pubkey2decoded, err := hexutil.Decode("0xb89bebc699769726a318c8e9971bd3171297c61aea4a6578a7a4f94b547dcba5bac16a89108b6b6a1fe3695d1a874a0b")
	require.NoError(t, err)
	bytepubkey2 := bytesutil.ToBytes48(pubkey2decoded)

	type args struct {
		baseURL         string
		publicKeysOrURL string
	}
	tests := []struct {
		name       string
		args       args
		want       *remote_web3signer.SetupConfig
		wantErrMsg string
	}{
		{
			name: "happy path with public keys",
			args: args{
				baseURL: "http://localhost:8545",
				publicKeysOrURL: "0xa99a76ed7796f7be22d5b7e85deeb7c5677e88e511e0b337618f8c4eb61349b4bf2d153f649f7b53359fe8b94a38e44c," +
					"0xb89bebc699769726a318c8e9971bd3171297c61aea4a6578a7a4f94b547dcba5bac16a89108b6b6a1fe3695d1a874a0b",
			},
			want: &remote_web3signer.SetupConfig{
				BaseEndpoint:          "http://localhost:8545",
				GenesisValidatorsRoot: nil,
				PublicKeysURL:         "",
				ProvidedPublicKeys: [][48]byte{
					bytepubkey1,
					bytepubkey2,
				},
			},
		},
		{
			name: "happy path with external url",
			args: args{
				baseURL:         "http://localhost:8545",
				publicKeysOrURL: "http://localhost:8545/api/v1/eth2/publicKeys",
			},
			want: &remote_web3signer.SetupConfig{
				BaseEndpoint:          "http://localhost:8545",
				GenesisValidatorsRoot: nil,
				PublicKeysURL:         "http://localhost:8545/api/v1/eth2/publicKeys",
				ProvidedPublicKeys:    nil,
			},
		},
		{
			name: "Bad base URL",
			args: args{
				baseURL: "0xa99a76ed7796f7be22d5b7e85deeb7c5677e88,",
				publicKeysOrURL: "0xa99a76ed7796f7be22d5b7e85deeb7c5677e88e511e0b337618f8c4eb61349b4bf2d153f649f7b53359fe8b94a38e44c," +
					"0xb89bebc699769726a318c8e9971bd3171297c61aea4a6578a7a4f94b547dcba5bac16a89108b6b6a1fe3695d1a874a0b",
			},
			want:       nil,
			wantErrMsg: "web3signer url 0xa99a76ed7796f7be22d5b7e85deeb7c5677e88, is invalid: parse \"0xa99a76ed7796f7be22d5b7e85deeb7c5677e88,\": invalid URI for request",
		},
		{
			name: "Bad publicKeys",
			args: args{
				baseURL: "http://localhost:8545",
				publicKeysOrURL: "0xa99a76ed7796f7be22c," +
					"0xb89bebc699769726a318c8e9971bd3171297c61aea4a6578a7a4f94b547dcba5bac16a89108b6b6a1fe3695d1a874a0b",
			},
			want:       nil,
			wantErrMsg: "could not decode public key for web3signer: 0xa99a76ed7796f7be22c: hex string of odd length",
		},
		{
			name: "Bad publicKeysURL",
			args: args{
				baseURL:         "http://localhost:8545",
				publicKeysOrURL: "localhost",
			},
			want:       nil,
			wantErrMsg: "could not decode public key for web3signer: localhost: hex string without 0x prefix",
		},
		{
			name: "Base URL missing scheme or host",
			args: args{
				baseURL:         "localhost:8545",
				publicKeysOrURL: "localhost",
			},
			want:       nil,
			wantErrMsg: "web3signer url must be in the format of http(s)://host:port url used: localhost:8545",
		},
		{
			name: "Public Keys URL missing scheme or host",
			args: args{
				baseURL:         "http://localhost:8545",
				publicKeysOrURL: "localhost:8545",
			},
			want:       nil,
			wantErrMsg: "could not decode public key for web3signer: localhost:8545: hex string without 0x prefix",
		},
	}
	for _, tt := range tests {
		t.Run(tt.name, func(t *testing.T) {
			got, err := web3SignerConfig(newWeb3SignerCli(t, tt.args.baseURL, tt.args.publicKeysOrURL))
			if (tt.wantErrMsg != "") && (tt.wantErrMsg != fmt.Sprintf("%v", err)) {
				t.Errorf("web3SignerConfig error = %v, wantErrMsg = %v", err, tt.wantErrMsg)
				return
			}
			require.DeepEqual(t, got, tt.want)
		})
	}
}

func newWeb3SignerCli(t *testing.T, baseUrl string, publicKeysOrURL string) *cli.Context {
	app := cli.App{}
	set := flag.NewFlagSet("test", 0)
	set.String("validators-external-signer-url", baseUrl, "baseUrl")
	set.String("validators-external-signer-public-keys", publicKeysOrURL, "publicKeys or URL")
	require.NoError(t, set.Set(flags.Web3SignerURLFlag.Name, baseUrl))
	require.NoError(t, set.Set(flags.Web3SignerPublicValidatorKeysFlag.Name, publicKeysOrURL))
	return cli.NewContext(&app, set, nil)
}

func TestProposerSettings(t *testing.T) {
	hook := logTest.NewGlobal()

	type proposerSettingsFlag struct {
		dir        string
		url        string
		defaultfee string
	}

	type args struct {
		proposerSettingsFlagValues *proposerSettingsFlag
	}
	tests := []struct {
		name        string
		args        args
		want        func() *validator_service_config.ProposerSettings
		urlResponse string
		wantErr     string
		wantLog     string
	}{
		{
			name: "Happy Path Config file File, bad checksum",
			args: args{
				proposerSettingsFlagValues: &proposerSettingsFlag{
					dir:        "./testdata/good-prepare-beacon-proposer-config-badchecksum.json",
					url:        "",
					defaultfee: "",
				},
			},
			want: func() *validator_service_config.ProposerSettings {
				key1, err := hexutil.Decode("0xa057816155ad77931185101128655c0191bd0214c201ca48ed887f6c4c6adf334070efcd75140eada5ac83a92506dd7a")
				require.NoError(t, err)
				return &validator_service_config.ProposerSettings{
					ProposeConfig: map[[fieldparams.BLSPubkeyLength]byte]*validator_service_config.ProposerOption{
						bytesutil.ToBytes48(key1): {
							FeeRecipient: common.HexToAddress("0xae967917c465db8578ca9024c205720b1a3651A9"),
							GasLimit:     params.BeaconConfig().DefaultBuilderGasLimit,
						},
					},
					DefaultConfig: &validator_service_config.ProposerOption{
						FeeRecipient: common.HexToAddress("0xae967917c465db8578ca9024c205720b1a3651A9"),
						GasLimit:     params.BeaconConfig().DefaultBuilderGasLimit,
					},
				}
			},
			wantErr: "",
			wantLog: "is not a checksum Ethereum address",
		},
		{
			name: "Happy Path Config file File multiple fee recipients",
			args: args{
				proposerSettingsFlagValues: &proposerSettingsFlag{
					dir:        "./testdata/good-prepare-beacon-proposer-config-multiple.json",
					url:        "",
					defaultfee: "",
				},
			},
			want: func() *validator_service_config.ProposerSettings {
				key1, err := hexutil.Decode("0xa057816155ad77931185101128655c0191bd0214c201ca48ed887f6c4c6adf334070efcd75140eada5ac83a92506dd7a")
				require.NoError(t, err)
				key2, err := hexutil.Decode("0xb057816155ad77931185101128655c0191bd0214c201ca48ed887f6c4c6adf334070efcd75140eada5ac83a92506dd7b")
				require.NoError(t, err)
				return &validator_service_config.ProposerSettings{
					ProposeConfig: map[[fieldparams.BLSPubkeyLength]byte]*validator_service_config.ProposerOption{
						bytesutil.ToBytes48(key1): {
							FeeRecipient: common.HexToAddress("0x50155530FCE8a85ec7055A5F8b2bE214B3DaeFd3"),
							GasLimit:     params.BeaconConfig().DefaultBuilderGasLimit,
						},
						bytesutil.ToBytes48(key2): {
							FeeRecipient: common.HexToAddress("0x60155530FCE8a85ec7055A5F8b2bE214B3DaeFd4"),
							GasLimit:     params.BeaconConfig().DefaultBuilderGasLimit,
						},
					},
					DefaultConfig: &validator_service_config.ProposerOption{
						FeeRecipient: common.HexToAddress("0x6e35733c5af9B61374A128e6F85f553aF09ff89A"),
						GasLimit:     params.BeaconConfig().DefaultBuilderGasLimit,
					},
				}
			},
			wantErr: "",
		},
		{
			name: "Happy Path Config URL File",
			args: args{
				proposerSettingsFlagValues: &proposerSettingsFlag{
					dir:        "",
					url:        "./testdata/good-prepare-beacon-proposer-config.json",
					defaultfee: "",
				},
			},
			want: func() *validator_service_config.ProposerSettings {
				key1, err := hexutil.Decode("0xa057816155ad77931185101128655c0191bd0214c201ca48ed887f6c4c6adf334070efcd75140eada5ac83a92506dd7a")
				require.NoError(t, err)
				return &validator_service_config.ProposerSettings{
					ProposeConfig: map[[fieldparams.BLSPubkeyLength]byte]*validator_service_config.ProposerOption{
						bytesutil.ToBytes48(key1): {
							FeeRecipient: common.HexToAddress("0x50155530FCE8a85ec7055A5F8b2bE214B3DaeFd3"),
							GasLimit:     params.BeaconConfig().DefaultBuilderGasLimit,
						},
					},
					DefaultConfig: &validator_service_config.ProposerOption{
						FeeRecipient: common.HexToAddress("0x6e35733c5af9B61374A128e6F85f553aF09ff89A"),
						GasLimit:     params.BeaconConfig().DefaultBuilderGasLimit,
					},
				}
			},
			wantErr: "",
		},
		{
			name: "Happy Path Config YAML file with custom Gas Limit",
			args: args{
				proposerSettingsFlagValues: &proposerSettingsFlag{
					dir:        "./testdata/good-prepare-beacon-proposer-config.yaml",
					url:        "",
					defaultfee: "",
				},
			},
			want: func() *validator_service_config.ProposerSettings {
				key1, err := hexutil.Decode("0xa057816155ad77931185101128655c0191bd0214c201ca48ed887f6c4c6adf334070efcd75140eada5ac83a92506dd7a")
				require.NoError(t, err)
				return &validator_service_config.ProposerSettings{
					ProposeConfig: map[[fieldparams.BLSPubkeyLength]byte]*validator_service_config.ProposerOption{
						bytesutil.ToBytes48(key1): {
							FeeRecipient: common.HexToAddress("0x50155530FCE8a85ec7055A5F8b2bE214B3DaeFd3"),
							GasLimit:     uint64(40000000),
						},
					},
					DefaultConfig: &validator_service_config.ProposerOption{
						FeeRecipient: common.HexToAddress("0x6e35733c5af9B61374A128e6F85f553aF09ff89A"),
						GasLimit:     uint64(45000000),
					},
				}
			},
			wantErr: "",
		},
		{
			name: "Happy Path Suggested Fee File",
			args: args{
				proposerSettingsFlagValues: &proposerSettingsFlag{
					dir:        "",
					url:        "",
					defaultfee: "0x6e35733c5af9B61374A128e6F85f553aF09ff89A",
				},
			},
			want: func() *validator_service_config.ProposerSettings {
				return &validator_service_config.ProposerSettings{
					ProposeConfig: nil,
					DefaultConfig: &validator_service_config.ProposerOption{
						FeeRecipient: common.HexToAddress("0x6e35733c5af9B61374A128e6F85f553aF09ff89A"),
						GasLimit:     params.BeaconConfig().DefaultBuilderGasLimit,
					},
				}
			},
			wantErr: "",
		},
		{
			name: "Suggested Fee does not Override Config",
			args: args{
				proposerSettingsFlagValues: &proposerSettingsFlag{
					dir:        "./testdata/good-prepare-beacon-proposer-config.json",
					url:        "",
					defaultfee: "0x6e35733c5af9B61374A128e6F85f553aF09ff89B",
				},
			},
<<<<<<< HEAD
			want: func() *validator_service_config.ProposerSettings {
				return &validator_service_config.ProposerSettings{
					ProposeConfig: nil,
					DefaultConfig: &validator_service_config.ProposerOption{
						FeeRecipient: common.HexToAddress("0x6e35733c5af9B61374A128e6F85f553aF09ff89B"),
						GasLimit:     params.BeaconConfig().DefaultBuilderGasLimit,
=======
			want: func() *validator_service_config.FeeRecipientConfig {
				key1, err := hexutil.Decode("0xa057816155ad77931185101128655c0191bd0214c201ca48ed887f6c4c6adf334070efcd75140eada5ac83a92506dd7a")
				require.NoError(t, err)
				return &validator_service_config.FeeRecipientConfig{
					ProposeConfig: map[[fieldparams.BLSPubkeyLength]byte]*validator_service_config.FeeRecipientOptions{
						bytesutil.ToBytes48(key1): {
							FeeRecipient: common.HexToAddress("0x50155530FCE8a85ec7055A5F8b2bE214B3DaeFd3"),
						},
					},
					DefaultConfig: &validator_service_config.FeeRecipientOptions{
						FeeRecipient: common.HexToAddress("0x6e35733c5af9B61374A128e6F85f553aF09ff89A"),
>>>>>>> f0403afb
					},
				}
			},
			wantErr: "",
		},
		{
			name: "No flags set means empty config",
			args: args{
				proposerSettingsFlagValues: &proposerSettingsFlag{
					dir:        "",
					url:        "",
					defaultfee: "",
				},
			},
			want: func() *validator_service_config.ProposerSettings {
				return nil
			},
			wantErr: "",
		},
		{
			name: "Bad File Path",
			args: args{
				proposerSettingsFlagValues: &proposerSettingsFlag{
					dir:        "./testdata/bad-prepare-beacon-proposer-config.json",
					url:        "",
					defaultfee: "",
				},
			},
			want: func() *validator_service_config.ProposerSettings {
				return nil
			},
			wantErr: "failed to unmarshal yaml file",
		},
		{
			name: "Both URL and Dir flags used resulting in error",
			args: args{
				proposerSettingsFlagValues: &proposerSettingsFlag{
					dir:        "./testdata/good-prepare-beacon-proposer-config.json",
					url:        "./testdata/good-prepare-beacon-proposer-config.json",
					defaultfee: "",
				},
			},
			want: func() *validator_service_config.ProposerSettings {
				return &validator_service_config.ProposerSettings{}
			},
			wantErr: "cannot specify both",
		},
	}
	for _, tt := range tests {
		t.Run(tt.name, func(t *testing.T) {
			app := cli.App{}
			set := flag.NewFlagSet("test", 0)
			if tt.args.proposerSettingsFlagValues.dir != "" {
				set.String(flags.ProposerSettingsFlag.Name, tt.args.proposerSettingsFlagValues.dir, "")
				require.NoError(t, set.Set(flags.ProposerSettingsFlag.Name, tt.args.proposerSettingsFlagValues.dir))
			}
			if tt.args.proposerSettingsFlagValues.url != "" {
				content, err := os.ReadFile(tt.args.proposerSettingsFlagValues.url)
				require.NoError(t, err)
				srv := httptest.NewServer(http.HandlerFunc(func(w http.ResponseWriter, r *http.Request) {
					w.WriteHeader(200)
					w.Header().Set("Content-Type", "application/json")
					_, err := fmt.Fprintf(w, string(content))
					require.NoError(t, err)
				}))
				defer srv.Close()

				set.String(flags.ProposerSettingsURLFlag.Name, tt.args.proposerSettingsFlagValues.url, "")
				require.NoError(t, set.Set(flags.ProposerSettingsURLFlag.Name, srv.URL))
			}
			if tt.args.proposerSettingsFlagValues.defaultfee != "" {
				set.String(flags.SuggestedFeeRecipientFlag.Name, tt.args.proposerSettingsFlagValues.defaultfee, "")
				require.NoError(t, set.Set(flags.SuggestedFeeRecipientFlag.Name, tt.args.proposerSettingsFlagValues.defaultfee))
			}
			cliCtx := cli.NewContext(&app, set, nil)
			got, err := proposerSettings(cliCtx)
			if tt.wantErr != "" {
				require.ErrorContains(t, tt.wantErr, err)
				return
			}
			if tt.wantLog != "" {
				assert.LogsContain(t, hook,
					tt.wantLog,
				)
			}
			w := tt.want()
			require.DeepEqual(t, w, got)
		})
	}
}<|MERGE_RESOLUTION|>--- conflicted
+++ resolved
@@ -356,14 +356,6 @@
 					defaultfee: "0x6e35733c5af9B61374A128e6F85f553aF09ff89B",
 				},
 			},
-<<<<<<< HEAD
-			want: func() *validator_service_config.ProposerSettings {
-				return &validator_service_config.ProposerSettings{
-					ProposeConfig: nil,
-					DefaultConfig: &validator_service_config.ProposerOption{
-						FeeRecipient: common.HexToAddress("0x6e35733c5af9B61374A128e6F85f553aF09ff89B"),
-						GasLimit:     params.BeaconConfig().DefaultBuilderGasLimit,
-=======
 			want: func() *validator_service_config.FeeRecipientConfig {
 				key1, err := hexutil.Decode("0xa057816155ad77931185101128655c0191bd0214c201ca48ed887f6c4c6adf334070efcd75140eada5ac83a92506dd7a")
 				require.NoError(t, err)
@@ -375,7 +367,6 @@
 					},
 					DefaultConfig: &validator_service_config.FeeRecipientOptions{
 						FeeRecipient: common.HexToAddress("0x6e35733c5af9B61374A128e6F85f553aF09ff89A"),
->>>>>>> f0403afb
 					},
 				}
 			},
