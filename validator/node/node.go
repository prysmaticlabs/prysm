// Package node is the main process which handles the lifecycle of
// the runtime services in a validator client process, gracefully shutting
// everything down upon close.
package node

import (
	"fmt"
	"io/ioutil"
	"os"
	"os/signal"
	"strings"
	"sync"
	"syscall"

	"github.com/pkg/errors"
	"github.com/prysmaticlabs/prysm/shared"
	"github.com/prysmaticlabs/prysm/shared/cmd"
	"github.com/prysmaticlabs/prysm/shared/debug"
	"github.com/prysmaticlabs/prysm/shared/featureconfig"
	"github.com/prysmaticlabs/prysm/shared/params"
	"github.com/prysmaticlabs/prysm/shared/prometheus"
	"github.com/prysmaticlabs/prysm/shared/tracing"
	"github.com/prysmaticlabs/prysm/shared/version"
	accountsv2 "github.com/prysmaticlabs/prysm/validator/accounts/v2"
	"github.com/prysmaticlabs/prysm/validator/client"
	"github.com/prysmaticlabs/prysm/validator/db/kv"
	"github.com/prysmaticlabs/prysm/validator/flags"
	v1 "github.com/prysmaticlabs/prysm/validator/keymanager/v1"
	v2 "github.com/prysmaticlabs/prysm/validator/keymanager/v2"
	"github.com/prysmaticlabs/prysm/validator/keymanager/v2/direct"
	"github.com/prysmaticlabs/prysm/validator/rpc"
	"github.com/prysmaticlabs/prysm/validator/rpc/gateway"
	slashing_protection "github.com/prysmaticlabs/prysm/validator/slashing-protection"
	"github.com/sirupsen/logrus"
	"github.com/urfave/cli/v2"
)

var log = logrus.WithField("prefix", "node")

// ValidatorClient defines an instance of an eth2 validator that manages
// the entire lifecycle of services attached to it participating in eth2.
type ValidatorClient struct {
	cliCtx   *cli.Context
	db       *kv.Store
	services *shared.ServiceRegistry // Lifecycle and service store.
	lock     sync.RWMutex
	wallet   *accountsv2.Wallet
	stop     chan struct{} // Channel to wait for termination notifications.
}

// NewValidatorClient creates a new, Prysm validator client.
func NewValidatorClient(cliCtx *cli.Context) (*ValidatorClient, error) {
	if err := tracing.Setup(
		"validator", // service name
		cliCtx.String(cmd.TracingProcessNameFlag.Name),
		cliCtx.String(cmd.TracingEndpointFlag.Name),
		cliCtx.Float64(cmd.TraceSampleFractionFlag.Name),
		cliCtx.Bool(cmd.EnableTracingFlag.Name),
	); err != nil {
		return nil, err
	}

	verbosity := cliCtx.String(cmd.VerbosityFlag.Name)
	level, err := logrus.ParseLevel(verbosity)
	if err != nil {
		return nil, err
	}
	logrus.SetLevel(level)

	registry := shared.NewServiceRegistry()
	ValidatorClient := &ValidatorClient{
		cliCtx:   cliCtx,
		services: registry,
		stop:     make(chan struct{}),
	}

	featureconfig.ConfigureValidator(cliCtx)
	cmd.ConfigureValidator(cliCtx)

	if cliCtx.IsSet(cmd.ChainConfigFileFlag.Name) {
		chainConfigFileName := cliCtx.String(cmd.ChainConfigFileFlag.Name)
		params.LoadChainConfigFile(chainConfigFileName)
	}

	var keyManagerV1 v1.KeyManager
	var keyManagerV2 v2.IKeymanager
	if featureconfig.Get().EnableAccountsV2 {
		if cliCtx.IsSet(flags.InteropNumValidators.Name) {
			numValidatorKeys := cliCtx.Uint64(flags.InteropNumValidators.Name)
			offset := cliCtx.Uint64(flags.InteropStartIndex.Name)
			keyManagerV2, err = direct.NewInteropKeymanager(cliCtx.Context, offset, numValidatorKeys)
			if err != nil {
				log.Fatalf("Could not generate interop keys: %v", err)
			}
		} else {
			// Read the wallet from the specified path.
			wallet, err := accountsv2.OpenWalletOrElseCli(cliCtx, func(cliCtx *cli.Context) (*accountsv2.Wallet, error) {
				return nil, errors.New("no wallet found, create a new one with validator wallet-v2 create")
			})
			if err != nil {
				log.Fatalf("Could not open wallet: %v", err)
			}
			ValidatorClient.wallet = wallet
<<<<<<< HEAD
			ctx := cliCtx.Context
=======
>>>>>>> ecbab20b
			keyManagerV2, err = wallet.InitializeKeymanager(
				cliCtx.Context, false, /* skipMnemonicConfirm */
			)
			if err != nil {
				log.Fatalf("Could not read existing keymanager for wallet: %v", err)
			}
			if err := wallet.LockWalletConfigFile(cliCtx.Context); err != nil {
				log.Fatalf("Could not get a lock on wallet file. Please check if you have another validator instance running and using the same wallet: %v", err)
			}
		}
	} else {
		keyManagerV1, err = selectV1Keymanager(cliCtx)
		if err != nil {
			return nil, err
		}
	}

	clearFlag := cliCtx.Bool(cmd.ClearDB.Name)
	forceClearFlag := cliCtx.Bool(cmd.ForceClearDB.Name)
	dataDir := cliCtx.String(cmd.DataDirFlag.Name)
	validatingPubKeys := make([][48]byte, 0)
	if clearFlag || forceClearFlag {
		if dataDir == "" {
			dataDir = cmd.DefaultDataDir()
			if dataDir == "" {
				log.Fatal(
					"Could not determine your system's HOME path, please specify a --datadir you wish " +
						"to use for your validator data",
				)
			}

		}
		if featureconfig.Get().EnableAccountsV2 {
			validatingPubKeys, err = keyManagerV2.FetchValidatingPublicKeys(context.Background())
		} else {
			validatingPubKeys, err = keyManagerV1.FetchValidatingKeys()
		}
		if err != nil {
			return nil, err
		}
		if err := clearDB(dataDir, validatingPubKeys, forceClearFlag); err != nil {
			return nil, err
		}
	}
	log.WithField("databasePath", dataDir).Info("Checking DB")

	valDB, err := kv.NewKVStore(dataDir, validatingPubKeys)
	if err != nil {
		return nil, errors.Wrap(err, "could not initialize db")
	}
	ValidatorClient.db = valDB

	if err := ValidatorClient.registerPrometheusService(); err != nil {
		return nil, err
	}
	if featureconfig.Get().SlasherProtection {
		if err := ValidatorClient.registerSlasherClientService(); err != nil {
			return nil, err
		}
	}
	if err := ValidatorClient.registerClientService(keyManagerV1, keyManagerV2); err != nil {
		return nil, err
	}

	if err := ValidatorClient.registerRPCService(cliCtx); err != nil {
		return nil, err
	}

	if err := ValidatorClient.registerRPCGatewayService(cliCtx); err != nil {
		return nil, err
	}

	return ValidatorClient, nil
}

// Start every service in the validator client.
func (s *ValidatorClient) Start() {
	s.lock.Lock()

	log.WithFields(logrus.Fields{
		"version": version.GetVersion(),
	}).Info("Starting validator node")

	s.services.StartAll()

	stop := s.stop
	s.lock.Unlock()

	go func() {
		sigc := make(chan os.Signal, 1)
		signal.Notify(sigc, syscall.SIGINT, syscall.SIGTERM)
		defer signal.Stop(sigc)
		<-sigc
		log.Info("Got interrupt, shutting down...")
		debug.Exit(s.cliCtx) // Ensure trace and CPU profile data are flushed.
		go s.Close()
		for i := 10; i > 0; i-- {
			<-sigc
			if i > 1 {
				log.WithField("times", i-1).Info("Already shutting down, interrupt more to panic.")
			}
		}
		panic("Panic closing the validator client")
	}()

	// Wait for stop channel to be closed.
	<-stop
}

// Close handles graceful shutdown of the system.
func (s *ValidatorClient) Close() {
	s.lock.Lock()
	defer s.lock.Unlock()

	s.services.StopAll()
	log.Info("Stopping Prysm validator")
	if !s.cliCtx.IsSet(flags.InteropNumValidators.Name) {
		if err := s.wallet.UnlockWalletConfigFile(); err != nil {
			log.WithError(err).Errorf("Failed to unlock wallet config file.")
		}
	}
	close(s.stop)
}

func (s *ValidatorClient) registerPrometheusService() error {
	service := prometheus.NewPrometheusService(
		fmt.Sprintf("%s:%d", s.cliCtx.String(cmd.MonitoringHostFlag.Name), s.cliCtx.Int(flags.MonitoringPortFlag.Name)),
		s.services,
	)
	logrus.AddHook(prometheus.NewLogrusCollector())
	return s.services.RegisterService(service)
}

func (s *ValidatorClient) registerClientService(
	keyManager v1.KeyManager,
	keyManagerV2 v2.IKeymanager,
) error {
	endpoint := s.cliCtx.String(flags.BeaconRPCProviderFlag.Name)
	dataDir := s.cliCtx.String(cmd.DataDirFlag.Name)
	logValidatorBalances := !s.cliCtx.Bool(flags.DisablePenaltyRewardLogFlag.Name)
	emitAccountMetrics := !s.cliCtx.Bool(flags.DisableAccountMetricsFlag.Name)
	cert := s.cliCtx.String(flags.CertFlag.Name)
	graffiti := s.cliCtx.String(flags.GraffitiFlag.Name)
	maxCallRecvMsgSize := s.cliCtx.Int(cmd.GrpcMaxCallRecvMsgSizeFlag.Name)
	grpcRetries := s.cliCtx.Uint(flags.GrpcRetriesFlag.Name)
	grpcRetryDelay := s.cliCtx.Duration(flags.GrpcRetryDelayFlag.Name)
	var sp *slashing_protection.Service
	var protector slashing_protection.Protector
	if err := s.services.FetchService(&sp); err == nil {
		protector = sp
	}
	v, err := client.NewValidatorService(s.cliCtx.Context, &client.Config{
		Endpoint:                   endpoint,
		DataDir:                    dataDir,
		KeyManager:                 keyManager,
		KeyManagerV2:               keyManagerV2,
		LogValidatorBalances:       logValidatorBalances,
		EmitAccountMetrics:         emitAccountMetrics,
		CertFlag:                   cert,
		GraffitiFlag:               graffiti,
		GrpcMaxCallRecvMsgSizeFlag: maxCallRecvMsgSize,
		GrpcRetriesFlag:            grpcRetries,
		GrpcRetryDelay:             grpcRetryDelay,
		GrpcHeadersFlag:            s.cliCtx.String(flags.GrpcHeadersFlag.Name),
		Protector:                  protector,
		ValDB:                      s.db,
	})

	if err != nil {
		return errors.Wrap(err, "could not initialize client service")
	}
	return s.services.RegisterService(v)
}
func (s *ValidatorClient) registerSlasherClientService() error {
	endpoint := s.cliCtx.String(flags.SlasherRPCProviderFlag.Name)
	if endpoint == "" {
		return errors.New("external slasher feature flag is set but no slasher endpoint is configured")

	}
	cert := s.cliCtx.String(flags.SlasherCertFlag.Name)
	maxCallRecvMsgSize := s.cliCtx.Int(cmd.GrpcMaxCallRecvMsgSizeFlag.Name)
	grpcRetries := s.cliCtx.Uint(flags.GrpcRetriesFlag.Name)
	grpcRetryDelay := s.cliCtx.Duration(flags.GrpcRetryDelayFlag.Name)
	sp, err := slashing_protection.NewSlashingProtectionService(s.cliCtx.Context, &slashing_protection.Config{
		Endpoint:                   endpoint,
		CertFlag:                   cert,
		GrpcMaxCallRecvMsgSizeFlag: maxCallRecvMsgSize,
		GrpcRetriesFlag:            grpcRetries,
		GrpcRetryDelay:             grpcRetryDelay,
		GrpcHeadersFlag:            s.cliCtx.String(flags.GrpcHeadersFlag.Name),
	})
	if err != nil {
		return errors.Wrap(err, "could not initialize client service")
	}
	return s.services.RegisterService(sp)
}

func (s *ValidatorClient) registerRPCService(cliCtx *cli.Context) error {
	var vs *client.ValidatorService
	if err := s.services.FetchService(&vs); err != nil {
		return err
	}
	rpcHost := cliCtx.String(flags.RPCHost.Name)
	rpcPort := cliCtx.Int(flags.RPCPort.Name)
	server := rpc.NewServer(cliCtx.Context, &rpc.Config{
		ValDB:            s.db,
		Host:             rpcHost,
		Port:             fmt.Sprintf("%d", rpcPort),
		ValidatorService: vs,
	})
	return s.services.RegisterService(server)
}

func (s *ValidatorClient) registerRPCGatewayService(cliCtx *cli.Context) error {
	gatewayHost := cliCtx.String(flags.GRPCGatewayHost.Name)
	gatewayPort := cliCtx.Int(flags.GRPCGatewayPort.Name)
	rpcHost := cliCtx.String(flags.RPCHost.Name)
	rpcPort := cliCtx.Int(flags.RPCPort.Name)
	rpcAddr := fmt.Sprintf("%s:%d", rpcHost, rpcPort)
	gatewayAddress := fmt.Sprintf("%s:%d", gatewayHost, gatewayPort)
	allowedOrigins := []string{"localhost"}
	gatewaySrv := gateway.New(
		cliCtx.Context,
		rpcAddr,
		gatewayAddress,
		allowedOrigins,
	)
	return s.services.RegisterService(gatewaySrv)
}

// Selects the key manager depending on the options provided by the user.
func selectV1Keymanager(ctx *cli.Context) (v1.KeyManager, error) {
	manager := strings.ToLower(ctx.String(flags.KeyManager.Name))
	opts := ctx.String(flags.KeyManagerOpts.Name)
	if opts == "" {
		opts = "{}"
	} else if !strings.HasPrefix(opts, "{") {
		fileopts, err := ioutil.ReadFile(opts)
		if err != nil {
			return nil, errors.Wrap(err, "Failed to read keymanager options file")
		}
		opts = string(fileopts)
	}

	if manager == "" {
		// Attempt to work out keymanager from deprecated vars.
		if unencryptedKeys := ctx.String(flags.UnencryptedKeysFlag.Name); unencryptedKeys != "" {
			manager = "unencrypted"
			opts = fmt.Sprintf(`{"path":%q}`, unencryptedKeys)
			log.Warn(fmt.Sprintf("--unencrypted-keys flag is deprecated.  Please use --keymanager=unencrypted --keymanageropts='%s'", opts))
		} else if numValidatorKeys := ctx.Uint64(flags.InteropNumValidators.Name); numValidatorKeys > 0 {
			manager = "interop"
			opts = fmt.Sprintf(`{"keys":%d,"offset":%d}`, numValidatorKeys, ctx.Uint64(flags.InteropStartIndex.Name))
			log.Warn(fmt.Sprintf("--interop-num-validators and --interop-start-index flags are deprecated.  Please use --keymanager=interop --keymanageropts='%s'", opts))
		} else if keystorePath := ctx.String(flags.KeystorePathFlag.Name); keystorePath != "" {
			manager = "keystore"
			opts = fmt.Sprintf(`{"path":%q,"passphrase":%q}`, keystorePath, ctx.String(flags.PasswordFlag.Name))
			log.Warn(fmt.Sprintf("--keystore-path flag is deprecated.  Please use --keymanager=keystore --keymanageropts='%s'", opts))
		} else {
			// Default if no choice made
			manager = "keystore"
			passphrase := ctx.String(flags.PasswordFlag.Name)
			if passphrase == "" {
				log.Warn("Implicit selection of keymanager is deprecated.  Please use --keymanager=keystore or select a different keymanager")
			} else {
				opts = fmt.Sprintf(`{"passphrase":%q}`, passphrase)
				log.Warn(`Implicit selection of keymanager is deprecated.  Please use --keymanager=keystore --keymanageropts='{"passphrase":"<password>"}' or select a different keymanager`)
			}
		}
	}

	var km v1.KeyManager
	var help string
	var err error
	switch manager {
	case "interop":
		km, help, err = v1.NewInterop(opts)
	case "unencrypted":
		km, help, err = v1.NewUnencrypted(opts)
	case "keystore":
		km, help, err = v1.NewKeystore(opts)
	case "wallet":
		km, help, err = v1.NewWallet(opts)
	case "remote":
		km, help, err = v1.NewRemoteWallet(opts)
	default:
		return nil, fmt.Errorf("unknown keymanager %q", manager)
	}
	if err != nil {
		if help != "" {
			// Print help for the keymanager
			fmt.Println(help)
		}
		return nil, err
	}
	return km, nil
}

func clearDB(dataDir string, pubkeys [][48]byte, force bool) error {
	var err error
	clearDBConfirmed := force

	if !force {
		actionText := "This will delete your validator's historical actions database stored in your data directory. " +
			"This may lead to potential slashing - do you want to proceed? (Y/N)"
		deniedText := "The historical actions database will not be deleted. No changes have been made."
		clearDBConfirmed, err = cmd.ConfirmAction(actionText, deniedText)
		if err != nil {
			return errors.Wrapf(err, "Could not clear DB in dir %s", dataDir)
		}
	}

	if clearDBConfirmed {
		valDB, err := kv.NewKVStore(dataDir, pubkeys)
		if err != nil {
			return errors.Wrapf(err, "Could not create DB in dir %s", dataDir)
		}

		log.Warning("Removing database")
		if err := valDB.ClearDB(); err != nil {
			return errors.Wrapf(err, "Could not clear DB in dir %s", dataDir)
		}
	}

	return nil
<<<<<<< HEAD
}

// ExtractPublicKeysFromKeymanager extracts only the public keys from the specified key manager.
func ExtractPublicKeysFromKeymanager(cliCtx *cli.Context, keyManagerV1 v1.KeyManager, keyManagerV2 v2.IKeymanager) ([][48]byte, error) {
	var pubKeys [][48]byte
	var err error
	if featureconfig.Get().EnableAccountsV2 {
		pubKeys, err = keyManagerV2.FetchValidatingPublicKeys(cliCtx.Context)
		if err != nil {
			return nil, errors.Wrap(err, "failed to obtain public keys for validation")
		}
		return pubKeys, nil
	}
	return keyManagerV1.FetchValidatingKeys()
=======
>>>>>>> ecbab20b
}<|MERGE_RESOLUTION|>--- conflicted
+++ resolved
@@ -101,10 +101,6 @@
 				log.Fatalf("Could not open wallet: %v", err)
 			}
 			ValidatorClient.wallet = wallet
-<<<<<<< HEAD
-			ctx := cliCtx.Context
-=======
->>>>>>> ecbab20b
 			keyManagerV2, err = wallet.InitializeKeymanager(
 				cliCtx.Context, false, /* skipMnemonicConfirm */
 			)
@@ -138,7 +134,7 @@
 
 		}
 		if featureconfig.Get().EnableAccountsV2 {
-			validatingPubKeys, err = keyManagerV2.FetchValidatingPublicKeys(context.Background())
+			validatingPubKeys, err = keyManagerV2.FetchValidatingPublicKeys(cliCtx.Context)
 		} else {
 			validatingPubKeys, err = keyManagerV1.FetchValidatingKeys()
 		}
@@ -430,21 +426,4 @@
 	}
 
 	return nil
-<<<<<<< HEAD
-}
-
-// ExtractPublicKeysFromKeymanager extracts only the public keys from the specified key manager.
-func ExtractPublicKeysFromKeymanager(cliCtx *cli.Context, keyManagerV1 v1.KeyManager, keyManagerV2 v2.IKeymanager) ([][48]byte, error) {
-	var pubKeys [][48]byte
-	var err error
-	if featureconfig.Get().EnableAccountsV2 {
-		pubKeys, err = keyManagerV2.FetchValidatingPublicKeys(cliCtx.Context)
-		if err != nil {
-			return nil, errors.Wrap(err, "failed to obtain public keys for validation")
-		}
-		return pubKeys, nil
-	}
-	return keyManagerV1.FetchValidatingKeys()
-=======
->>>>>>> ecbab20b
 }