--- conflicted
+++ resolved
@@ -540,11 +540,7 @@
 		for key, option := range fileConfig.ProposeConfig {
 			decodedKey, err := hexutil.Decode(key)
 			if err != nil {
-<<<<<<< HEAD
-				return nil, errors.Wrapf(err, "could not decode public key: %s", key)
-=======
 				return nil, errors.Wrapf(err, "could not decode public key %s", key)
->>>>>>> 88db7117
 			}
 			if len(decodedKey) != fieldparams.BLSPubkeyLength {
 				return nil, fmt.Errorf("%v  is not a bls public key", key)
