// Package node defines a validator client which connects to a
// full beacon node as part of the Ethereum Serenity specification.
package node

import (
	"context"
	"fmt"
	"io/ioutil"
	"os"
	"os/signal"
	"strings"
	"sync"
	"syscall"

	"github.com/pkg/errors"
	"github.com/prysmaticlabs/prysm/shared"
	"github.com/prysmaticlabs/prysm/shared/cmd"
	"github.com/prysmaticlabs/prysm/shared/debug"
	"github.com/prysmaticlabs/prysm/shared/featureconfig"
	"github.com/prysmaticlabs/prysm/shared/prometheus"
	"github.com/prysmaticlabs/prysm/shared/tracing"
	"github.com/prysmaticlabs/prysm/shared/version"
	"github.com/prysmaticlabs/prysm/validator/client"
	"github.com/prysmaticlabs/prysm/validator/db"
	"github.com/prysmaticlabs/prysm/validator/flags"
	"github.com/prysmaticlabs/prysm/validator/keymanager"
	"github.com/sirupsen/logrus"
	"gopkg.in/urfave/cli.v2"
)

var log = logrus.WithField("prefix", "node")

// ValidatorClient defines an instance of a sharding validator that manages
// the entire lifecycle of services attached to it participating in
// Ethereum Serenity.
type ValidatorClient struct {
	ctx      *cli.Context
	services *shared.ServiceRegistry // Lifecycle and service store.
	lock     sync.RWMutex
	stop     chan struct{} // Channel to wait for termination notifications.
}

// NewValidatorClient creates a new, Ethereum Serenity validator client.
func NewValidatorClient(ctx *cli.Context) (*ValidatorClient, error) {
	if err := tracing.Setup(
		"validator", // service name
		ctx.String(cmd.TracingProcessNameFlag.Name),
		ctx.String(cmd.TracingEndpointFlag.Name),
		ctx.Float64(cmd.TraceSampleFractionFlag.Name),
		ctx.Bool(cmd.EnableTracingFlag.Name),
	); err != nil {
		return nil, err
	}

	verbosity := ctx.String(cmd.VerbosityFlag.Name)
	level, err := logrus.ParseLevel(verbosity)
	if err != nil {
		return nil, err
	}
	logrus.SetLevel(level)

	registry := shared.NewServiceRegistry()
	ValidatorClient := &ValidatorClient{
		ctx:      ctx,
		services: registry,
		stop:     make(chan struct{}),
	}

	featureconfig.ConfigureValidator(ctx)
<<<<<<< HEAD
	// Use custom config values if the --no-custom-config flag is set.
	if !ctx.Bool(flags.NoCustomConfigFlag.Name) {
		log.Info("Using custom parameter configuration")
		if featureconfig.Get().MinimalConfig {
			log.Warn("Using Minimal Config")
			params.UseMinimalConfig()
		} else {
			log.Warn("Using Demo Config")
			params.UseDemoBeaconConfig()
		}
	}
=======
>>>>>>> 27193820

	keyManager, err := selectKeyManager(ctx)
	if err != nil {
		return nil, err
	}

	pubKeys, err := keyManager.FetchValidatingKeys()
	if err != nil {
		log.WithError(err).Error("Failed to obtain public keys for validation")
	} else {
		if len(pubKeys) == 0 {
			log.Warn("No keys found; nothing to validate")
		} else {
			log.WithField("validators", len(pubKeys)).Info("Found validator keys")
			for _, key := range pubKeys {
				log.WithField("pubKey", fmt.Sprintf("%#x", key)).Info("Validating for public key")
			}
		}
	}

	clearFlag := ctx.Bool(cmd.ClearDB.Name)
	forceClearFlag := ctx.Bool(cmd.ForceClearDB.Name)
	if clearFlag || forceClearFlag {
		pubkeys, err := keyManager.FetchValidatingKeys()
		if err != nil {
			return nil, err
		}
		dataDir := ctx.String(cmd.DataDirFlag.Name)
		if err := clearDB(dataDir, pubkeys, forceClearFlag); err != nil {
			return nil, err
		}
	}

	if err := ValidatorClient.registerPrometheusService(ctx); err != nil {
		return nil, err
	}

	if err := ValidatorClient.registerClientService(ctx, keyManager); err != nil {
		return nil, err
	}

	return ValidatorClient, nil
}

// Start every service in the validator client.
func (s *ValidatorClient) Start() {
	s.lock.Lock()

	log.WithFields(logrus.Fields{
		"version": version.GetVersion(),
	}).Info("Starting validator node")

	s.services.StartAll()

	stop := s.stop
	s.lock.Unlock()

	go func() {
		sigc := make(chan os.Signal, 1)
		signal.Notify(sigc, syscall.SIGINT, syscall.SIGTERM)
		defer signal.Stop(sigc)
		<-sigc
		log.Info("Got interrupt, shutting down...")
		debug.Exit(s.ctx) // Ensure trace and CPU profile data are flushed.
		go s.Close()
		for i := 10; i > 0; i-- {
			<-sigc
			if i > 1 {
				log.Info("Already shutting down, interrupt more to panic.", "times", i-1)
			}
		}
		panic("Panic closing the sharding validator")
	}()

	// Wait for stop channel to be closed.
	<-stop
}

// Close handles graceful shutdown of the system.
func (s *ValidatorClient) Close() {
	s.lock.Lock()
	defer s.lock.Unlock()

	s.services.StopAll()
	log.Info("Stopping sharding validator")

	close(s.stop)
}

func (s *ValidatorClient) registerPrometheusService(ctx *cli.Context) error {
	service := prometheus.NewPrometheusService(
		fmt.Sprintf(":%d", ctx.Int64(cmd.MonitoringPortFlag.Name)),
		s.services,
	)
	logrus.AddHook(prometheus.NewLogrusCollector())
	return s.services.RegisterService(service)
}

func (s *ValidatorClient) registerClientService(ctx *cli.Context, keyManager keymanager.KeyManager) error {
<<<<<<< HEAD
	endpoint := ctx.String(flags.BeaconRPCProviderFlag.Name)
	dataDir := ctx.String(cmd.DataDirFlag.Name)
	logValidatorBalances := !ctx.Bool(flags.DisablePenaltyRewardLogFlag.Name)
	emitAccountMetrics := ctx.Bool(flags.AccountMetricsFlag.Name)
	cert := ctx.String(flags.CertFlag.Name)
	graffiti := ctx.String(flags.GraffitiFlag.Name)
	maxCallRecvMsgSize := ctx.Int(flags.GrpcMaxCallRecvMsgSizeFlag.Name)
=======
	endpoint := ctx.GlobalString(flags.BeaconRPCProviderFlag.Name)
	dataDir := ctx.GlobalString(cmd.DataDirFlag.Name)
	logValidatorBalances := !ctx.GlobalBool(flags.DisablePenaltyRewardLogFlag.Name)
	emitAccountMetrics := ctx.GlobalBool(flags.AccountMetricsFlag.Name)
	cert := ctx.GlobalString(flags.CertFlag.Name)
	graffiti := ctx.GlobalString(flags.GraffitiFlag.Name)
	maxCallRecvMsgSize := ctx.GlobalInt(flags.GrpcMaxCallRecvMsgSizeFlag.Name)
	grpcRetries := ctx.GlobalUint(flags.GrpcRetriesFlag.Name)
>>>>>>> 27193820
	v, err := client.NewValidatorService(context.Background(), &client.Config{
		Endpoint:                   endpoint,
		DataDir:                    dataDir,
		KeyManager:                 keyManager,
		LogValidatorBalances:       logValidatorBalances,
		EmitAccountMetrics:         emitAccountMetrics,
		CertFlag:                   cert,
		GraffitiFlag:               graffiti,
		GrpcMaxCallRecvMsgSizeFlag: maxCallRecvMsgSize,
		GrpcRetriesFlag:            grpcRetries,
	})
	if err != nil {
		return errors.Wrap(err, "could not initialize client service")
	}
	return s.services.RegisterService(v)
}

// selectKeyManager selects the key manager depending on the options provided by the user.
func selectKeyManager(ctx *cli.Context) (keymanager.KeyManager, error) {
	manager := strings.ToLower(ctx.String(flags.KeyManager.Name))
	opts := ctx.String(flags.KeyManagerOpts.Name)
	if opts == "" {
		opts = "{}"
	} else if !strings.HasPrefix(opts, "{") {
		fileopts, err := ioutil.ReadFile(opts)
		if err != nil {
			return nil, errors.Wrap(err, "Failed to read keymanager options file")
		}
		opts = string(fileopts)
	}

	if manager == "" {
		// Attempt to work out keymanager from deprecated vars.
		if unencryptedKeys := ctx.String(flags.UnencryptedKeysFlag.Name); unencryptedKeys != "" {
			manager = "unencrypted"
			opts = fmt.Sprintf(`{"path":%q}`, unencryptedKeys)
			log.Warn(fmt.Sprintf("--unencrypted-keys flag is deprecated.  Please use --keymanager=unencrypted --keymanageropts='%s'", opts))
		} else if numValidatorKeys := ctx.Uint64(flags.InteropNumValidators.Name); numValidatorKeys > 0 {
			manager = "interop"
			opts = fmt.Sprintf(`{"keys":%d,"offset":%d}`, numValidatorKeys, ctx.Uint64(flags.InteropStartIndex.Name))
			log.Warn(fmt.Sprintf("--interop-num-validators and --interop-start-index flags are deprecated.  Please use --keymanager=interop --keymanageropts='%s'", opts))
		} else if keystorePath := ctx.String(flags.KeystorePathFlag.Name); keystorePath != "" {
			manager = "keystore"
			opts = fmt.Sprintf(`{"path":%q,"passphrase":%q}`, keystorePath, ctx.String(flags.PasswordFlag.Name))
			log.Warn(fmt.Sprintf("--keystore-path flag is deprecated.  Please use --keymanager=keystore --keymanageropts='%s'", opts))
		} else {
			// Default if no choice made
			manager = "keystore"
			passphrase := ctx.String(flags.PasswordFlag.Name)
			if passphrase == "" {
				log.Warn("Implicit selection of keymanager is deprecated.  Please use --keymanager=keystore or select a different keymanager")
			} else {
				opts = fmt.Sprintf(`{"passphrase":%q}`, passphrase)
				log.Warn(`Implicit selection of keymanager is deprecated.  Please use --keymanager=keystore --keymanageropts='{"passphrase":"<password>"}' or select a different keymanager`)
			}
		}
	}

	var km keymanager.KeyManager
	var help string
	var err error
	switch manager {
	case "interop":
		km, help, err = keymanager.NewInterop(opts)
	case "unencrypted":
		km, help, err = keymanager.NewUnencrypted(opts)
	case "keystore":
		km, help, err = keymanager.NewKeystore(opts)
	case "wallet":
		km, help, err = keymanager.NewWallet(opts)
	default:
		return nil, fmt.Errorf("unknown keymanager %q", manager)
	}
	if err != nil {
		// Print help for the keymanager
		fmt.Println(help)
		return nil, err
	}
	return km, nil
}

func clearDB(dataDir string, pubkeys [][48]byte, force bool) error {
	var err error
	clearDBConfirmed := force

	if !force {
		actionText := "This will delete your validator's historical actions database stored in your data directory. " +
			"This may lead to potential slashing - do you want to proceed? (Y/N)"
		deniedText := "The historical actions database will not be deleted. No changes have been made."
		clearDBConfirmed, err = cmd.ConfirmAction(actionText, deniedText)
		if err != nil {
			return errors.Wrapf(err, "Could not create DB in dir %s", dataDir)
		}
	}

	if clearDBConfirmed {
		valDB, err := db.NewKVStore(dataDir, pubkeys)
		if err != nil {
			return errors.Wrapf(err, "Could not create DB in dir %s", dataDir)
		}

		log.Warning("Removing database")
		if err := valDB.ClearDB(); err != nil {
			return errors.Wrapf(err, "Could not clear DB in dir %s", dataDir)
		}
	}

	return nil
}<|MERGE_RESOLUTION|>--- conflicted
+++ resolved
@@ -67,20 +67,6 @@
 	}
 
 	featureconfig.ConfigureValidator(ctx)
-<<<<<<< HEAD
-	// Use custom config values if the --no-custom-config flag is set.
-	if !ctx.Bool(flags.NoCustomConfigFlag.Name) {
-		log.Info("Using custom parameter configuration")
-		if featureconfig.Get().MinimalConfig {
-			log.Warn("Using Minimal Config")
-			params.UseMinimalConfig()
-		} else {
-			log.Warn("Using Demo Config")
-			params.UseDemoBeaconConfig()
-		}
-	}
-=======
->>>>>>> 27193820
 
 	keyManager, err := selectKeyManager(ctx)
 	if err != nil {
@@ -180,7 +166,6 @@
 }
 
 func (s *ValidatorClient) registerClientService(ctx *cli.Context, keyManager keymanager.KeyManager) error {
-<<<<<<< HEAD
 	endpoint := ctx.String(flags.BeaconRPCProviderFlag.Name)
 	dataDir := ctx.String(cmd.DataDirFlag.Name)
 	logValidatorBalances := !ctx.Bool(flags.DisablePenaltyRewardLogFlag.Name)
@@ -188,16 +173,7 @@
 	cert := ctx.String(flags.CertFlag.Name)
 	graffiti := ctx.String(flags.GraffitiFlag.Name)
 	maxCallRecvMsgSize := ctx.Int(flags.GrpcMaxCallRecvMsgSizeFlag.Name)
-=======
-	endpoint := ctx.GlobalString(flags.BeaconRPCProviderFlag.Name)
-	dataDir := ctx.GlobalString(cmd.DataDirFlag.Name)
-	logValidatorBalances := !ctx.GlobalBool(flags.DisablePenaltyRewardLogFlag.Name)
-	emitAccountMetrics := ctx.GlobalBool(flags.AccountMetricsFlag.Name)
-	cert := ctx.GlobalString(flags.CertFlag.Name)
-	graffiti := ctx.GlobalString(flags.GraffitiFlag.Name)
-	maxCallRecvMsgSize := ctx.GlobalInt(flags.GrpcMaxCallRecvMsgSizeFlag.Name)
-	grpcRetries := ctx.GlobalUint(flags.GrpcRetriesFlag.Name)
->>>>>>> 27193820
+	grpcRetries := ctx.Uint(flags.GrpcRetriesFlag.Name)
 	v, err := client.NewValidatorService(context.Background(), &client.Config{
 		Endpoint:                   endpoint,
 		DataDir:                    dataDir,
