// Package node is the main process which handles the lifecycle of
// the runtime services in a validator client process, gracefully shutting
// everything down upon close.
package node

import (
	"context"
	"encoding/json"
	"fmt"
	"io"
	"net/http"
	"net/url"
	"os"
	"os/signal"
	"path/filepath"
	"strings"
	"sync"
	"syscall"

	"github.com/ethereum/go-ethereum/common"
	"github.com/ethereum/go-ethereum/common/hexutil"
	gwruntime "github.com/grpc-ecosystem/grpc-gateway/v2/runtime"
	"github.com/pkg/errors"
	"github.com/prysmaticlabs/prysm/api/gateway"
	"github.com/prysmaticlabs/prysm/api/gateway/apimiddleware"
	"github.com/prysmaticlabs/prysm/async/event"
	"github.com/prysmaticlabs/prysm/cmd"
	"github.com/prysmaticlabs/prysm/cmd/validator/flags"
	"github.com/prysmaticlabs/prysm/config/features"
	fieldparams "github.com/prysmaticlabs/prysm/config/fieldparams"
	"github.com/prysmaticlabs/prysm/config/params"
	validatorServiceConfig "github.com/prysmaticlabs/prysm/config/validator/service"
	"github.com/prysmaticlabs/prysm/encoding/bytesutil"
	"github.com/prysmaticlabs/prysm/io/file"
	"github.com/prysmaticlabs/prysm/monitoring/backup"
	"github.com/prysmaticlabs/prysm/monitoring/prometheus"
	tracing2 "github.com/prysmaticlabs/prysm/monitoring/tracing"
	ethpbservice "github.com/prysmaticlabs/prysm/proto/eth/service"
	pb "github.com/prysmaticlabs/prysm/proto/prysm/v1alpha1"
	validatorpb "github.com/prysmaticlabs/prysm/proto/prysm/v1alpha1/validator-client"
	"github.com/prysmaticlabs/prysm/runtime"
	"github.com/prysmaticlabs/prysm/runtime/debug"
	"github.com/prysmaticlabs/prysm/runtime/prereqs"
	"github.com/prysmaticlabs/prysm/runtime/version"
	"github.com/prysmaticlabs/prysm/validator/accounts/wallet"
	"github.com/prysmaticlabs/prysm/validator/client"
	"github.com/prysmaticlabs/prysm/validator/db/kv"
	g "github.com/prysmaticlabs/prysm/validator/graffiti"
	"github.com/prysmaticlabs/prysm/validator/keymanager/local"
	remote_web3signer "github.com/prysmaticlabs/prysm/validator/keymanager/remote-web3signer"
	"github.com/prysmaticlabs/prysm/validator/rpc"
	validatorMiddleware "github.com/prysmaticlabs/prysm/validator/rpc/apimiddleware"
	"github.com/prysmaticlabs/prysm/validator/web"
	"github.com/sirupsen/logrus"
	"github.com/urfave/cli/v2"
	"google.golang.org/protobuf/encoding/protojson"
	"gopkg.in/yaml.v2"
)

// ValidatorClient defines an instance of an Ethereum validator that manages
// the entire lifecycle of services attached to it participating in proof of stake.
type ValidatorClient struct {
	cliCtx            *cli.Context
	ctx               context.Context
	cancel            context.CancelFunc
	db                *kv.Store
	services          *runtime.ServiceRegistry // Lifecycle and service store.
	lock              sync.RWMutex
	wallet            *wallet.Wallet
	walletInitialized *event.Feed
	stop              chan struct{} // Channel to wait for termination notifications.
}

// NewValidatorClient creates a new instance of the Prysm validator client.
func NewValidatorClient(cliCtx *cli.Context) (*ValidatorClient, error) {
	// TODO(#9883) - Maybe we can pass in a new validator client config instead of the cliCTX to abstract away the use of flags here .
	if err := tracing2.Setup(
		"validator", // service name
		cliCtx.String(cmd.TracingProcessNameFlag.Name),
		cliCtx.String(cmd.TracingEndpointFlag.Name),
		cliCtx.Float64(cmd.TraceSampleFractionFlag.Name),
		cliCtx.Bool(cmd.EnableTracingFlag.Name),
	); err != nil {
		return nil, err
	}

	verbosity := cliCtx.String(cmd.VerbosityFlag.Name)
	level, err := logrus.ParseLevel(verbosity)
	if err != nil {
		return nil, err
	}
	logrus.SetLevel(level)

	// Warn if user's platform is not supported
	prereqs.WarnIfPlatformNotSupported(cliCtx.Context)

	registry := runtime.NewServiceRegistry()
	ctx, cancel := context.WithCancel(cliCtx.Context)
	validatorClient := &ValidatorClient{
		cliCtx:            cliCtx,
		ctx:               ctx,
		cancel:            cancel,
		services:          registry,
		walletInitialized: new(event.Feed),
		stop:              make(chan struct{}),
	}

	if err := features.ConfigureValidator(cliCtx); err != nil {
		return nil, err
	}
	if err := cmd.ConfigureValidator(cliCtx); err != nil {
		return nil, err
	}

	if cliCtx.IsSet(cmd.ChainConfigFileFlag.Name) {
		chainConfigFileName := cliCtx.String(cmd.ChainConfigFileFlag.Name)
		if err := params.LoadChainConfigFile(chainConfigFileName, nil); err != nil {
			return nil, err
		}
	}

	// If the --web flag is enabled to administer the validator
	// client via a web portal, we start the validator client in a different way.
	if cliCtx.IsSet(flags.EnableWebFlag.Name) {
		if cliCtx.IsSet(flags.Web3SignerURLFlag.Name) || cliCtx.IsSet(flags.Web3SignerPublicValidatorKeysFlag.Name) {
			log.Warn("Remote Keymanager API enabled. Prysm web does not properly support web3signer at this time")
		}
		log.Info("Enabling web portal to manage the validator client")
		if err := validatorClient.initializeForWeb(cliCtx); err != nil {
			return nil, err
		}
		return validatorClient, nil
	}

	if err := validatorClient.initializeFromCLI(cliCtx); err != nil {
		return nil, err
	}

	return validatorClient, nil
}

// Start every service in the validator client.
func (c *ValidatorClient) Start() {
	c.lock.Lock()

	log.WithFields(logrus.Fields{
		"version": version.Version(),
	}).Info("Starting validator node")

	c.services.StartAll()

	stop := c.stop
	c.lock.Unlock()

	go func() {
		sigc := make(chan os.Signal, 1)
		signal.Notify(sigc, syscall.SIGINT, syscall.SIGTERM)
		defer signal.Stop(sigc)
		<-sigc
		log.Info("Got interrupt, shutting down...")
		debug.Exit(c.cliCtx) // Ensure trace and CPU profile data are flushed.
		go c.Close()
		for i := 10; i > 0; i-- {
			<-sigc
			if i > 1 {
				log.WithField("times", i-1).Info("Already shutting down, interrupt more to panic.")
			}
		}
		panic("Panic closing the validator client")
	}()

	// Wait for stop channel to be closed.
	<-stop
}

// Close handles graceful shutdown of the system.
func (c *ValidatorClient) Close() {
	c.lock.Lock()
	defer c.lock.Unlock()

	c.services.StopAll()
	log.Info("Stopping Prysm validator")
	c.cancel()
	close(c.stop)
}

func (c *ValidatorClient) initializeFromCLI(cliCtx *cli.Context) error {
	var err error
	dataDir := cliCtx.String(flags.WalletDirFlag.Name)
	if !cliCtx.IsSet(flags.InteropNumValidators.Name) {
		// Custom Check For Web3Signer
		if cliCtx.IsSet(flags.Web3SignerURLFlag.Name) {
			c.wallet = wallet.NewWalletForWeb3Signer()
		} else {
			w, err := wallet.OpenWalletOrElseCli(cliCtx, func(cliCtx *cli.Context) (*wallet.Wallet, error) {
				return nil, wallet.ErrNoWalletFound
			})
			if err != nil {
				return errors.Wrap(err, "could not open wallet")
			}
			c.wallet = w
			// TODO(#9883) - Remove this when we have a better way to handle this.
			log.WithFields(logrus.Fields{
				"wallet":          w.AccountsDir(),
				"keymanager-kind": w.KeymanagerKind().String(),
			}).Info("Opened validator wallet")
			dataDir = c.wallet.AccountsDir()
		}
	}
	if cliCtx.String(cmd.DataDirFlag.Name) != cmd.DefaultDataDir() {
		dataDir = cliCtx.String(cmd.DataDirFlag.Name)
	}
	clearFlag := cliCtx.Bool(cmd.ClearDB.Name)
	forceClearFlag := cliCtx.Bool(cmd.ForceClearDB.Name)
	if clearFlag || forceClearFlag {
		if dataDir == "" && c.wallet != nil {
			dataDir = c.wallet.AccountsDir()
			if dataDir == "" {
				log.Fatal(
					"Could not determine your system'c HOME path, please specify a --datadir you wish " +
						"to use for your validator data",
				)
			}

		}
		if err := clearDB(cliCtx.Context, dataDir, forceClearFlag); err != nil {
			return err
		}
	} else {
		dataFile := filepath.Join(dataDir, kv.ProtectionDbFileName)
		if !file.FileExists(dataFile) {
			log.Warnf("Slashing protection file %s is missing.\n"+
				"If you changed your --wallet-dir or --datadir, please copy your previous \"validator.db\" file into your current --datadir.\n"+
				"Disregard this warning if this is the first time you are running this set of keys.", dataFile)
		}
	}
	log.WithField("databasePath", dataDir).Info("Checking DB")

	valDB, err := kv.NewKVStore(cliCtx.Context, dataDir, &kv.Config{
		PubKeys:         nil,
		InitialMMapSize: cliCtx.Int(cmd.BoltMMapInitialSizeFlag.Name),
	})
	if err != nil {
		return errors.Wrap(err, "could not initialize db")
	}
	c.db = valDB
	if err := valDB.RunUpMigrations(cliCtx.Context); err != nil {
		return errors.Wrap(err, "could not run database migration")
	}

	if !cliCtx.Bool(cmd.DisableMonitoringFlag.Name) {
		if err := c.registerPrometheusService(cliCtx); err != nil {
			return err
		}
	}
	if err := c.registerValidatorService(cliCtx); err != nil {
		return err
	}
	if cliCtx.Bool(flags.EnableRPCFlag.Name) {
		if err := c.registerRPCService(cliCtx); err != nil {
			return err
		}
		if err := c.registerRPCGatewayService(cliCtx); err != nil {
			return err
		}
	}
	return nil
}

func (c *ValidatorClient) initializeForWeb(cliCtx *cli.Context) error {
	var err error
	dataDir := cliCtx.String(flags.WalletDirFlag.Name)
	if cliCtx.IsSet(flags.Web3SignerURLFlag.Name) {
		c.wallet = wallet.NewWalletForWeb3Signer()
	} else {
		// Read the wallet password file from the cli context.
		if err = setWalletPasswordFilePath(cliCtx); err != nil {
			return errors.Wrap(err, "could not read wallet password file")
		}

		// Read the wallet from the specified path.
		w, err := wallet.OpenWalletOrElseCli(cliCtx, func(cliCtx *cli.Context) (*wallet.Wallet, error) {
			return nil, nil
		})
		if err != nil {
			return errors.Wrap(err, "could not open wallet")
		}
		c.wallet = w
		if c.wallet != nil {
			dataDir = c.wallet.AccountsDir()
		}
	}

	if cliCtx.String(cmd.DataDirFlag.Name) != cmd.DefaultDataDir() {
		dataDir = cliCtx.String(cmd.DataDirFlag.Name)
	}
	clearFlag := cliCtx.Bool(cmd.ClearDB.Name)
	forceClearFlag := cliCtx.Bool(cmd.ForceClearDB.Name)

	if clearFlag || forceClearFlag {
		if dataDir == "" {
			dataDir = cmd.DefaultDataDir()
			if dataDir == "" {
				log.Fatal(
					"Could not determine your system'c HOME path, please specify a --datadir you wish " +
						"to use for your validator data",
				)
			}

		}
		if err := clearDB(cliCtx.Context, dataDir, forceClearFlag); err != nil {
			return err
		}
	}
	log.WithField("databasePath", dataDir).Info("Checking DB")
	valDB, err := kv.NewKVStore(cliCtx.Context, dataDir, &kv.Config{
		PubKeys:         nil,
		InitialMMapSize: cliCtx.Int(cmd.BoltMMapInitialSizeFlag.Name),
	})
	if err != nil {
		return errors.Wrap(err, "could not initialize db")
	}
	c.db = valDB
	if err := valDB.RunUpMigrations(cliCtx.Context); err != nil {
		return errors.Wrap(err, "could not run database migration")
	}

	if !cliCtx.Bool(cmd.DisableMonitoringFlag.Name) {
		if err := c.registerPrometheusService(cliCtx); err != nil {
			return err
		}
	}
	if err := c.registerValidatorService(cliCtx); err != nil {
		return err
	}
	if err := c.registerRPCService(cliCtx); err != nil {
		return err
	}
	if err := c.registerRPCGatewayService(cliCtx); err != nil {
		return err
	}
	gatewayHost := cliCtx.String(flags.GRPCGatewayHost.Name)
	gatewayPort := cliCtx.Int(flags.GRPCGatewayPort.Name)
	webAddress := fmt.Sprintf("http://%s:%d", gatewayHost, gatewayPort)
	log.WithField("address", webAddress).Info(
		"Starting Prysm web UI on address, open in browser to access",
	)
	return nil
}

func (c *ValidatorClient) registerPrometheusService(cliCtx *cli.Context) error {
	var additionalHandlers []prometheus.Handler
	if cliCtx.IsSet(cmd.EnableBackupWebhookFlag.Name) {
		additionalHandlers = append(
			additionalHandlers,
			prometheus.Handler{
				Path:    "/db/backup",
				Handler: backup.BackupHandler(c.db, cliCtx.String(cmd.BackupWebhookOutputDir.Name)),
			},
		)
	}
	service := prometheus.NewService(
		fmt.Sprintf("%s:%d", c.cliCtx.String(cmd.MonitoringHostFlag.Name), c.cliCtx.Int(flags.MonitoringPortFlag.Name)),
		c.services,
		additionalHandlers...,
	)
	logrus.AddHook(prometheus.NewLogrusCollector())
	return c.services.RegisterService(service)
}

func (c *ValidatorClient) registerValidatorService(cliCtx *cli.Context) error {

	endpoint := c.cliCtx.String(flags.BeaconRPCProviderFlag.Name)
	dataDir := c.cliCtx.String(cmd.DataDirFlag.Name)
	logValidatorBalances := !c.cliCtx.Bool(flags.DisablePenaltyRewardLogFlag.Name)
	emitAccountMetrics := !c.cliCtx.Bool(flags.DisableAccountMetricsFlag.Name)
	cert := c.cliCtx.String(flags.CertFlag.Name)
	graffiti := c.cliCtx.String(flags.GraffitiFlag.Name)
	maxCallRecvMsgSize := c.cliCtx.Int(cmd.GrpcMaxCallRecvMsgSizeFlag.Name)
	grpcRetries := c.cliCtx.Uint(flags.GrpcRetriesFlag.Name)
	grpcRetryDelay := c.cliCtx.Duration(flags.GrpcRetryDelayFlag.Name)
	var interopKeysConfig *local.InteropKeymanagerConfig
	if c.cliCtx.IsSet(flags.InteropNumValidators.Name) {
		interopKeysConfig = &local.InteropKeymanagerConfig{
			Offset:           cliCtx.Uint64(flags.InteropStartIndex.Name),
			NumValidatorKeys: cliCtx.Uint64(flags.InteropNumValidators.Name),
		}
	}

	gStruct := &g.Graffiti{}
	var err error
	if c.cliCtx.IsSet(flags.GraffitiFileFlag.Name) {
		n := c.cliCtx.String(flags.GraffitiFileFlag.Name)
		gStruct, err = g.ParseGraffitiFile(n)
		if err != nil {
			log.WithError(err).Warn("Could not parse graffiti file")
		}
	}

	wsc, err := web3SignerConfig(c.cliCtx)
	if err != nil {
		return err
	}

	bpc, err := proposerSettings(c.cliCtx)
	if err != nil {
		return err
	}

	v, err := client.NewValidatorService(c.cliCtx.Context, &client.Config{
		Endpoint:                   endpoint,
		DataDir:                    dataDir,
		LogValidatorBalances:       logValidatorBalances,
		EmitAccountMetrics:         emitAccountMetrics,
		CertFlag:                   cert,
		GraffitiFlag:               g.ParseHexGraffiti(graffiti),
		GrpcMaxCallRecvMsgSizeFlag: maxCallRecvMsgSize,
		GrpcRetriesFlag:            grpcRetries,
		GrpcRetryDelay:             grpcRetryDelay,
		GrpcHeadersFlag:            c.cliCtx.String(flags.GrpcHeadersFlag.Name),
		ValDB:                      c.db,
		UseWeb:                     c.cliCtx.Bool(flags.EnableWebFlag.Name),
		InteropKeysConfig:          interopKeysConfig,
		Wallet:                     c.wallet,
		WalletInitializedFeed:      c.walletInitialized,
		GraffitiStruct:             gStruct,
		LogDutyCountDown:           c.cliCtx.Bool(flags.EnableDutyCountDown.Name),
		Web3SignerConfig:           wsc,
		ProposerSettings:           bpc,
	})
	if err != nil {
		return errors.Wrap(err, "could not initialize validator service")
	}

	return c.services.RegisterService(v)
}

func web3SignerConfig(cliCtx *cli.Context) (*remote_web3signer.SetupConfig, error) {
	var web3signerConfig *remote_web3signer.SetupConfig
	if cliCtx.IsSet(flags.Web3SignerURLFlag.Name) {
		urlStr := cliCtx.String(flags.Web3SignerURLFlag.Name)
		u, err := url.ParseRequestURI(urlStr)
		if err != nil {
			return nil, errors.Wrapf(err, "web3signer url %s is invalid", urlStr)
		}
		if u.Scheme == "" || u.Host == "" {
			return nil, fmt.Errorf("web3signer url must be in the format of http(s)://host:port url used: %v", urlStr)
		}
		web3signerConfig = &remote_web3signer.SetupConfig{
			BaseEndpoint:          u.String(),
			GenesisValidatorsRoot: nil,
		}
		if cliCtx.IsSet(flags.Web3SignerPublicValidatorKeysFlag.Name) {
			publicKeysStr := cliCtx.String(flags.Web3SignerPublicValidatorKeysFlag.Name)
			pURL, err := url.ParseRequestURI(publicKeysStr)
			if err == nil && pURL.Scheme != "" && pURL.Host != "" {
				web3signerConfig.PublicKeysURL = publicKeysStr
			} else {
				var validatorKeys [][48]byte
				for _, key := range strings.Split(publicKeysStr, ",") {
					decodedKey, decodeErr := hexutil.Decode(key)
					if decodeErr != nil {
						return nil, errors.Wrapf(decodeErr, "could not decode public key for web3signer: %s", key)
					}
					validatorKeys = append(validatorKeys, bytesutil.ToBytes48(decodedKey))
				}
				web3signerConfig.ProvidedPublicKeys = validatorKeys
			}
		}
	}
	return web3signerConfig, nil
}

func proposerSettings(cliCtx *cli.Context) (*validatorServiceConfig.ProposerSettings, error) {
	var fileConfig *validatorServiceConfig.ProposerSettingsPayload
	//TODO(10809): remove when fully deprecated
	if cliCtx.IsSet(flags.FeeRecipientConfigFileFlag.Name) && cliCtx.IsSet(flags.FeeRecipientConfigURLFlag.Name) {
		return nil, fmt.Errorf("cannot specify both --%s and --%s", flags.FeeRecipientConfigFileFlag.Name, flags.FeeRecipientConfigURLFlag.Name)
	}
<<<<<<< HEAD

	if cliCtx.IsSet(flags.ProposerSettingsFlag.Name) && cliCtx.IsSet(flags.ProposerSettingsURLFlag.Name) {
		return nil, errors.New("cannot specify both " + flags.ProposerSettingsFlag.Name + " and " + flags.ProposerSettingsURLFlag.Name)
=======
	// is overridden by file and URL flags
	if cliCtx.IsSet(flags.SuggestedFeeRecipientFlag.Name) {
		suggestedFee := cliCtx.String(flags.SuggestedFeeRecipientFlag.Name)
		fileConfig = &validatorServiceConfig.FeeRecipientFileConfig{
			ProposeConfig: nil,
			DefaultConfig: &validatorServiceConfig.FeeRecipientFileOptions{
				FeeRecipient: suggestedFee,
			},
		}
>>>>>>> f0403afb
	}

	if cliCtx.IsSet(flags.FeeRecipientConfigFileFlag.Name) {
		return nil, errors.New(flags.FeeRecipientConfigFileFlag.Usage)
	}

	if cliCtx.IsSet(flags.FeeRecipientConfigURLFlag.Name) {
		return nil, errors.New(flags.FeeRecipientConfigURLFlag.Usage)
	}

	if cliCtx.IsSet(flags.ProposerSettingsFlag.Name) {
		if err := unmarshalFromFile(cliCtx.Context, cliCtx.String(flags.ProposerSettingsFlag.Name), &fileConfig); err != nil {
			return nil, err
		}
	}
	if cliCtx.IsSet(flags.ProposerSettingsURLFlag.Name) {
		if err := unmarshalFromURL(cliCtx.Context, cliCtx.String(flags.ProposerSettingsURLFlag.Name), &fileConfig); err != nil {
			return nil, err
		}
	}
<<<<<<< HEAD
	// override the default fileConfig with the fileConfig from the command line
	if cliCtx.IsSet(flags.SuggestedFeeRecipientFlag.Name) {
		suggestedFee := cliCtx.String(flags.SuggestedFeeRecipientFlag.Name)
		fileConfig = &validatorServiceConfig.ProposerSettingsPayload{
			ProposeConfig: nil,
			DefaultConfig: &validatorServiceConfig.ProposerOptionPayload{
				FeeRecipient: suggestedFee,
				GasLimit:     params.BeaconConfig().DefaultBuilderGasLimit,
			},
		}
	}
=======

>>>>>>> f0403afb
	// nothing is set, so just return nil
	if fileConfig == nil {
		return nil, nil
	}
	//convert file config to proposer config for internal use
	vpSettings := &validatorServiceConfig.ProposerSettings{}

	// default fileConfig is mandatory
	if fileConfig.DefaultConfig == nil {
		return nil, errors.New("default fileConfig is required")
	}
	bytes, err := hexutil.Decode(fileConfig.DefaultConfig.FeeRecipient)
	if err != nil {
		return nil, errors.Wrapf(err, "could not decode fee recipient %s", fileConfig.DefaultConfig.FeeRecipient)
	}
	if !common.IsHexAddress(fileConfig.DefaultConfig.FeeRecipient) {
		return nil, errors.New("default fileConfig fee recipient is not a valid eth1 address")
	}

	vpSettings.DefaultConfig = &validatorServiceConfig.ProposerOption{
		FeeRecipient: common.BytesToAddress(bytes),
		GasLimit:     reviewGasLimit(fileConfig.DefaultConfig.GasLimit),
	}

	if fileConfig.ProposeConfig != nil {
		vpSettings.ProposeConfig = make(map[[fieldparams.BLSPubkeyLength]byte]*validatorServiceConfig.ProposerOption)
		for key, option := range fileConfig.ProposeConfig {
			decodedKey, err := hexutil.Decode(key)
			if err != nil {
				return nil, errors.Wrapf(err, "could not decode public key for web3signer: %s", key)
			}
			if len(decodedKey) != fieldparams.BLSPubkeyLength {
				return nil, fmt.Errorf("%v  is not a bls public key", key)
			}
			if option == nil {
				return nil, fmt.Errorf("fee recipient is required for proposer %s", key)
			}
			feebytes, err := hexutil.Decode(option.FeeRecipient)
			if err != nil {
				return nil, errors.Wrapf(err, "could not decode fee recipient %s", option.FeeRecipient)
			}
			if !common.IsHexAddress(option.FeeRecipient) {
				return nil, errors.New("fee recipient is not a valid eth1 address")
			}
			mixedcaseAddress, err := common.NewMixedcaseAddressFromString(option.FeeRecipient)
			if err != nil {
				return nil, errors.Wrapf(err, "could not decode fee recipient %s", option.FeeRecipient)
			}
			checksumAddress := common.BytesToAddress(feebytes)
			if !mixedcaseAddress.ValidChecksum() {
				log.Warnf("Fee recipient %s is not a checksum Ethereum address. "+
					"The checksummed address is %s and will be used as the fee recipient. "+
					"We recommend using a mixed-case address (checksum) "+
					"to prevent spelling mistakes in your fee recipient Ethereum address", option.FeeRecipient, checksumAddress.Hex())
			}
			vpSettings.ProposeConfig[bytesutil.ToBytes48(decodedKey)] = &validatorServiceConfig.ProposerOption{
				FeeRecipient: checksumAddress,
				GasLimit:     reviewGasLimit(option.GasLimit),
			}
		}
	}

	return vpSettings, nil
}

func reviewGasLimit(gasLimit uint64) uint64 {
	// sets gas limit to default if not defined or set to 0
	if gasLimit == 0 {
		return params.BeaconConfig().DefaultBuilderGasLimit
	}
	//TODO(10810): add in warning for ranges
	return gasLimit
}

func (c *ValidatorClient) registerRPCService(cliCtx *cli.Context) error {
	var vs *client.ValidatorService
	if err := c.services.FetchService(&vs); err != nil {
		return err
	}
	validatorGatewayHost := cliCtx.String(flags.GRPCGatewayHost.Name)
	validatorGatewayPort := cliCtx.Int(flags.GRPCGatewayPort.Name)
	validatorMonitoringHost := cliCtx.String(cmd.MonitoringHostFlag.Name)
	validatorMonitoringPort := cliCtx.Int(flags.MonitoringPortFlag.Name)
	rpcHost := cliCtx.String(flags.RPCHost.Name)
	rpcPort := cliCtx.Int(flags.RPCPort.Name)
	nodeGatewayEndpoint := cliCtx.String(flags.BeaconRPCGatewayProviderFlag.Name)
	beaconClientEndpoint := cliCtx.String(flags.BeaconRPCProviderFlag.Name)
	maxCallRecvMsgSize := c.cliCtx.Int(cmd.GrpcMaxCallRecvMsgSizeFlag.Name)
	grpcRetries := c.cliCtx.Uint(flags.GrpcRetriesFlag.Name)
	grpcRetryDelay := c.cliCtx.Duration(flags.GrpcRetryDelayFlag.Name)
	walletDir := cliCtx.String(flags.WalletDirFlag.Name)
	grpcHeaders := c.cliCtx.String(flags.GrpcHeadersFlag.Name)
	clientCert := c.cliCtx.String(flags.CertFlag.Name)
	server := rpc.NewServer(cliCtx.Context, &rpc.Config{
		ValDB:                    c.db,
		Host:                     rpcHost,
		Port:                     fmt.Sprintf("%d", rpcPort),
		WalletInitializedFeed:    c.walletInitialized,
		ValidatorService:         vs,
		SyncChecker:              vs,
		GenesisFetcher:           vs,
		NodeGatewayEndpoint:      nodeGatewayEndpoint,
		WalletDir:                walletDir,
		Wallet:                   c.wallet,
		ValidatorGatewayHost:     validatorGatewayHost,
		ValidatorGatewayPort:     validatorGatewayPort,
		ValidatorMonitoringHost:  validatorMonitoringHost,
		ValidatorMonitoringPort:  validatorMonitoringPort,
		BeaconClientEndpoint:     beaconClientEndpoint,
		ClientMaxCallRecvMsgSize: maxCallRecvMsgSize,
		ClientGrpcRetries:        grpcRetries,
		ClientGrpcRetryDelay:     grpcRetryDelay,
		ClientGrpcHeaders:        strings.Split(grpcHeaders, ","),
		ClientWithCert:           clientCert,
	})
	return c.services.RegisterService(server)
}

func (c *ValidatorClient) registerRPCGatewayService(cliCtx *cli.Context) error {
	gatewayHost := cliCtx.String(flags.GRPCGatewayHost.Name)
	if gatewayHost != flags.DefaultGatewayHost {
		log.WithField("web-host", gatewayHost).Warn(
			"You are using a non-default web host. Web traffic is served by HTTP, so be wary of " +
				"changing this parameter if you are exposing this host to the Internet!",
		)
	}
	gatewayPort := cliCtx.Int(flags.GRPCGatewayPort.Name)
	rpcHost := cliCtx.String(flags.RPCHost.Name)
	rpcPort := cliCtx.Int(flags.RPCPort.Name)
	rpcAddr := fmt.Sprintf("%s:%d", rpcHost, rpcPort)
	gatewayAddress := fmt.Sprintf("%s:%d", gatewayHost, gatewayPort)
	timeout := cliCtx.Int(cmd.ApiTimeoutFlag.Name)
	var allowedOrigins []string
	if cliCtx.IsSet(flags.GPRCGatewayCorsDomain.Name) {
		allowedOrigins = strings.Split(cliCtx.String(flags.GPRCGatewayCorsDomain.Name), ",")
	} else {
		allowedOrigins = strings.Split(flags.GPRCGatewayCorsDomain.Value, ",")
	}
	maxCallSize := cliCtx.Uint64(cmd.GrpcMaxCallRecvMsgSizeFlag.Name)

	registrations := []gateway.PbHandlerRegistration{
		validatorpb.RegisterAuthHandler,
		validatorpb.RegisterWalletHandler,
		pb.RegisterHealthHandler,
		validatorpb.RegisterHealthHandler,
		validatorpb.RegisterAccountsHandler,
		validatorpb.RegisterBeaconHandler,
		validatorpb.RegisterSlashingProtectionHandler,
		ethpbservice.RegisterKeyManagementHandler,
	}
	gwmux := gwruntime.NewServeMux(
		gwruntime.WithMarshalerOption(gwruntime.MIMEWildcard, &gwruntime.HTTPBodyMarshaler{
			Marshaler: &gwruntime.JSONPb{
				MarshalOptions: protojson.MarshalOptions{
					EmitUnpopulated: true,
					UseProtoNames:   true,
				},
				UnmarshalOptions: protojson.UnmarshalOptions{
					DiscardUnknown: true,
				},
			},
		}),
		gwruntime.WithMarshalerOption(
			"text/event-stream", &gwruntime.EventSourceJSONPb{},
		),
	)
	muxHandler := func(apiMware *apimiddleware.ApiProxyMiddleware, h http.HandlerFunc, w http.ResponseWriter, req *http.Request) {
		// The validator gateway handler requires this special logic as it serves two kinds of APIs, namely
		// the standard validator keymanager API under the /eth namespace, and the Prysm internal
		// validator API under the /api namespace. Finally, it also serves requests to host the validator web UI.
		if strings.HasPrefix(req.URL.Path, "/api/eth/") {
			req.URL.Path = strings.Replace(req.URL.Path, "/api", "", 1)
			// If the prefix has /eth/, we handle it with the standard API gateway middleware.
			apiMware.ServeHTTP(w, req)
		} else if strings.HasPrefix(req.URL.Path, "/api") {
			req.URL.Path = strings.Replace(req.URL.Path, "/api", "", 1)
			// Else, we handle with the Prysm API gateway without a middleware.
			h(w, req)
		} else {
			// Finally, we handle with the web server.
			web.Handler(w, req)
		}
	}

	pbHandler := &gateway.PbMux{
		Registrations: registrations,
		Patterns:      []string{"/accounts/", "/v2/", "/internal/eth/v1/"},
		Mux:           gwmux,
	}
	opts := []gateway.Option{
		gateway.WithRemoteAddr(rpcAddr),
		gateway.WithGatewayAddr(gatewayAddress),
		gateway.WithMaxCallRecvMsgSize(maxCallSize),
		gateway.WithPbHandlers([]*gateway.PbMux{pbHandler}),
		gateway.WithAllowedOrigins(allowedOrigins),
		gateway.WithApiMiddleware(&validatorMiddleware.ValidatorEndpointFactory{}),
		gateway.WithMuxHandler(muxHandler),
		gateway.WithTimeout(uint64(timeout)),
	}
	gw, err := gateway.New(cliCtx.Context, opts...)
	if err != nil {
		return err
	}
	return c.services.RegisterService(gw)
}

func setWalletPasswordFilePath(cliCtx *cli.Context) error {
	walletDir := cliCtx.String(flags.WalletDirFlag.Name)
	defaultWalletPasswordFilePath := filepath.Join(walletDir, wallet.DefaultWalletPasswordFile)
	if file.FileExists(defaultWalletPasswordFilePath) {
		// Ensure file has proper permissions.
		hasPerms, err := file.HasReadWritePermissions(defaultWalletPasswordFilePath)
		if err != nil {
			return err
		}
		if !hasPerms {
			return fmt.Errorf(
				"wallet password file %s does not have proper 0600 permissions",
				defaultWalletPasswordFilePath,
			)
		}

		// Set the filepath into the cli context.
		if err := cliCtx.Set(flags.WalletPasswordFileFlag.Name, defaultWalletPasswordFilePath); err != nil {
			return errors.Wrap(err, "could not set default wallet password file path")
		}
	}
	return nil
}

func clearDB(ctx context.Context, dataDir string, force bool) error {
	var err error
	clearDBConfirmed := force

	if !force {
		actionText := "This will delete your validator's historical actions database stored in your data directory. " +
			"This may lead to potential slashing - do you want to proceed? (Y/N)"
		deniedText := "The historical actions database will not be deleted. No changes have been made."
		clearDBConfirmed, err = cmd.ConfirmAction(actionText, deniedText)
		if err != nil {
			return errors.Wrapf(err, "Could not clear DB in dir %s", dataDir)
		}
	}

	if clearDBConfirmed {
		valDB, err := kv.NewKVStore(ctx, dataDir, &kv.Config{})
		if err != nil {
			return errors.Wrapf(err, "Could not create DB in dir %s", dataDir)
		}
		if err := valDB.Close(); err != nil {
			return errors.Wrapf(err, "could not close DB in dir %s", dataDir)
		}

		log.Warning("Removing database")
		if err := valDB.ClearDB(); err != nil {
			return errors.Wrapf(err, "Could not clear DB in dir %s", dataDir)
		}
	}

	return nil
}

func unmarshalFromURL(ctx context.Context, from string, to interface{}) error {
	u, err := url.ParseRequestURI(from)
	if err != nil {
		return err
	}
	if u.Scheme == "" || u.Host == "" {
		return fmt.Errorf("invalid URL: %s", from)
	}
	req, reqerr := http.NewRequestWithContext(ctx, http.MethodGet, from, nil)
	if reqerr != nil {
		return errors.Wrap(reqerr, "failed to create http request")
	}
	req.Header.Set("Content-Type", "application/json")
	resp, resperr := http.DefaultClient.Do(req)
	if resperr != nil {
		return errors.Wrap(resperr, "failed to send http request")
	}
	defer func(Body io.ReadCloser) {
		err = Body.Close()
		if err != nil {
			log.WithError(err).Error("failed to close response body")
		}
	}(resp.Body)
	if resp.StatusCode != http.StatusOK {
		return errors.Errorf("http request to %v failed with status code %d", from, resp.StatusCode)
	}
	if decodeerr := json.NewDecoder(resp.Body).Decode(&to); decodeerr != nil {
		return errors.Wrap(decodeerr, "failed to decode http response")
	}
	return nil
}

func unmarshalFromFile(ctx context.Context, from string, to interface{}) error {
	if ctx == nil {
		return errors.New("node: nil context passed to unmarshalFromFile")
	}
	cleanpath := filepath.Clean(from)
	b, err := os.ReadFile(cleanpath)
	if err != nil {
		return errors.Wrap(err, "failed to open file")
	}

	if err := yaml.Unmarshal(b, to); err != nil {
		return errors.Wrap(err, "failed to unmarshal yaml file")
	}

	return nil
}<|MERGE_RESOLUTION|>--- conflicted
+++ resolved
@@ -477,12 +477,12 @@
 	if cliCtx.IsSet(flags.FeeRecipientConfigFileFlag.Name) && cliCtx.IsSet(flags.FeeRecipientConfigURLFlag.Name) {
 		return nil, fmt.Errorf("cannot specify both --%s and --%s", flags.FeeRecipientConfigFileFlag.Name, flags.FeeRecipientConfigURLFlag.Name)
 	}
-<<<<<<< HEAD
 
 	if cliCtx.IsSet(flags.ProposerSettingsFlag.Name) && cliCtx.IsSet(flags.ProposerSettingsURLFlag.Name) {
 		return nil, errors.New("cannot specify both " + flags.ProposerSettingsFlag.Name + " and " + flags.ProposerSettingsURLFlag.Name)
-=======
-	// is overridden by file and URL flags
+	}
+  
+  // is overridden by file and URL flags
 	if cliCtx.IsSet(flags.SuggestedFeeRecipientFlag.Name) {
 		suggestedFee := cliCtx.String(flags.SuggestedFeeRecipientFlag.Name)
 		fileConfig = &validatorServiceConfig.FeeRecipientFileConfig{
@@ -490,8 +490,6 @@
 			DefaultConfig: &validatorServiceConfig.FeeRecipientFileOptions{
 				FeeRecipient: suggestedFee,
 			},
-		}
->>>>>>> f0403afb
 	}
 
 	if cliCtx.IsSet(flags.FeeRecipientConfigFileFlag.Name) {
@@ -512,21 +510,7 @@
 			return nil, err
 		}
 	}
-<<<<<<< HEAD
-	// override the default fileConfig with the fileConfig from the command line
-	if cliCtx.IsSet(flags.SuggestedFeeRecipientFlag.Name) {
-		suggestedFee := cliCtx.String(flags.SuggestedFeeRecipientFlag.Name)
-		fileConfig = &validatorServiceConfig.ProposerSettingsPayload{
-			ProposeConfig: nil,
-			DefaultConfig: &validatorServiceConfig.ProposerOptionPayload{
-				FeeRecipient: suggestedFee,
-				GasLimit:     params.BeaconConfig().DefaultBuilderGasLimit,
-			},
-		}
-	}
-=======
-
->>>>>>> f0403afb
+
 	// nothing is set, so just return nil
 	if fileConfig == nil {
 		return nil, nil
