// Package node defines a validator client which connects to a
// full beacon node as part of the Ethereum Serenity specification.
package node

import (
	"context"
	"fmt"
	"os"
	"os/signal"
	"path/filepath"
	"sync"
	"syscall"

	"github.com/pkg/errors"
	"github.com/prysmaticlabs/prysm/shared"
	"github.com/prysmaticlabs/prysm/shared/cmd"
	"github.com/prysmaticlabs/prysm/shared/debug"
	"github.com/prysmaticlabs/prysm/shared/featureconfig"
	"github.com/prysmaticlabs/prysm/shared/params"
	"github.com/prysmaticlabs/prysm/shared/prometheus"
	"github.com/prysmaticlabs/prysm/shared/tracing"
	"github.com/prysmaticlabs/prysm/shared/version"
	"github.com/prysmaticlabs/prysm/validator/client"
	"github.com/prysmaticlabs/prysm/validator/flags"
	"github.com/prysmaticlabs/prysm/validator/db"
	"github.com/prysmaticlabs/prysm/validator/keymanager"
	"github.com/sirupsen/logrus"
	"github.com/urfave/cli"
)

var log = logrus.WithField("prefix", "node")

// ValidatorClient defines an instance of a sharding validator that manages
// the entire lifecycle of services attached to it participating in
// Ethereum Serenity.
type ValidatorClient struct {
	ctx      *cli.Context
	services *shared.ServiceRegistry // Lifecycle and service store.
	lock     sync.RWMutex
	stop     chan struct{} // Channel to wait for termination notifications.
}

// NewValidatorClient creates a new, Ethereum Serenity validator client.
func NewValidatorClient(ctx *cli.Context) (*ValidatorClient, error) {
	if err := tracing.Setup(
		"validator", // service name
		ctx.GlobalString(cmd.TracingProcessNameFlag.Name),
		ctx.GlobalString(cmd.TracingEndpointFlag.Name),
		ctx.GlobalFloat64(cmd.TraceSampleFractionFlag.Name),
		ctx.GlobalBool(cmd.EnableTracingFlag.Name),
	); err != nil {
		return nil, err
	}

	verbosity := ctx.GlobalString(cmd.VerbosityFlag.Name)
	level, err := logrus.ParseLevel(verbosity)
	if err != nil {
		return nil, err
	}
	logrus.SetLevel(level)

	registry := shared.NewServiceRegistry()
	ValidatorClient := &ValidatorClient{
		ctx:      ctx,
		services: registry,
		stop:     make(chan struct{}),
	}

	featureconfig.ConfigureValidator(ctx)
	// Use custom config values if the --no-custom-config flag is set.
	if !ctx.GlobalBool(flags.NoCustomConfigFlag.Name) {
		log.Info("Using custom parameter configuration")
		if featureconfig.Get().MinimalConfig {
			log.Warn("Using Minimal Config")
			params.UseMinimalConfig()
		} else {
			log.Warn("Using Demo Config")
			params.UseDemoBeaconConfig()
		}
	}

	keyManager, err := selectKeyManager(ctx)
	if err != nil {
		return nil, err
	}

	clearFlag := ctx.GlobalBool(cmd.ClearDB.Name)
	forceClearFlag := ctx.GlobalBool(cmd.ForceClearDB.Name)
<<<<<<< HEAD
	if clearFlag || forceClearFlag{
=======
	if clearFlag || forceClearFlag {
>>>>>>> 37f37b07
		pubkeys, err := keyManager.FetchValidatingKeys()
		if err != nil {
			return nil, err
		}
		dataDir := ctx.GlobalString(cmd.DataDirFlag.Name)
		if err := clearDB(dataDir, pubkeys, forceClearFlag); err != nil {
			return nil, err
		}
	}

	if err := ValidatorClient.registerPrometheusService(ctx); err != nil {
		return nil, err
	}

	if err := ValidatorClient.registerClientService(ctx, keyManager); err != nil {
		return nil, err
	}

	return ValidatorClient, nil
}

// Start every service in the validator client.
func (s *ValidatorClient) Start() {
	s.lock.Lock()

	log.WithFields(logrus.Fields{
		"version": version.GetVersion(),
	}).Info("Starting validator node")

	s.services.StartAll()

	stop := s.stop
	s.lock.Unlock()

	go func() {
		sigc := make(chan os.Signal, 1)
		signal.Notify(sigc, syscall.SIGINT, syscall.SIGTERM)
		defer signal.Stop(sigc)
		<-sigc
		log.Info("Got interrupt, shutting down...")
		debug.Exit(s.ctx) // Ensure trace and CPU profile data are flushed.
		go s.Close()
		for i := 10; i > 0; i-- {
			<-sigc
			if i > 1 {
				log.Info("Already shutting down, interrupt more to panic.", "times", i-1)
			}
		}
		panic("Panic closing the sharding validator")
	}()

	// Wait for stop channel to be closed.
	<-stop
}

// Close handles graceful shutdown of the system.
func (s *ValidatorClient) Close() {
	s.lock.Lock()
	defer s.lock.Unlock()

	s.services.StopAll()
	log.Info("Stopping sharding validator")

	close(s.stop)
}

func (s *ValidatorClient) registerPrometheusService(ctx *cli.Context) error {
	service := prometheus.NewPrometheusService(
		fmt.Sprintf(":%d", ctx.GlobalInt64(cmd.MonitoringPortFlag.Name)),
		s.services,
	)
	logrus.AddHook(prometheus.NewLogrusCollector())
	return s.services.RegisterService(service)
}

func (s *ValidatorClient) registerClientService(ctx *cli.Context, keyManager keymanager.KeyManager) error {
	endpoint := ctx.GlobalString(flags.BeaconRPCProviderFlag.Name)
	dataDir := ctx.GlobalString(cmd.DataDirFlag.Name)
	logValidatorBalances := !ctx.GlobalBool(flags.DisablePenaltyRewardLogFlag.Name)
	cert := ctx.GlobalString(flags.CertFlag.Name)
	graffiti := ctx.GlobalString(flags.GraffitiFlag.Name)
	v, err := client.NewValidatorService(context.Background(), &client.Config{
		Endpoint:             endpoint,
		DataDir:              dataDir,
		KeyManager:           keyManager,
		LogValidatorBalances: logValidatorBalances,
		CertFlag:             cert,
		GraffitiFlag:         graffiti,
	})
	if err != nil {
		return errors.Wrap(err, "could not initialize client service")
	}
	return s.services.RegisterService(v)
}

// selectKeyManager selects the key manager depending on the options provided by the user.
func selectKeyManager(ctx *cli.Context) (keymanager.KeyManager, error) {
	if unencryptedKeys := ctx.String(flags.UnencryptedKeysFlag.Name); unencryptedKeys != "" {
		// Fetch keys from unencrypted store.
		path, err := filepath.Abs(unencryptedKeys)
		if err != nil {
			return nil, err
		}
		r, err := os.Open(path)
		if err != nil {
			return nil, err
		}
		defer r.Close()
		return keymanager.NewUnencrypted(r)
	}

	if numValidatorKeys := ctx.GlobalUint64(flags.InteropNumValidators.Name); numValidatorKeys > 0 {
		// Generate keys from interop seed.
		return keymanager.NewInterop(numValidatorKeys, ctx.GlobalUint64(flags.InteropStartIndex.Name))
	}

	// Fetch keys from keystore.
	return keymanager.NewKeystore(ctx.String(flags.KeystorePathFlag.Name), ctx.String(flags.PasswordFlag.Name))
}

func clearDB(dataDir string, pubkeys [][48]byte, force bool) error {
	var err error
	clearDBConfirmed := force

	if !force {
		actionText := "This will delete your validator's historical actions database stored in your data directory. " +
			"This may lead to potential slashing - do you want to proceed? (Y/N)"
		deniedText := "The historical actions database will not be deleted. No changes have been made."
		clearDBConfirmed, err = cmd.ConfirmAction(actionText, deniedText)
		if err != nil {
			return errors.Wrapf(err, "Could not create DB in dir %s", dataDir)
		}
	}

	if clearDBConfirmed {
		valDB, err := db.NewKVStore(dataDir, pubkeys)
		if err != nil {
			return errors.Wrapf(err, "Could not create DB in dir %s", dataDir)
		}

		log.Warning("Removing database")
		if err := valDB.ClearDB(); err != nil {
			return errors.Wrapf(err, "Could not clear DB in dir %s", dataDir)
		}
	}

	return nil
}<|MERGE_RESOLUTION|>--- conflicted
+++ resolved
@@ -86,11 +86,7 @@
 
 	clearFlag := ctx.GlobalBool(cmd.ClearDB.Name)
 	forceClearFlag := ctx.GlobalBool(cmd.ForceClearDB.Name)
-<<<<<<< HEAD
-	if clearFlag || forceClearFlag{
-=======
 	if clearFlag || forceClearFlag {
->>>>>>> 37f37b07
 		pubkeys, err := keyManager.FetchValidatingKeys()
 		if err != nil {
 			return nil, err
