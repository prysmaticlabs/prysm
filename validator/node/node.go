// Package node is the main process which handles the lifecycle of
// the runtime services in a validator client process, gracefully shutting
// everything down upon close.
package node

import (
	"context"
	"fmt"
	"net"
	"net/http"
	"net/url"
	"os"
	"os/signal"
	"path/filepath"
	"strings"
	"sync"
	"syscall"
	"time"

	"github.com/ethereum/go-ethereum/common/hexutil"
	"github.com/gorilla/mux"
	gwruntime "github.com/grpc-ecosystem/grpc-gateway/v2/runtime"
	"github.com/pkg/errors"
	fastssz "github.com/prysmaticlabs/fastssz"
	"github.com/prysmaticlabs/prysm/v5/api"
	"github.com/prysmaticlabs/prysm/v5/api/gateway"
	"github.com/prysmaticlabs/prysm/v5/api/server"
	"github.com/prysmaticlabs/prysm/v5/async/event"
	"github.com/prysmaticlabs/prysm/v5/cmd"
	"github.com/prysmaticlabs/prysm/v5/cmd/validator/flags"
	"github.com/prysmaticlabs/prysm/v5/config/features"
	"github.com/prysmaticlabs/prysm/v5/config/params"
	"github.com/prysmaticlabs/prysm/v5/config/proposer"
	"github.com/prysmaticlabs/prysm/v5/config/proposer/loader"
	"github.com/prysmaticlabs/prysm/v5/container/slice"
	"github.com/prysmaticlabs/prysm/v5/encoding/bytesutil"
	"github.com/prysmaticlabs/prysm/v5/io/file"
	"github.com/prysmaticlabs/prysm/v5/monitoring/backup"
	"github.com/prysmaticlabs/prysm/v5/monitoring/prometheus"
	tracing2 "github.com/prysmaticlabs/prysm/v5/monitoring/tracing"
	pb "github.com/prysmaticlabs/prysm/v5/proto/prysm/v1alpha1"
	"github.com/prysmaticlabs/prysm/v5/runtime"
	"github.com/prysmaticlabs/prysm/v5/runtime/debug"
	"github.com/prysmaticlabs/prysm/v5/runtime/prereqs"
	"github.com/prysmaticlabs/prysm/v5/runtime/version"
	"github.com/prysmaticlabs/prysm/v5/validator/accounts/wallet"
	"github.com/prysmaticlabs/prysm/v5/validator/client"
	"github.com/prysmaticlabs/prysm/v5/validator/db/iface"
	"github.com/prysmaticlabs/prysm/v5/validator/db/kv"
	g "github.com/prysmaticlabs/prysm/v5/validator/graffiti"
	"github.com/prysmaticlabs/prysm/v5/validator/keymanager/local"
	remoteweb3signer "github.com/prysmaticlabs/prysm/v5/validator/keymanager/remote-web3signer"
	"github.com/prysmaticlabs/prysm/v5/validator/rpc"
	"github.com/prysmaticlabs/prysm/v5/validator/web"
	"github.com/sirupsen/logrus"
	"github.com/urfave/cli/v2"
	"google.golang.org/protobuf/encoding/protojson"
)

// ValidatorClient defines an instance of an Ethereum validator that manages
// the entire lifecycle of services attached to it participating in proof of stake.
type ValidatorClient struct {
	cliCtx            *cli.Context
	ctx               context.Context
	cancel            context.CancelFunc
	db                *kv.Store
	services          *runtime.ServiceRegistry // Lifecycle and service store.
	lock              sync.RWMutex
	wallet            *wallet.Wallet
	walletInitialized *event.Feed
	stop              chan struct{} // Channel to wait for termination notifications.
}

// NewValidatorClient creates a new instance of the Prysm validator client.
func NewValidatorClient(cliCtx *cli.Context) (*ValidatorClient, error) {
	// TODO(#9883) - Maybe we can pass in a new validator client config instead of the cliCTX to abstract away the use of flags here .
	if err := tracing2.Setup(
		"validator", // service name
		cliCtx.String(cmd.TracingProcessNameFlag.Name),
		cliCtx.String(cmd.TracingEndpointFlag.Name),
		cliCtx.Float64(cmd.TraceSampleFractionFlag.Name),
		cliCtx.Bool(cmd.EnableTracingFlag.Name),
	); err != nil {
		return nil, err
	}

	verbosity := cliCtx.String(cmd.VerbosityFlag.Name)
	level, err := logrus.ParseLevel(verbosity)
	if err != nil {
		return nil, err
	}
	logrus.SetLevel(level)

	// Warn if user's platform is not supported
	prereqs.WarnIfPlatformNotSupported(cliCtx.Context)

	registry := runtime.NewServiceRegistry()
	ctx, cancel := context.WithCancel(cliCtx.Context)
	validatorClient := &ValidatorClient{
		cliCtx:            cliCtx,
		ctx:               ctx,
		cancel:            cancel,
		services:          registry,
		walletInitialized: new(event.Feed),
		stop:              make(chan struct{}),
	}

	if err := features.ConfigureValidator(cliCtx); err != nil {
		return nil, err
	}
	if err := cmd.ConfigureValidator(cliCtx); err != nil {
		return nil, err
	}

	if cliCtx.IsSet(cmd.ChainConfigFileFlag.Name) {
		chainConfigFileName := cliCtx.String(cmd.ChainConfigFileFlag.Name)
		if err := params.LoadChainConfigFile(chainConfigFileName, nil); err != nil {
			return nil, err
		}
	}

	configureFastSSZHashingAlgorithm()

	// initialize router used for endpoints
	router := newRouter(cliCtx)
	// If the --web flag is enabled to administer the validator
	// client via a web portal, we start the validator client in a different way.
	// Change Web flag name to enable keymanager API, look at merging initializeFromCLI and initializeForWeb maybe after WebUI DEPRECATED.
	if cliCtx.IsSet(flags.EnableWebFlag.Name) {
		if cliCtx.IsSet(flags.Web3SignerURLFlag.Name) || cliCtx.IsSet(flags.Web3SignerPublicValidatorKeysFlag.Name) {
			log.Warn("Remote Keymanager API enabled. Prysm web does not properly support web3signer at this time")
		}
		log.Info("Enabling web portal to manage the validator client")
		if err := validatorClient.initializeForWeb(cliCtx, router); err != nil {
			return nil, err
		}
		return validatorClient, nil
	}

	if err := validatorClient.initializeFromCLI(cliCtx, router); err != nil {
		return nil, err
	}

	return validatorClient, nil
}

func newRouter(cliCtx *cli.Context) *mux.Router {
	var allowedOrigins []string
	if cliCtx.IsSet(flags.GPRCGatewayCorsDomain.Name) {
		allowedOrigins = strings.Split(cliCtx.String(flags.GPRCGatewayCorsDomain.Name), ",")
	} else {
		allowedOrigins = strings.Split(flags.GPRCGatewayCorsDomain.Value, ",")
	}
	r := mux.NewRouter()
	r.Use(server.NormalizeQueryValuesHandler)
	r.Use(server.CorsHandler(allowedOrigins))
	return r
}

// Start every service in the validator client.
func (c *ValidatorClient) Start() {
	c.lock.Lock()

	log.WithFields(logrus.Fields{
		"version": version.Version(),
	}).Info("Starting validator node")

	c.services.StartAll()

	stop := c.stop
	c.lock.Unlock()

	go func() {
		sigc := make(chan os.Signal, 1)
		signal.Notify(sigc, syscall.SIGINT, syscall.SIGTERM)
		defer signal.Stop(sigc)
		<-sigc
		log.Info("Got interrupt, shutting down...")
		debug.Exit(c.cliCtx) // Ensure trace and CPU profile data are flushed.
		go c.Close()
		for i := 10; i > 0; i-- {
			<-sigc
			if i > 1 {
				log.WithField("times", i-1).Info("Already shutting down, interrupt more to panic.")
			}
		}
		panic("Panic closing the validator client")
	}()

	// Wait for stop channel to be closed.
	<-stop
}

// Close handles graceful shutdown of the system.
func (c *ValidatorClient) Close() {
	c.lock.Lock()
	defer c.lock.Unlock()

	c.services.StopAll()
	log.Info("Stopping Prysm validator")
	c.cancel()
	close(c.stop)
}

// checkLegacyDatabaseLocation checks is a database exists in the specified location.
// If it does not, it checks if a database exists in the legacy location.
// If it does, it returns the legacy location.
func (c *ValidatorClient) getLegacyDatabaseLocation(
	isInteropNumValidatorsSet bool,
	isWeb3SignerURLFlagSet bool,
	dataDir string,
	dataFile string,
	walletDir string,
) (string, string) {
	if isInteropNumValidatorsSet || dataDir != cmd.DefaultDataDir() || file.Exists(dataFile) || c.wallet == nil {
		return dataDir, dataFile
	}

	// We look in the previous, legacy directories.
	// See https://github.com/prysmaticlabs/prysm/issues/13391
	legacyDataDir := c.wallet.AccountsDir()
	if isWeb3SignerURLFlagSet {
		legacyDataDir = walletDir
	}

	legacyDataFile := filepath.Join(legacyDataDir, kv.ProtectionDbFileName)

	if file.Exists(legacyDataFile) {
		log.Infof(`Database not found in the --datadir directory (%s)
		but found in the --wallet-dir directory (%s),
		which was the legacy default.
		The next time you run the validator client without a database,
		it will be created into the --datadir directory (%s).
		To silence this message, you can move the database from (%s)
		to (%s).`,
			dataDir, legacyDataDir, dataDir, legacyDataFile, dataFile)

		dataDir = legacyDataDir
		dataFile = legacyDataFile
	}

	return dataDir, dataFile
}

func (c *ValidatorClient) initializeFromCLI(cliCtx *cli.Context, router *mux.Router) error {
	dataDir := cliCtx.String(cmd.DataDirFlag.Name)
	dataFile := filepath.Join(dataDir, kv.ProtectionDbFileName)
	walletDir := cliCtx.String(flags.WalletDirFlag.Name)
	isInteropNumValidatorsSet := cliCtx.IsSet(flags.InteropNumValidators.Name)
	isWeb3SignerURLFlagSet := cliCtx.IsSet(flags.Web3SignerURLFlag.Name)

	if !isInteropNumValidatorsSet {
		// Custom Check For Web3Signer
		if isWeb3SignerURLFlagSet {
			c.wallet = wallet.NewWalletForWeb3Signer()
		} else {
			w, err := wallet.OpenWalletOrElseCli(cliCtx, func(cliCtx *cli.Context) (*wallet.Wallet, error) {
				return nil, wallet.ErrNoWalletFound
			})
			if err != nil {
				return errors.Wrap(err, "could not open wallet")
			}
			c.wallet = w
			// TODO(#9883) - Remove this when we have a better way to handle this.
			log.WithFields(logrus.Fields{
				"wallet":         w.AccountsDir(),
				"keymanagerKind": w.KeymanagerKind().String(),
			}).Info("Opened validator wallet")
		}
	}

	// Workaround for https://github.com/prysmaticlabs/prysm/issues/13391
	dataDir, dataFile = c.getLegacyDatabaseLocation(
		isInteropNumValidatorsSet,
		isWeb3SignerURLFlagSet,
		dataDir,
		dataFile,
		walletDir,
	)

	clearFlag := cliCtx.Bool(cmd.ClearDB.Name)
	forceClearFlag := cliCtx.Bool(cmd.ForceClearDB.Name)
	if clearFlag || forceClearFlag {
		if err := clearDB(cliCtx.Context, dataDir, forceClearFlag); err != nil {
			return err
		}
	} else {
		if !file.Exists(dataFile) {
			log.Warnf("Slashing protection file %s is missing.\n"+
				"If you changed your --datadir, please copy your previous \"validator.db\" file into your current --datadir.\n"+
				"Disregard this warning if this is the first time you are running this set of keys.", dataFile)
		}
	}
	log.WithField("databasePath", dataDir).Info("Checking DB")

	valDB, err := kv.NewKVStore(cliCtx.Context, dataDir, &kv.Config{
		PubKeys: nil,
	})
	if err != nil {
		return errors.Wrap(err, "could not initialize db")
	}
	c.db = valDB
	if err := valDB.RunUpMigrations(cliCtx.Context); err != nil {
		return errors.Wrap(err, "could not run database migration")
	}

	if !cliCtx.Bool(cmd.DisableMonitoringFlag.Name) {
		if err := c.registerPrometheusService(cliCtx); err != nil {
			return err
		}
	}
	if err := c.registerValidatorService(cliCtx); err != nil {
		return err
	}
	if cliCtx.Bool(flags.EnableRPCFlag.Name) {
		if err := c.registerRPCService(router); err != nil {
			return err
		}
		if err := c.registerRPCGatewayService(router); err != nil {
			return err
		}
	}
	return nil
}

func (c *ValidatorClient) initializeForWeb(cliCtx *cli.Context, router *mux.Router) error {
	dataDir := cliCtx.String(cmd.DataDirFlag.Name)
	dataFile := filepath.Join(dataDir, kv.ProtectionDbFileName)
	walletDir := cliCtx.String(flags.WalletDirFlag.Name)
	isInteropNumValidatorsSet := cliCtx.IsSet(flags.InteropNumValidators.Name)
	isWeb3SignerURLFlagSet := cliCtx.IsSet(flags.Web3SignerURLFlag.Name)

	if cliCtx.IsSet(flags.Web3SignerURLFlag.Name) {
		// Custom Check For Web3Signer
		c.wallet = wallet.NewWalletForWeb3Signer()
	} else {
		// Read the wallet password file from the cli context.
		if err := setWalletPasswordFilePath(cliCtx); err != nil {
			return errors.Wrap(err, "could not read wallet password file")
		}

		// Read the wallet from the specified path.
		w, err := wallet.OpenWalletOrElseCli(cliCtx, func(cliCtx *cli.Context) (*wallet.Wallet, error) {
			return nil, nil
		})
		if err != nil {
			return errors.Wrap(err, "could not open wallet")
		}
		c.wallet = w
	}

	// Workaround for https://github.com/prysmaticlabs/prysm/issues/13391
	dataDir, _ = c.getLegacyDatabaseLocation(
		isInteropNumValidatorsSet,
		isWeb3SignerURLFlagSet,
		dataDir,
		dataFile,
		walletDir,
	)

	clearFlag := cliCtx.Bool(cmd.ClearDB.Name)
	forceClearFlag := cliCtx.Bool(cmd.ForceClearDB.Name)

	if clearFlag || forceClearFlag {
		if err := clearDB(cliCtx.Context, dataDir, forceClearFlag); err != nil {
			return err
		}
	}
	log.WithField("databasePath", dataDir).Info("Checking DB")
	valDB, err := kv.NewKVStore(cliCtx.Context, dataDir, &kv.Config{
		PubKeys: nil,
	})
	if err != nil {
		return errors.Wrap(err, "could not initialize db")
	}
	c.db = valDB
	if err := valDB.RunUpMigrations(cliCtx.Context); err != nil {
		return errors.Wrap(err, "could not run database migration")
	}

	if !cliCtx.Bool(cmd.DisableMonitoringFlag.Name) {
		if err := c.registerPrometheusService(cliCtx); err != nil {
			return err
		}
	}
	if err := c.registerValidatorService(cliCtx); err != nil {
		return err
	}

	if err := c.registerRPCService(router); err != nil {
		return err
	}
	if err := c.registerRPCGatewayService(router); err != nil {
		return err
	}
	gatewayHost := cliCtx.String(flags.GRPCGatewayHost.Name)
	gatewayPort := cliCtx.Int(flags.GRPCGatewayPort.Name)
	webAddress := fmt.Sprintf("http://%s:%d", gatewayHost, gatewayPort)
	log.WithField("address", webAddress).Info(
		"Starting Prysm web UI on address, open in browser to access",
	)
	return nil
}

func (c *ValidatorClient) registerPrometheusService(cliCtx *cli.Context) error {
	var additionalHandlers []prometheus.Handler
	if cliCtx.IsSet(cmd.EnableBackupWebhookFlag.Name) {
		additionalHandlers = append(
			additionalHandlers,
			prometheus.Handler{
				Path:    "/db/backup",
				Handler: backup.Handler(c.db, cliCtx.String(cmd.BackupWebhookOutputDir.Name)),
			},
		)
	}
	service := prometheus.NewService(
		fmt.Sprintf("%s:%d", c.cliCtx.String(cmd.MonitoringHostFlag.Name), c.cliCtx.Int(flags.MonitoringPortFlag.Name)),
		c.services,
		additionalHandlers...,
	)
	logrus.AddHook(prometheus.NewLogrusCollector())
	return c.services.RegisterService(service)
}

func (c *ValidatorClient) registerValidatorService(cliCtx *cli.Context) error {
	var (
		endpoint             string        = c.cliCtx.String(flags.BeaconRPCProviderFlag.Name)
		dataDir              string        = c.cliCtx.String(cmd.DataDirFlag.Name)
		logValidatorBalances bool          = !c.cliCtx.Bool(flags.DisablePenaltyRewardLogFlag.Name)
		emitAccountMetrics   bool          = !c.cliCtx.Bool(flags.DisableAccountMetricsFlag.Name)
		cert                 string        = c.cliCtx.String(flags.CertFlag.Name)
		graffiti             string        = c.cliCtx.String(flags.GraffitiFlag.Name)
		maxCallRecvMsgSize   int           = c.cliCtx.Int(cmd.GrpcMaxCallRecvMsgSizeFlag.Name)
		grpcRetries          uint          = c.cliCtx.Uint(flags.GrpcRetriesFlag.Name)
		grpcRetryDelay       time.Duration = c.cliCtx.Duration(flags.GrpcRetryDelayFlag.Name)

		interopKeysConfig *local.InteropKeymanagerConfig
		err               error
	)

	// Configure interop.
	if c.cliCtx.IsSet(flags.InteropNumValidators.Name) {
		interopKeysConfig = &local.InteropKeymanagerConfig{
			Offset:           cliCtx.Uint64(flags.InteropStartIndex.Name),
			NumValidatorKeys: cliCtx.Uint64(flags.InteropNumValidators.Name),
		}
	}

	// Configure graffiti.
	graffitiStruct := &g.Graffiti{}
	if c.cliCtx.IsSet(flags.GraffitiFileFlag.Name) {
		graffitiFilePath := c.cliCtx.String(flags.GraffitiFileFlag.Name)

		graffitiStruct, err = g.ParseGraffitiFile(graffitiFilePath)
		if err != nil {
			log.WithError(err).Warn("Could not parse graffiti file")
		}
	}

	web3signerConfig, err := Web3SignerConfig(c.cliCtx)
	if err != nil {
		return err
	}

	ps, err := proposerSettings(c.cliCtx, c.db)
	if err != nil {
		return err
	}

	validatorService, err := client.NewValidatorService(c.cliCtx.Context, &client.Config{
		Endpoint:                   endpoint,
		DataDir:                    dataDir,
		LogValidatorBalances:       logValidatorBalances,
		EmitAccountMetrics:         emitAccountMetrics,
		CertFlag:                   cert,
		GraffitiFlag:               g.ParseHexGraffiti(graffiti),
		GrpcMaxCallRecvMsgSizeFlag: maxCallRecvMsgSize,
		GrpcRetriesFlag:            grpcRetries,
		GrpcRetryDelay:             grpcRetryDelay,
		GrpcHeadersFlag:            c.cliCtx.String(flags.GrpcHeadersFlag.Name),
		ValDB:                      c.db,
		UseWeb:                     c.cliCtx.Bool(flags.EnableWebFlag.Name),
		InteropKeysConfig:          interopKeysConfig,
		Wallet:                     c.wallet,
		WalletInitializedFeed:      c.walletInitialized,
		GraffitiStruct:             graffitiStruct,
		Web3SignerConfig:           web3signerConfig,
		ProposerSettings:           ps,
		BeaconApiTimeout:           time.Second * 30,
		BeaconApiEndpoint:          c.cliCtx.String(flags.BeaconRESTApiProviderFlag.Name),
		ValidatorsRegBatchSize:     c.cliCtx.Int(flags.ValidatorsRegistrationBatchSizeFlag.Name),
		Distributed:                c.cliCtx.Bool(flags.EnableDistributed.Name),
	})
	if err != nil {
		return errors.Wrap(err, "could not initialize validator service")
	}

	return c.services.RegisterService(validatorService)
}

func Web3SignerConfig(cliCtx *cli.Context) (*remoteweb3signer.SetupConfig, error) {
	var web3signerConfig *remoteweb3signer.SetupConfig
	if cliCtx.IsSet(flags.Web3SignerURLFlag.Name) {
		urlStr := cliCtx.String(flags.Web3SignerURLFlag.Name)
		u, err := url.ParseRequestURI(urlStr)
		if err != nil {
			return nil, errors.Wrapf(err, "web3signer url %s is invalid", urlStr)
		}
		if u.Scheme == "" || u.Host == "" {
			return nil, fmt.Errorf("web3signer url must be in the format of http(s)://host:port url used: %v", urlStr)
		}
		web3signerConfig = &remoteweb3signer.SetupConfig{
			BaseEndpoint:          u.String(),
			GenesisValidatorsRoot: nil,
		}
		if cliCtx.IsSet(flags.WalletPasswordFileFlag.Name) {
			log.Warnf("%s was provided while using web3signer and will be ignored", flags.WalletPasswordFileFlag.Name)
		}

		if publicKeysSlice := cliCtx.StringSlice(flags.Web3SignerPublicValidatorKeysFlag.Name); len(publicKeysSlice) > 0 {
			pks := make([]string, 0)
			if len(publicKeysSlice) == 1 {
				pURL, err := url.ParseRequestURI(publicKeysSlice[0])
				if err == nil && pURL.Scheme != "" && pURL.Host != "" {
					web3signerConfig.PublicKeysURL = publicKeysSlice[0]
				} else {
					pks = strings.Split(publicKeysSlice[0], ",")
				}
			} else if len(publicKeysSlice) > 1 {
				pks = publicKeysSlice
			}
			if len(pks) > 0 {
				pks = slice.Unique[string](pks)
				var validatorKeys [][48]byte
				for _, key := range pks {
					decodedKey, decodeErr := hexutil.Decode(key)
					if decodeErr != nil {
						return nil, errors.Wrapf(decodeErr, "could not decode public key for web3signer: %s", key)
					}
					validatorKeys = append(validatorKeys, bytesutil.ToBytes48(decodedKey))
				}
				web3signerConfig.ProvidedPublicKeys = validatorKeys
			}
		}
	}
	return web3signerConfig, nil
}

func proposerSettings(cliCtx *cli.Context, db iface.ValidatorDB) (*proposer.Settings, error) {
	l, err := loader.NewProposerSettingsLoader(
		cliCtx,
		db,
		loader.WithBuilderConfig(),
		loader.WithGasLimit(),
	)
	if err != nil {
		return nil, err
	}
<<<<<<< HEAD
	if err := warnNonChecksummedAddress(fileConfig.DefaultConfig.FeeRecipient); err != nil {
		return nil, err
	}
	vpSettings.DefaultConfig = &validatorServiceConfig.ProposerOption{
		FeeRecipientConfig: &validatorServiceConfig.FeeRecipientConfig{
			FeeRecipient: common.HexToAddress(fileConfig.DefaultConfig.FeeRecipient),
		},
		BuilderConfig: validatorServiceConfig.ToBuilderConfig(fileConfig.DefaultConfig.Builder),
	}
	if fileConfig.DefaultConfig.Graffiti != "" {
		vpSettings.DefaultConfig.GraffitiConfig = &validatorServiceConfig.GraffitiConfig{
			Graffiti: fileConfig.DefaultConfig.Graffiti,
		}
	}

	if builderConfigFromFlag != nil {
		config := builderConfigFromFlag.Clone()
		if config.GasLimit == validator.Uint64(params.BeaconConfig().DefaultBuilderGasLimit) && vpSettings.DefaultConfig.BuilderConfig != nil {
			config.GasLimit = vpSettings.DefaultConfig.BuilderConfig.GasLimit
		}
		vpSettings.DefaultConfig.BuilderConfig = config
	} else if vpSettings.DefaultConfig.BuilderConfig != nil {
		vpSettings.DefaultConfig.BuilderConfig.GasLimit = reviewGasLimit(vpSettings.DefaultConfig.BuilderConfig.GasLimit)
	}

	if psExists {
		// if settings exist update the default
		if err := db.UpdateProposerSettingsDefault(cliCtx.Context, vpSettings.DefaultConfig); err != nil {
			return nil, err
		}
	}

	if fileConfig.ProposerConfig != nil && len(fileConfig.ProposerConfig) != 0 {
		vpSettings.ProposeConfig = make(map[[fieldparams.BLSPubkeyLength]byte]*validatorServiceConfig.ProposerOption)
		for key, option := range fileConfig.ProposerConfig {
			decodedKey, err := hexutil.Decode(key)
			if err != nil {
				return nil, errors.Wrapf(err, "could not decode public key %s", key)
			}
			if len(decodedKey) != fieldparams.BLSPubkeyLength {
				return nil, fmt.Errorf("%v  is not a bls public key", key)
			}
			if err := verifyOption(key, option); err != nil {
				return nil, err
			}
			currentBuilderConfig := validatorServiceConfig.ToBuilderConfig(option.Builder)
			if builderConfigFromFlag != nil {
				config := builderConfigFromFlag.Clone()
				if config.GasLimit == validator.Uint64(params.BeaconConfig().DefaultBuilderGasLimit) && currentBuilderConfig != nil {
					config.GasLimit = currentBuilderConfig.GasLimit
				}
				currentBuilderConfig = config
			} else if currentBuilderConfig != nil {
				currentBuilderConfig.GasLimit = reviewGasLimit(currentBuilderConfig.GasLimit)
			}
			o := &validatorServiceConfig.ProposerOption{
				FeeRecipientConfig: &validatorServiceConfig.FeeRecipientConfig{
					FeeRecipient: common.HexToAddress(option.FeeRecipient),
				},
				BuilderConfig: currentBuilderConfig,
			}
			if option.Graffiti != "" {
				o.GraffitiConfig = &validatorServiceConfig.GraffitiConfig{
					Graffiti: option.Graffiti,
				}
			}
			pubkeyB := bytesutil.ToBytes48(decodedKey)
			vpSettings.ProposeConfig[pubkeyB] = o
		}
		if psExists {
			// override the existing saved settings if providing values via fileConfig.ProposerConfig
			if err := db.SaveProposerSettings(cliCtx.Context, vpSettings); err != nil {
				return nil, err
			}
		}
	}
	if !psExists {
		// if no proposer settings ever existed in the db just save the settings
		if err := db.SaveProposerSettings(cliCtx.Context, vpSettings); err != nil {
			return nil, err
		}
	}
	return vpSettings, nil
}

func verifyOption(key string, option *validatorpb.ProposerOptionPayload) error {
	if option == nil {
		return fmt.Errorf("fee recipient is required for proposer %s", key)
	}
	if !common.IsHexAddress(option.FeeRecipient) {
		return errors.New("fee recipient is not a valid eth1 address")
	}
	if err := warnNonChecksummedAddress(option.FeeRecipient); err != nil {
		return err
	}
	return nil
}

func handleNoProposerSettingsFlagsProvided(cliCtx *cli.Context,
	db iface.ValidatorDB,
	builderConfigFromFlag *validatorServiceConfig.BuilderConfig) (*validatorServiceConfig.ProposerSettings, error) {
	log.Info("no proposer settings files have been provided, attempting to load from db.")
	// checks db if proposer settings exist if none is provided.
	settings, err := db.ProposerSettings(cliCtx.Context)
	if err == nil {
		// process any overrides to builder settings
		overrideBuilderSettings(settings, builderConfigFromFlag)
		// if settings are empty
		log.Info("successfully loaded proposer settings from db.")
		return settings, nil
	} else {
		log.WithError(err).Warn("no proposer settings will be loaded from the db")
	}

	if cliCtx.Bool(flags.EnableBuilderFlag.Name) {
		// if there are no proposer settings provided, create a default where fee recipient is not populated, this will be skipped for validator registration on validators that don't have a fee recipient set.
		// skip saving to DB if only builder settings are provided until a trigger like keymanager API updates with fee recipient values
		return &validatorServiceConfig.ProposerSettings{
			DefaultConfig: &validatorServiceConfig.ProposerOption{
				BuilderConfig: builderConfigFromFlag,
			},
		}, nil
	}
	return nil, nil
}

func overrideBuilderSettings(settings *validatorServiceConfig.ProposerSettings, builderConfigFromFlag *validatorServiceConfig.BuilderConfig) {
	// override the db settings with the results based on whether the --enable-builder flag is provided.
	if builderConfigFromFlag == nil {
		log.Infof("proposer settings loaded from db. validator registration to builder is not enabled, please use the --%s flag if you wish to use a builder.", flags.EnableBuilderFlag.Name)
	}
	if settings.ProposeConfig != nil {
		for key := range settings.ProposeConfig {
			settings.ProposeConfig[key].BuilderConfig = builderConfigFromFlag
		}
	}
	if settings.DefaultConfig != nil {
		settings.DefaultConfig.BuilderConfig = builderConfigFromFlag
	}
}

func BuilderSettingsFromFlags(cliCtx *cli.Context) (*validatorServiceConfig.BuilderConfig, error) {
	if cliCtx.Bool(flags.EnableBuilderFlag.Name) {
		gasLimit := validator.Uint64(params.BeaconConfig().DefaultBuilderGasLimit)
		sgl := cliCtx.String(flags.BuilderGasLimitFlag.Name)

		if sgl != "" {
			gl, err := strconv.ParseUint(sgl, 10, 64)
			if err != nil {
				return nil, errors.New("Gas Limit is not a uint64")
			}
			gasLimit = reviewGasLimit(validator.Uint64(gl))
		}
		return &validatorServiceConfig.BuilderConfig{
			Enabled:  true,
			GasLimit: gasLimit,
		}, nil
	}
	return nil, nil
}

func warnNonChecksummedAddress(feeRecipient string) error {
	mixedcaseAddress, err := common.NewMixedcaseAddressFromString(feeRecipient)
	if err != nil {
		return errors.Wrapf(err, "could not decode fee recipient %s", feeRecipient)
	}
	if !mixedcaseAddress.ValidChecksum() {
		log.Warnf("Fee recipient %s is not a checksum Ethereum address. "+
			"The checksummed address is %s and will be used as the fee recipient. "+
			"We recommend using a mixed-case address (checksum) "+
			"to prevent spelling mistakes in your fee recipient Ethereum address", feeRecipient, mixedcaseAddress.Address().Hex())
	}
	return nil
}

func reviewGasLimit(gasLimit validator.Uint64) validator.Uint64 {
	// sets gas limit to default if not defined or set to 0
	if gasLimit == 0 {
		return validator.Uint64(params.BeaconConfig().DefaultBuilderGasLimit)
	}
	// TODO(10810): add in warning for ranges
	return gasLimit
=======
	return l.Load(cliCtx)
>>>>>>> d6fb8c29
}

func (c *ValidatorClient) registerRPCService(router *mux.Router) error {
	var vs *client.ValidatorService
	if err := c.services.FetchService(&vs); err != nil {
		return err
	}
	validatorGatewayHost := c.cliCtx.String(flags.GRPCGatewayHost.Name)
	validatorGatewayPort := c.cliCtx.Int(flags.GRPCGatewayPort.Name)
	validatorMonitoringHost := c.cliCtx.String(cmd.MonitoringHostFlag.Name)
	validatorMonitoringPort := c.cliCtx.Int(flags.MonitoringPortFlag.Name)
	rpcHost := c.cliCtx.String(flags.RPCHost.Name)
	rpcPort := c.cliCtx.Int(flags.RPCPort.Name)
	nodeGatewayEndpoint := c.cliCtx.String(flags.BeaconRPCGatewayProviderFlag.Name)
	beaconClientEndpoint := c.cliCtx.String(flags.BeaconRPCProviderFlag.Name)
	maxCallRecvMsgSize := c.cliCtx.Int(cmd.GrpcMaxCallRecvMsgSizeFlag.Name)
	grpcRetries := c.cliCtx.Uint(flags.GrpcRetriesFlag.Name)
	grpcRetryDelay := c.cliCtx.Duration(flags.GrpcRetryDelayFlag.Name)
	walletDir := c.cliCtx.String(flags.WalletDirFlag.Name)
	grpcHeaders := c.cliCtx.String(flags.GrpcHeadersFlag.Name)
	clientCert := c.cliCtx.String(flags.CertFlag.Name)
	server := rpc.NewServer(c.cliCtx.Context, &rpc.Config{
		ValDB:                    c.db,
		Host:                     rpcHost,
		Port:                     fmt.Sprintf("%d", rpcPort),
		WalletInitializedFeed:    c.walletInitialized,
		ValidatorService:         vs,
		SyncChecker:              vs,
		GenesisFetcher:           vs,
		NodeGatewayEndpoint:      nodeGatewayEndpoint,
		WalletDir:                walletDir,
		Wallet:                   c.wallet,
		ValidatorGatewayHost:     validatorGatewayHost,
		ValidatorGatewayPort:     validatorGatewayPort,
		ValidatorMonitoringHost:  validatorMonitoringHost,
		ValidatorMonitoringPort:  validatorMonitoringPort,
		BeaconClientEndpoint:     beaconClientEndpoint,
		ClientMaxCallRecvMsgSize: maxCallRecvMsgSize,
		ClientGrpcRetries:        grpcRetries,
		ClientGrpcRetryDelay:     grpcRetryDelay,
		ClientGrpcHeaders:        strings.Split(grpcHeaders, ","),
		ClientWithCert:           clientCert,
		Router:                   router,
	})
	return c.services.RegisterService(server)
}

func (c *ValidatorClient) registerRPCGatewayService(router *mux.Router) error {
	gatewayHost := c.cliCtx.String(flags.GRPCGatewayHost.Name)
	if gatewayHost != flags.DefaultGatewayHost {
		log.WithField("webHost", gatewayHost).Warn(
			"You are using a non-default web host. Web traffic is served by HTTP, so be wary of " +
				"changing this parameter if you are exposing this host to the Internet!",
		)
	}
	gatewayPort := c.cliCtx.Int(flags.GRPCGatewayPort.Name)
	rpcHost := c.cliCtx.String(flags.RPCHost.Name)
	rpcPort := c.cliCtx.Int(flags.RPCPort.Name)
	rpcAddr := net.JoinHostPort(rpcHost, fmt.Sprintf("%d", rpcPort))
	gatewayAddress := net.JoinHostPort(gatewayHost, fmt.Sprintf("%d", gatewayPort))
	timeout := c.cliCtx.Int(cmd.ApiTimeoutFlag.Name)
	var allowedOrigins []string
	if c.cliCtx.IsSet(flags.GPRCGatewayCorsDomain.Name) {
		allowedOrigins = strings.Split(c.cliCtx.String(flags.GPRCGatewayCorsDomain.Name), ",")
	} else {
		allowedOrigins = strings.Split(flags.GPRCGatewayCorsDomain.Value, ",")
	}
	maxCallSize := c.cliCtx.Uint64(cmd.GrpcMaxCallRecvMsgSizeFlag.Name)

	registrations := []gateway.PbHandlerRegistration{
		pb.RegisterHealthHandler,
	}
	gwmux := gwruntime.NewServeMux(
		gwruntime.WithMarshalerOption(gwruntime.MIMEWildcard, &gwruntime.HTTPBodyMarshaler{
			Marshaler: &gwruntime.JSONPb{
				MarshalOptions: protojson.MarshalOptions{
					EmitUnpopulated: true,
					UseProtoNames:   true,
				},
				UnmarshalOptions: protojson.UnmarshalOptions{
					DiscardUnknown: true,
				},
			},
		}),
		gwruntime.WithMarshalerOption(
			api.EventStreamMediaType, &gwruntime.EventSourceJSONPb{}, // TODO: remove this
		),
		gwruntime.WithForwardResponseOption(gateway.HttpResponseModifier),
	)

	muxHandler := func(h http.HandlerFunc, w http.ResponseWriter, req *http.Request) {
		// The validator gateway handler requires this special logic as it serves the web APIs and the web UI.
		if strings.HasPrefix(req.URL.Path, "/api") {
			req.URL.Path = strings.Replace(req.URL.Path, "/api", "", 1)
			// Else, we handle with the Prysm API gateway without a middleware.
			h(w, req)
		} else {
			// Finally, we handle with the web server.
			web.Handler(w, req)
		}
	}

	pbHandler := &gateway.PbMux{
		Registrations: registrations,
		Mux:           gwmux,
	}
	opts := []gateway.Option{
		gateway.WithMuxHandler(muxHandler),
		gateway.WithRouter(router), // note some routes are registered in server.go
		gateway.WithRemoteAddr(rpcAddr),
		gateway.WithGatewayAddr(gatewayAddress),
		gateway.WithMaxCallRecvMsgSize(maxCallSize),
		gateway.WithPbHandlers([]*gateway.PbMux{pbHandler}),
		gateway.WithAllowedOrigins(allowedOrigins),
		gateway.WithTimeout(uint64(timeout)),
	}
	gw, err := gateway.New(c.cliCtx.Context, opts...)
	if err != nil {
		return err
	}
	return c.services.RegisterService(gw)
}

func setWalletPasswordFilePath(cliCtx *cli.Context) error {
	walletDir := cliCtx.String(flags.WalletDirFlag.Name)
	defaultWalletPasswordFilePath := filepath.Join(walletDir, wallet.DefaultWalletPasswordFile)
	if file.Exists(defaultWalletPasswordFilePath) {
		// Ensure file has proper permissions.
		hasPerms, err := file.HasReadWritePermissions(defaultWalletPasswordFilePath)
		if err != nil {
			return err
		}
		if !hasPerms {
			return fmt.Errorf(
				"wallet password file %s does not have proper 0600 permissions",
				defaultWalletPasswordFilePath,
			)
		}

		// Set the filepath into the cli context.
		if err := cliCtx.Set(flags.WalletPasswordFileFlag.Name, defaultWalletPasswordFilePath); err != nil {
			return errors.Wrap(err, "could not set default wallet password file path")
		}
	}
	return nil
}

func clearDB(ctx context.Context, dataDir string, force bool) error {
	var err error
	clearDBConfirmed := force

	if !force {
		actionText := "This will delete your validator's historical actions database stored in your data directory. " +
			"This may lead to potential slashing - do you want to proceed? (Y/N)"
		deniedText := "The historical actions database will not be deleted. No changes have been made."
		clearDBConfirmed, err = cmd.ConfirmAction(actionText, deniedText)
		if err != nil {
			return errors.Wrapf(err, "Could not clear DB in dir %s", dataDir)
		}
	}

	if clearDBConfirmed {
		valDB, err := kv.NewKVStore(ctx, dataDir, &kv.Config{})
		if err != nil {
			return errors.Wrapf(err, "Could not create DB in dir %s", dataDir)
		}
		if err := valDB.Close(); err != nil {
			return errors.Wrapf(err, "could not close DB in dir %s", dataDir)
		}

		log.Warning("Removing database")
		if err := valDB.ClearDB(); err != nil {
			return errors.Wrapf(err, "Could not clear DB in dir %s", dataDir)
		}
	}

	return nil
}

func configureFastSSZHashingAlgorithm() {
	fastssz.EnableVectorizedHTR = true
}<|MERGE_RESOLUTION|>--- conflicted
+++ resolved
@@ -254,6 +254,7 @@
 		if isWeb3SignerURLFlagSet {
 			c.wallet = wallet.NewWalletForWeb3Signer()
 		} else {
+			fmt.Println("initializeFromCLI asking for wallet")
 			w, err := wallet.OpenWalletOrElseCli(cliCtx, func(cliCtx *cli.Context) (*wallet.Wallet, error) {
 				return nil, wallet.ErrNoWalletFound
 			})
@@ -462,7 +463,7 @@
 		return err
 	}
 
-	ps, err := proposerSettings(c.cliCtx, c.db)
+	proposerSettings, err := proposerSettings(c.cliCtx, c.db)
 	if err != nil {
 		return err
 	}
@@ -485,7 +486,7 @@
 		WalletInitializedFeed:      c.walletInitialized,
 		GraffitiStruct:             graffitiStruct,
 		Web3SignerConfig:           web3signerConfig,
-		ProposerSettings:           ps,
+		ProposerSettings:           proposerSettings,
 		BeaconApiTimeout:           time.Second * 30,
 		BeaconApiEndpoint:          c.cliCtx.String(flags.BeaconRESTApiProviderFlag.Name),
 		ValidatorsRegBatchSize:     c.cliCtx.Int(flags.ValidatorsRegistrationBatchSizeFlag.Name),
@@ -556,192 +557,7 @@
 	if err != nil {
 		return nil, err
 	}
-<<<<<<< HEAD
-	if err := warnNonChecksummedAddress(fileConfig.DefaultConfig.FeeRecipient); err != nil {
-		return nil, err
-	}
-	vpSettings.DefaultConfig = &validatorServiceConfig.ProposerOption{
-		FeeRecipientConfig: &validatorServiceConfig.FeeRecipientConfig{
-			FeeRecipient: common.HexToAddress(fileConfig.DefaultConfig.FeeRecipient),
-		},
-		BuilderConfig: validatorServiceConfig.ToBuilderConfig(fileConfig.DefaultConfig.Builder),
-	}
-	if fileConfig.DefaultConfig.Graffiti != "" {
-		vpSettings.DefaultConfig.GraffitiConfig = &validatorServiceConfig.GraffitiConfig{
-			Graffiti: fileConfig.DefaultConfig.Graffiti,
-		}
-	}
-
-	if builderConfigFromFlag != nil {
-		config := builderConfigFromFlag.Clone()
-		if config.GasLimit == validator.Uint64(params.BeaconConfig().DefaultBuilderGasLimit) && vpSettings.DefaultConfig.BuilderConfig != nil {
-			config.GasLimit = vpSettings.DefaultConfig.BuilderConfig.GasLimit
-		}
-		vpSettings.DefaultConfig.BuilderConfig = config
-	} else if vpSettings.DefaultConfig.BuilderConfig != nil {
-		vpSettings.DefaultConfig.BuilderConfig.GasLimit = reviewGasLimit(vpSettings.DefaultConfig.BuilderConfig.GasLimit)
-	}
-
-	if psExists {
-		// if settings exist update the default
-		if err := db.UpdateProposerSettingsDefault(cliCtx.Context, vpSettings.DefaultConfig); err != nil {
-			return nil, err
-		}
-	}
-
-	if fileConfig.ProposerConfig != nil && len(fileConfig.ProposerConfig) != 0 {
-		vpSettings.ProposeConfig = make(map[[fieldparams.BLSPubkeyLength]byte]*validatorServiceConfig.ProposerOption)
-		for key, option := range fileConfig.ProposerConfig {
-			decodedKey, err := hexutil.Decode(key)
-			if err != nil {
-				return nil, errors.Wrapf(err, "could not decode public key %s", key)
-			}
-			if len(decodedKey) != fieldparams.BLSPubkeyLength {
-				return nil, fmt.Errorf("%v  is not a bls public key", key)
-			}
-			if err := verifyOption(key, option); err != nil {
-				return nil, err
-			}
-			currentBuilderConfig := validatorServiceConfig.ToBuilderConfig(option.Builder)
-			if builderConfigFromFlag != nil {
-				config := builderConfigFromFlag.Clone()
-				if config.GasLimit == validator.Uint64(params.BeaconConfig().DefaultBuilderGasLimit) && currentBuilderConfig != nil {
-					config.GasLimit = currentBuilderConfig.GasLimit
-				}
-				currentBuilderConfig = config
-			} else if currentBuilderConfig != nil {
-				currentBuilderConfig.GasLimit = reviewGasLimit(currentBuilderConfig.GasLimit)
-			}
-			o := &validatorServiceConfig.ProposerOption{
-				FeeRecipientConfig: &validatorServiceConfig.FeeRecipientConfig{
-					FeeRecipient: common.HexToAddress(option.FeeRecipient),
-				},
-				BuilderConfig: currentBuilderConfig,
-			}
-			if option.Graffiti != "" {
-				o.GraffitiConfig = &validatorServiceConfig.GraffitiConfig{
-					Graffiti: option.Graffiti,
-				}
-			}
-			pubkeyB := bytesutil.ToBytes48(decodedKey)
-			vpSettings.ProposeConfig[pubkeyB] = o
-		}
-		if psExists {
-			// override the existing saved settings if providing values via fileConfig.ProposerConfig
-			if err := db.SaveProposerSettings(cliCtx.Context, vpSettings); err != nil {
-				return nil, err
-			}
-		}
-	}
-	if !psExists {
-		// if no proposer settings ever existed in the db just save the settings
-		if err := db.SaveProposerSettings(cliCtx.Context, vpSettings); err != nil {
-			return nil, err
-		}
-	}
-	return vpSettings, nil
-}
-
-func verifyOption(key string, option *validatorpb.ProposerOptionPayload) error {
-	if option == nil {
-		return fmt.Errorf("fee recipient is required for proposer %s", key)
-	}
-	if !common.IsHexAddress(option.FeeRecipient) {
-		return errors.New("fee recipient is not a valid eth1 address")
-	}
-	if err := warnNonChecksummedAddress(option.FeeRecipient); err != nil {
-		return err
-	}
-	return nil
-}
-
-func handleNoProposerSettingsFlagsProvided(cliCtx *cli.Context,
-	db iface.ValidatorDB,
-	builderConfigFromFlag *validatorServiceConfig.BuilderConfig) (*validatorServiceConfig.ProposerSettings, error) {
-	log.Info("no proposer settings files have been provided, attempting to load from db.")
-	// checks db if proposer settings exist if none is provided.
-	settings, err := db.ProposerSettings(cliCtx.Context)
-	if err == nil {
-		// process any overrides to builder settings
-		overrideBuilderSettings(settings, builderConfigFromFlag)
-		// if settings are empty
-		log.Info("successfully loaded proposer settings from db.")
-		return settings, nil
-	} else {
-		log.WithError(err).Warn("no proposer settings will be loaded from the db")
-	}
-
-	if cliCtx.Bool(flags.EnableBuilderFlag.Name) {
-		// if there are no proposer settings provided, create a default where fee recipient is not populated, this will be skipped for validator registration on validators that don't have a fee recipient set.
-		// skip saving to DB if only builder settings are provided until a trigger like keymanager API updates with fee recipient values
-		return &validatorServiceConfig.ProposerSettings{
-			DefaultConfig: &validatorServiceConfig.ProposerOption{
-				BuilderConfig: builderConfigFromFlag,
-			},
-		}, nil
-	}
-	return nil, nil
-}
-
-func overrideBuilderSettings(settings *validatorServiceConfig.ProposerSettings, builderConfigFromFlag *validatorServiceConfig.BuilderConfig) {
-	// override the db settings with the results based on whether the --enable-builder flag is provided.
-	if builderConfigFromFlag == nil {
-		log.Infof("proposer settings loaded from db. validator registration to builder is not enabled, please use the --%s flag if you wish to use a builder.", flags.EnableBuilderFlag.Name)
-	}
-	if settings.ProposeConfig != nil {
-		for key := range settings.ProposeConfig {
-			settings.ProposeConfig[key].BuilderConfig = builderConfigFromFlag
-		}
-	}
-	if settings.DefaultConfig != nil {
-		settings.DefaultConfig.BuilderConfig = builderConfigFromFlag
-	}
-}
-
-func BuilderSettingsFromFlags(cliCtx *cli.Context) (*validatorServiceConfig.BuilderConfig, error) {
-	if cliCtx.Bool(flags.EnableBuilderFlag.Name) {
-		gasLimit := validator.Uint64(params.BeaconConfig().DefaultBuilderGasLimit)
-		sgl := cliCtx.String(flags.BuilderGasLimitFlag.Name)
-
-		if sgl != "" {
-			gl, err := strconv.ParseUint(sgl, 10, 64)
-			if err != nil {
-				return nil, errors.New("Gas Limit is not a uint64")
-			}
-			gasLimit = reviewGasLimit(validator.Uint64(gl))
-		}
-		return &validatorServiceConfig.BuilderConfig{
-			Enabled:  true,
-			GasLimit: gasLimit,
-		}, nil
-	}
-	return nil, nil
-}
-
-func warnNonChecksummedAddress(feeRecipient string) error {
-	mixedcaseAddress, err := common.NewMixedcaseAddressFromString(feeRecipient)
-	if err != nil {
-		return errors.Wrapf(err, "could not decode fee recipient %s", feeRecipient)
-	}
-	if !mixedcaseAddress.ValidChecksum() {
-		log.Warnf("Fee recipient %s is not a checksum Ethereum address. "+
-			"The checksummed address is %s and will be used as the fee recipient. "+
-			"We recommend using a mixed-case address (checksum) "+
-			"to prevent spelling mistakes in your fee recipient Ethereum address", feeRecipient, mixedcaseAddress.Address().Hex())
-	}
-	return nil
-}
-
-func reviewGasLimit(gasLimit validator.Uint64) validator.Uint64 {
-	// sets gas limit to default if not defined or set to 0
-	if gasLimit == 0 {
-		return validator.Uint64(params.BeaconConfig().DefaultBuilderGasLimit)
-	}
-	// TODO(10810): add in warning for ranges
-	return gasLimit
-=======
 	return l.Load(cliCtx)
->>>>>>> d6fb8c29
 }
 
 func (c *ValidatorClient) registerRPCService(router *mux.Router) error {
