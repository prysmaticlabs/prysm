--- conflicted
+++ resolved
@@ -63,17 +63,6 @@
 // ValidatorClient defines an instance of an Ethereum validator that manages
 // the entire lifecycle of services attached to it participating in proof of stake.
 type ValidatorClient struct {
-<<<<<<< HEAD
-	cliCtx                *cli.Context
-	ctx                   context.Context
-	cancel                context.CancelFunc
-	db                    *kv.Store
-	services              *runtime.ServiceRegistry // Lifecycle and service store.
-	lock                  sync.RWMutex
-	wallet                *wallet.Wallet
-	walletInitializedFeed *event.Feed
-	stop                  chan struct{} // Channel to wait for termination notifications.
-=======
 	cliCtx            *cli.Context
 	ctx               context.Context
 	cancel            context.CancelFunc
@@ -81,9 +70,8 @@
 	services          *runtime.ServiceRegistry // Lifecycle and service store.
 	lock              sync.RWMutex
 	wallet            *wallet.Wallet
-	walletInitialized *event.Feed
+	walletInitializedFeed *event.Feed
 	stop              chan struct{} // Channel to wait for termination notifications.
->>>>>>> 9befb6bd
 }
 
 // NewValidatorClient creates a new instance of the Prysm validator client.
@@ -531,7 +519,6 @@
 	}
 
 	validatorService, err := client.NewValidatorService(c.cliCtx.Context, &client.Config{
-<<<<<<< HEAD
 		DB:                      c.db,
 		Wallet:                  c.wallet,
 		WalletInitializedFeed:   c.walletInitializedFeed,
@@ -553,30 +540,6 @@
 		LogValidatorPerformance: !c.cliCtx.Bool(flags.DisablePenaltyRewardLogFlag.Name),
 		EmitAccountMetrics:      !c.cliCtx.Bool(flags.DisableAccountMetricsFlag.Name),
 		Distributed:             c.cliCtx.Bool(flags.EnableDistributed.Name),
-=======
-		Endpoint:                   endpoint,
-		DataDir:                    dataDir,
-		LogValidatorBalances:       logValidatorBalances,
-		EmitAccountMetrics:         emitAccountMetrics,
-		CertFlag:                   cert,
-		GraffitiFlag:               g.ParseHexGraffiti(graffiti),
-		GrpcMaxCallRecvMsgSizeFlag: maxCallRecvMsgSize,
-		GrpcRetriesFlag:            grpcRetries,
-		GrpcRetryDelay:             grpcRetryDelay,
-		GrpcHeadersFlag:            c.cliCtx.String(flags.GrpcHeadersFlag.Name),
-		ValDB:                      c.db,
-		UseWeb:                     c.cliCtx.Bool(flags.EnableWebFlag.Name),
-		InteropKeysConfig:          interopKeysConfig,
-		Wallet:                     c.wallet,
-		WalletInitializedFeed:      c.walletInitialized,
-		GraffitiStruct:             graffitiStruct,
-		Web3SignerConfig:           web3signerConfig,
-		ProposerSettings:           ps,
-		BeaconApiTimeout:           time.Second * 30,
-		BeaconApiEndpoint:          c.cliCtx.String(flags.BeaconRESTApiProviderFlag.Name),
-		ValidatorsRegBatchSize:     c.cliCtx.Int(flags.ValidatorsRegistrationBatchSizeFlag.Name),
-		Distributed:                c.cliCtx.Bool(flags.EnableDistributed.Name),
->>>>>>> 9befb6bd
 	})
 	if err != nil {
 		return errors.Wrap(err, "could not initialize validator service")
@@ -651,7 +614,6 @@
 	if err := c.services.FetchService(&vs); err != nil {
 		return err
 	}
-<<<<<<< HEAD
 	s := rpc.NewServer(c.cliCtx.Context, &rpc.Config{
 		Host:                   c.cliCtx.String(flags.RPCHost.Name),
 		Port:                   fmt.Sprintf("%d", c.cliCtx.Int(flags.RPCPort.Name)),
@@ -671,58 +633,6 @@
 		WalletInitializedFeed:  c.walletInitializedFeed,
 		ValidatorService:       vs,
 		Router:                 router,
-=======
-	validatorGatewayHost := c.cliCtx.String(flags.GRPCGatewayHost.Name)
-	validatorGatewayPort := c.cliCtx.Int(flags.GRPCGatewayPort.Name)
-	validatorMonitoringHost := c.cliCtx.String(cmd.MonitoringHostFlag.Name)
-	validatorMonitoringPort := c.cliCtx.Int(flags.MonitoringPortFlag.Name)
-	rpcHost := c.cliCtx.String(flags.RPCHost.Name)
-	rpcPort := c.cliCtx.Int(flags.RPCPort.Name)
-	nodeGatewayEndpoint := c.cliCtx.String(flags.BeaconRPCGatewayProviderFlag.Name)
-	beaconClientEndpoint := c.cliCtx.String(flags.BeaconRPCProviderFlag.Name)
-	maxCallRecvMsgSize := c.cliCtx.Int(cmd.GrpcMaxCallRecvMsgSizeFlag.Name)
-	grpcRetries := c.cliCtx.Uint(flags.GrpcRetriesFlag.Name)
-	grpcRetryDelay := c.cliCtx.Duration(flags.GrpcRetryDelayFlag.Name)
-	walletDir := c.cliCtx.String(flags.WalletDirFlag.Name)
-	grpcHeaders := c.cliCtx.String(flags.GrpcHeadersFlag.Name)
-	clientCert := c.cliCtx.String(flags.CertFlag.Name)
-
-	authTokenPath := c.cliCtx.String(flags.AuthTokenPathFlag.Name)
-	// if no auth token path flag was passed try to set a default value
-	if authTokenPath == "" {
-		authTokenPath = flags.AuthTokenPathFlag.Value
-		// if a wallet dir is passed without an auth token then override the default with the wallet dir
-		if walletDir != "" {
-			authTokenPath = filepath.Join(walletDir, api.AuthTokenFileName)
-		}
-	}
-
-	server := rpc.NewServer(c.cliCtx.Context, &rpc.Config{
-		ValDB:                    c.db,
-		Host:                     rpcHost,
-		Port:                     fmt.Sprintf("%d", rpcPort),
-		WalletInitializedFeed:    c.walletInitialized,
-		ValidatorService:         vs,
-		SyncChecker:              vs,
-		GenesisFetcher:           vs,
-		NodeGatewayEndpoint:      nodeGatewayEndpoint,
-		AuthTokenPath:            authTokenPath,
-		WalletDir:                walletDir,
-		Wallet:                   c.wallet,
-		ValidatorGatewayHost:     validatorGatewayHost,
-		ValidatorGatewayPort:     validatorGatewayPort,
-		ValidatorMonitoringHost:  validatorMonitoringHost,
-		ValidatorMonitoringPort:  validatorMonitoringPort,
-		BeaconClientEndpoint:     beaconClientEndpoint,
-		ClientMaxCallRecvMsgSize: maxCallRecvMsgSize,
-		ClientGrpcRetries:        grpcRetries,
-		ClientGrpcRetryDelay:     grpcRetryDelay,
-		ClientGrpcHeaders:        strings.Split(grpcHeaders, ","),
-		ClientWithCert:           clientCert,
-		BeaconApiTimeout:         time.Second * 30,
-		BeaconApiEndpoint:        c.cliCtx.String(flags.BeaconRESTApiProviderFlag.Name),
-		Router:                   router,
->>>>>>> 9befb6bd
 	})
 	return c.services.RegisterService(s)
 }
