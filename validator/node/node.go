// Package node is the main process which handles the lifecycle of
// the runtime services in a validator client process, gracefully shutting
// everything down upon close.
package node

import (
	"context"
	"fmt"
	"io/ioutil"
	"os"
	"os/signal"
	"strings"
	"sync"
	"syscall"

	"github.com/pkg/errors"
	"github.com/prysmaticlabs/prysm/shared"
	"github.com/prysmaticlabs/prysm/shared/cmd"
	"github.com/prysmaticlabs/prysm/shared/debug"
	"github.com/prysmaticlabs/prysm/shared/featureconfig"
	"github.com/prysmaticlabs/prysm/shared/params"
	"github.com/prysmaticlabs/prysm/shared/prometheus"
	"github.com/prysmaticlabs/prysm/shared/tracing"
	"github.com/prysmaticlabs/prysm/shared/version"
	"github.com/prysmaticlabs/prysm/validator/client"
	"github.com/prysmaticlabs/prysm/validator/db"
	"github.com/prysmaticlabs/prysm/validator/flags"
	"github.com/prysmaticlabs/prysm/validator/keymanager"
	"github.com/sirupsen/logrus"
	"gopkg.in/urfave/cli.v2"
)

var log = logrus.WithField("prefix", "node")

// ValidatorClient defines an instance of a sharding validator that manages
// the entire lifecycle of services attached to it participating in
// Ethereum Serenity.
type ValidatorClient struct {
	cliCtx   *cli.Context
	services *shared.ServiceRegistry // Lifecycle and service store.
	lock     sync.RWMutex
	stop     chan struct{} // Channel to wait for termination notifications.
}

// NewValidatorClient creates a new, Ethereum Serenity validator client.
func NewValidatorClient(cliCtx *cli.Context) (*ValidatorClient, error) {
	if err := tracing.Setup(
		"validator", // service name
		cliCtx.String(cmd.TracingProcessNameFlag.Name),
		cliCtx.String(cmd.TracingEndpointFlag.Name),
		cliCtx.Float64(cmd.TraceSampleFractionFlag.Name),
		cliCtx.Bool(cmd.EnableTracingFlag.Name),
	); err != nil {
		return nil, err
	}

	verbosity := cliCtx.String(cmd.VerbosityFlag.Name)
	level, err := logrus.ParseLevel(verbosity)
	if err != nil {
		return nil, err
	}
	logrus.SetLevel(level)

	registry := shared.NewServiceRegistry()
	ValidatorClient := &ValidatorClient{
		cliCtx:   cliCtx,
		services: registry,
		stop:     make(chan struct{}),
	}

	if cliCtx.IsSet(cmd.ChainConfigFileFlag.Name) {
		chainConfigFileName := cliCtx.String(cmd.ChainConfigFileFlag.Name)
		params.LoadChainConfigFile(chainConfigFileName)
	}

	featureconfig.ConfigureValidator(cliCtx)

	keyManager, err := selectKeyManager(cliCtx)
	if err != nil {
		return nil, err
	}

	pubKeys, err := keyManager.FetchValidatingKeys()
	if err != nil {
		log.WithError(err).Error("Failed to obtain public keys for validation")
	} else {
		if len(pubKeys) == 0 {
			log.Warn("No keys found; nothing to validate")
		} else {
			log.WithField("validators", len(pubKeys)).Debug("Found validator keys")
			for _, key := range pubKeys {
				log.WithField("pubKey", fmt.Sprintf("%#x", key)).Info("Validating for public key")
			}
		}
	}

	clearFlag := cliCtx.Bool(cmd.ClearDB.Name)
	forceClearFlag := cliCtx.Bool(cmd.ForceClearDB.Name)
	dataDir := cliCtx.String(cmd.DataDirFlag.Name)
	if clearFlag || forceClearFlag {
		pubkeys, err := keyManager.FetchValidatingKeys()
		if err != nil {
			return nil, err
		}
		if dataDir == "" {
			dataDir = cmd.DefaultDataDir()
		}
		if err := clearDB(dataDir, pubkeys, forceClearFlag); err != nil {
			return nil, err
		}
	}
	log.WithField("databasePath", dataDir).Info("Checking DB")

	if err := ValidatorClient.registerPrometheusService(); err != nil {
		return nil, err
	}

	if err := ValidatorClient.registerClientService(keyManager); err != nil {
		return nil, err
	}

	return ValidatorClient, nil
}

// Start every service in the validator client.
func (s *ValidatorClient) Start() {
	s.lock.Lock()

	log.WithFields(logrus.Fields{
		"version": version.GetVersion(),
	}).Info("Starting validator node")

	s.services.StartAll()

	stop := s.stop
	s.lock.Unlock()

	go func() {
		sigc := make(chan os.Signal, 1)
		signal.Notify(sigc, syscall.SIGINT, syscall.SIGTERM)
		defer signal.Stop(sigc)
		<-sigc
		log.Info("Got interrupt, shutting down...")
		debug.Exit(s.cliCtx) // Ensure trace and CPU profile data are flushed.
		go s.Close()
		for i := 10; i > 0; i-- {
			<-sigc
			if i > 1 {
				log.Info("Already shutting down, interrupt more to panic.", "times", i-1)
			}
		}
		panic("Panic closing the sharding validator")
	}()

	// Wait for stop channel to be closed.
	<-stop
}

// Close handles graceful shutdown of the system.
func (s *ValidatorClient) Close() {
	s.lock.Lock()
	defer s.lock.Unlock()

	s.services.StopAll()
	log.Info("Stopping sharding validator")

	close(s.stop)
}

func (s *ValidatorClient) registerPrometheusService() error {
	service := prometheus.NewPrometheusService(
		fmt.Sprintf(":%d", s.cliCtx.Int64(flags.MonitoringPortFlag.Name)),
		s.services,
	)
	logrus.AddHook(prometheus.NewLogrusCollector())
	return s.services.RegisterService(service)
}

<<<<<<< HEAD
func (s *ValidatorClient) registerClientService(keyManager keymanager.KeyManager) error {
	endpoint := s.cliCtx.String(flags.BeaconRPCProviderFlag.Name)
	dataDir := s.cliCtx.String(cmd.DataDirFlag.Name)
	logValidatorBalances := !s.cliCtx.Bool(flags.DisablePenaltyRewardLogFlag.Name)
	emitAccountMetrics := s.cliCtx.Bool(flags.AccountMetricsFlag.Name)
	cert := s.cliCtx.String(flags.CertFlag.Name)
	graffiti := s.cliCtx.String(flags.GraffitiFlag.Name)
	maxCallRecvMsgSize := s.cliCtx.Int(flags.GrpcMaxCallRecvMsgSizeFlag.Name)
	grpcRetries := s.cliCtx.Uint(flags.GrpcRetriesFlag.Name)
=======
func (s *ValidatorClient) registerClientService(ctx *cli.Context, keyManager keymanager.KeyManager) error {
	endpoint := ctx.String(flags.BeaconRPCProviderFlag.Name)
	dataDir := ctx.String(cmd.DataDirFlag.Name)
	logValidatorBalances := !ctx.Bool(flags.DisablePenaltyRewardLogFlag.Name)
	emitAccountMetrics := ctx.Bool(flags.AccountMetricsFlag.Name)
	cert := ctx.String(flags.CertFlag.Name)
	graffiti := ctx.String(flags.GraffitiFlag.Name)
	maxCallRecvMsgSize := ctx.Int(cmd.GrpcMaxCallRecvMsgSizeFlag.Name)
	grpcRetries := ctx.Uint(flags.GrpcRetriesFlag.Name)
>>>>>>> 40c29744
	v, err := client.NewValidatorService(context.Background(), &client.Config{
		Endpoint:                   endpoint,
		DataDir:                    dataDir,
		KeyManager:                 keyManager,
		LogValidatorBalances:       logValidatorBalances,
		EmitAccountMetrics:         emitAccountMetrics,
		CertFlag:                   cert,
		GraffitiFlag:               graffiti,
		GrpcMaxCallRecvMsgSizeFlag: maxCallRecvMsgSize,
		GrpcRetriesFlag:            grpcRetries,
		GrpcHeadersFlag:            s.cliCtx.String(flags.GrpcHeadersFlag.Name),
	})
	if err != nil {
		return errors.Wrap(err, "could not initialize client service")
	}
	return s.services.RegisterService(v)
}

// selectKeyManager selects the key manager depending on the options provided by the user.
func selectKeyManager(ctx *cli.Context) (keymanager.KeyManager, error) {
	manager := strings.ToLower(ctx.String(flags.KeyManager.Name))
	opts := ctx.String(flags.KeyManagerOpts.Name)
	if opts == "" {
		opts = "{}"
	} else if !strings.HasPrefix(opts, "{") {
		fileopts, err := ioutil.ReadFile(opts)
		if err != nil {
			return nil, errors.Wrap(err, "Failed to read keymanager options file")
		}
		opts = string(fileopts)
	}

	if manager == "" {
		// Attempt to work out keymanager from deprecated vars.
		if unencryptedKeys := ctx.String(flags.UnencryptedKeysFlag.Name); unencryptedKeys != "" {
			manager = "unencrypted"
			opts = fmt.Sprintf(`{"path":%q}`, unencryptedKeys)
			log.Warn(fmt.Sprintf("--unencrypted-keys flag is deprecated.  Please use --keymanager=unencrypted --keymanageropts='%s'", opts))
		} else if numValidatorKeys := ctx.Uint64(flags.InteropNumValidators.Name); numValidatorKeys > 0 {
			manager = "interop"
			opts = fmt.Sprintf(`{"keys":%d,"offset":%d}`, numValidatorKeys, ctx.Uint64(flags.InteropStartIndex.Name))
			log.Warn(fmt.Sprintf("--interop-num-validators and --interop-start-index flags are deprecated.  Please use --keymanager=interop --keymanageropts='%s'", opts))
		} else if keystorePath := ctx.String(flags.KeystorePathFlag.Name); keystorePath != "" {
			manager = "keystore"
			opts = fmt.Sprintf(`{"path":%q,"passphrase":%q}`, keystorePath, ctx.String(flags.PasswordFlag.Name))
			log.Warn(fmt.Sprintf("--keystore-path flag is deprecated.  Please use --keymanager=keystore --keymanageropts='%s'", opts))
		} else {
			// Default if no choice made
			manager = "keystore"
			passphrase := ctx.String(flags.PasswordFlag.Name)
			if passphrase == "" {
				log.Warn("Implicit selection of keymanager is deprecated.  Please use --keymanager=keystore or select a different keymanager")
			} else {
				opts = fmt.Sprintf(`{"passphrase":%q}`, passphrase)
				log.Warn(`Implicit selection of keymanager is deprecated.  Please use --keymanager=keystore --keymanageropts='{"passphrase":"<password>"}' or select a different keymanager`)
			}
		}
	}

	var km keymanager.KeyManager
	var help string
	var err error
	switch manager {
	case "interop":
		km, help, err = keymanager.NewInterop(opts)
	case "unencrypted":
		km, help, err = keymanager.NewUnencrypted(opts)
	case "keystore":
		km, help, err = keymanager.NewKeystore(opts)
	case "wallet":
		km, help, err = keymanager.NewWallet(opts)
	case "remote":
		km, help, err = keymanager.NewRemoteWallet(opts)
	default:
		return nil, fmt.Errorf("unknown keymanager %q", manager)
	}
	if err != nil {
		// Print help for the keymanager
		fmt.Println(help)
		return nil, err
	}
	return km, nil
}

func clearDB(dataDir string, pubkeys [][48]byte, force bool) error {
	var err error
	clearDBConfirmed := force

	if !force {
		actionText := "This will delete your validator's historical actions database stored in your data directory. " +
			"This may lead to potential slashing - do you want to proceed? (Y/N)"
		deniedText := "The historical actions database will not be deleted. No changes have been made."
		clearDBConfirmed, err = cmd.ConfirmAction(actionText, deniedText)
		if err != nil {
			return errors.Wrapf(err, "Could not create DB in dir %s", dataDir)
		}
	}

	if clearDBConfirmed {
		valDB, err := db.NewKVStore(dataDir, pubkeys)
		if err != nil {
			return errors.Wrapf(err, "Could not create DB in dir %s", dataDir)
		}

		log.Warning("Removing database")
		if err := valDB.ClearDB(); err != nil {
			return errors.Wrapf(err, "Could not clear DB in dir %s", dataDir)
		}
	}

	return nil
}<|MERGE_RESOLUTION|>--- conflicted
+++ resolved
@@ -176,7 +176,6 @@
 	return s.services.RegisterService(service)
 }
 
-<<<<<<< HEAD
 func (s *ValidatorClient) registerClientService(keyManager keymanager.KeyManager) error {
 	endpoint := s.cliCtx.String(flags.BeaconRPCProviderFlag.Name)
 	dataDir := s.cliCtx.String(cmd.DataDirFlag.Name)
@@ -184,19 +183,8 @@
 	emitAccountMetrics := s.cliCtx.Bool(flags.AccountMetricsFlag.Name)
 	cert := s.cliCtx.String(flags.CertFlag.Name)
 	graffiti := s.cliCtx.String(flags.GraffitiFlag.Name)
-	maxCallRecvMsgSize := s.cliCtx.Int(flags.GrpcMaxCallRecvMsgSizeFlag.Name)
+	maxCallRecvMsgSize := s.cliCtx.Int(cmd.GrpcMaxCallRecvMsgSizeFlag.Name)
 	grpcRetries := s.cliCtx.Uint(flags.GrpcRetriesFlag.Name)
-=======
-func (s *ValidatorClient) registerClientService(ctx *cli.Context, keyManager keymanager.KeyManager) error {
-	endpoint := ctx.String(flags.BeaconRPCProviderFlag.Name)
-	dataDir := ctx.String(cmd.DataDirFlag.Name)
-	logValidatorBalances := !ctx.Bool(flags.DisablePenaltyRewardLogFlag.Name)
-	emitAccountMetrics := ctx.Bool(flags.AccountMetricsFlag.Name)
-	cert := ctx.String(flags.CertFlag.Name)
-	graffiti := ctx.String(flags.GraffitiFlag.Name)
-	maxCallRecvMsgSize := ctx.Int(cmd.GrpcMaxCallRecvMsgSizeFlag.Name)
-	grpcRetries := ctx.Uint(flags.GrpcRetriesFlag.Name)
->>>>>>> 40c29744
 	v, err := client.NewValidatorService(context.Background(), &client.Config{
 		Endpoint:                   endpoint,
 		DataDir:                    dataDir,
