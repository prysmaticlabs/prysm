package db

import (
	"context"
	"reflect"
	"testing"

	slashpb "github.com/prysmaticlabs/prysm/proto/slashing"
	"github.com/prysmaticlabs/prysm/shared/params"
)

func TestAttestationHistoryForPubKeys_EmptyVals(t *testing.T) {
	pubkeys := [][48]byte{{30}, {25}, {20}}
	db := SetupDB(t, pubkeys)

	historyForPubKeys, err := db.AttestationHistoryForPubKeys(context.Background(), pubkeys)
	if err != nil {
		t.Fatal(err)
	}

	newMap := make(map[uint64]uint64)
	newMap[0] = params.BeaconConfig().FarFutureEpoch
	clean := &slashpb.AttestationHistory{
		TargetToSource: newMap,
	}
	cleanAttHistoryForPubKeys := make(map[[48]byte]*slashpb.AttestationHistory)
	for _, pubKey := range pubkeys {
		cleanAttHistoryForPubKeys[pubKey] = clean
	}

	if !reflect.DeepEqual(cleanAttHistoryForPubKeys, historyForPubKeys) {
		t.Fatalf(
			"Expected attestation history epoch bits to be empty, expected %v received %v",
			cleanAttHistoryForPubKeys,
			historyForPubKeys,
		)
	}
}

func TestSaveAttestationHistory_OK(t *testing.T) {
<<<<<<< HEAD
	pubKeys := [][48]byte{{3}, {4}}
	db := SetupDB(t, pubKeys)
	defer TeardownDB(t, db)
=======
	db := SetupDB(t, [][48]byte{})
>>>>>>> b2ee466f

	farFuture := params.BeaconConfig().FarFutureEpoch
	newMap := make(map[uint64]uint64)
	// The validator attested at target epoch 2 but had no attestations for target epochs 0 and 1.
	newMap[0] = farFuture
	newMap[1] = farFuture
	newMap[2] = 1
	history := &slashpb.AttestationHistory{
		TargetToSource:     newMap,
		LatestEpochWritten: 2,
	}

	newMap2 := make(map[uint64]uint64)
	// The validator attested at target epoch 2 but had no attestations for target epochs 0 and 1.
	newMap2[0] = farFuture
	newMap2[1] = 0
	newMap2[2] = farFuture
	newMap2[3] = 2
	history2 := &slashpb.AttestationHistory{
		TargetToSource:     newMap2,
		LatestEpochWritten: 3,
	}

	attestationHistory := make(map[[48]byte]*slashpb.AttestationHistory)
	attestationHistory[pubKeys[0]] = history
	attestationHistory[pubKeys[1]] = history2

	if err := db.SaveAttestationHistoryForPubKeys(context.Background(), attestationHistory); err != nil {
		t.Fatalf("Saving attestation history failed: %v", err)
	}
	savedHistories, err := db.AttestationHistoryForPubKeys(context.Background(), pubKeys)
	if err != nil {
		t.Fatalf("Failed to get attestation history: %v", err)
	}

	if savedHistories == nil || !reflect.DeepEqual(attestationHistory, savedHistories) {
		t.Fatalf("Expected DB to keep object the same, received: %v", history)
	}

	savedHistory := savedHistories[pubKeys[0]]
	if savedHistory.TargetToSource[2] != newMap[2] {
		t.Fatalf("Expected target epoch %d to have the same marked source epoch, received %d", 2, savedHistory.TargetToSource[2])
	}
	if savedHistory.TargetToSource[1] != newMap[1] {
		t.Fatalf("Expected target epoch %d to not be marked as attested for, received %d ", 1, savedHistory.TargetToSource[1])
	}
	if savedHistory.TargetToSource[0] != newMap[0] {
		t.Fatalf("Expected target epoch %d to not be marked as attested for, received %d", 0, savedHistory.TargetToSource[0])
	}

	savedHistory = savedHistories[pubKeys[1]]
	if savedHistory.TargetToSource[3] != newMap2[3] {
		t.Fatalf("Expected target epoch %d to have the same marked source epoch, received %d", 3, savedHistory.TargetToSource[3])
	}
	if savedHistory.TargetToSource[2] != newMap2[2] {
		t.Fatalf("Expected target epoch %d to not be marked as attested for, received %d ", 2, savedHistory.TargetToSource[2])
	}
	if savedHistory.TargetToSource[1] != newMap2[1] {
		t.Fatalf("Expected target epoch %d to not be marked as attested for, received %d", 1, savedHistory.TargetToSource[1])
	}
}

func TestSaveAttestationHistory_Overwrites(t *testing.T) {
	db := SetupDB(t, [][48]byte{})
	farFuture := params.BeaconConfig().FarFutureEpoch
	newMap1 := make(map[uint64]uint64)
	newMap1[0] = farFuture
	newMap1[1] = 0
	newMap2 := make(map[uint64]uint64)
	newMap2[0] = farFuture
	newMap2[1] = farFuture
	newMap2[2] = 1
	newMap3 := make(map[uint64]uint64)
	newMap3[0] = farFuture
	newMap3[1] = farFuture
	newMap3[2] = farFuture
	newMap3[3] = 2
	tests := []struct {
		pubkey  [48]byte
		epoch   uint64
		history *slashpb.AttestationHistory
	}{
		{
			pubkey: [48]byte{0},
			epoch:  uint64(1),
			history: &slashpb.AttestationHistory{
				TargetToSource:     newMap1,
				LatestEpochWritten: 1,
			},
		},
		{
			pubkey: [48]byte{0},
			epoch:  uint64(2),
			history: &slashpb.AttestationHistory{
				TargetToSource:     newMap2,
				LatestEpochWritten: 2,
			},
		},
		{
			pubkey: [48]byte{0},
			epoch:  uint64(3),
			history: &slashpb.AttestationHistory{
				TargetToSource:     newMap3,
				LatestEpochWritten: 3,
			},
		},
	}

	for _, tt := range tests {
		attHistory := make(map[[48]byte]*slashpb.AttestationHistory)
		attHistory[tt.pubkey] = tt.history
		if err := db.SaveAttestationHistoryForPubKeys(context.Background(), attHistory); err != nil {
			t.Fatalf("Saving attestation history failed: %v", err)
		}
		histories, err := db.AttestationHistoryForPubKeys(context.Background(), [][48]byte{tt.pubkey})
		if err != nil {
			t.Fatalf("Failed to get attestation history: %v", err)
		}

		history := histories[tt.pubkey]
		if history == nil || !reflect.DeepEqual(history, tt.history) {
			t.Fatalf("Expected DB to keep object the same, received: %v", history)
		}
		if history.TargetToSource[tt.epoch] != tt.epoch-1 {
			t.Fatalf("Expected target epoch %d to be marked with correct source epoch %d", tt.epoch, history.TargetToSource[tt.epoch])
		}
		if history.TargetToSource[tt.epoch-1] != farFuture {
			t.Fatalf("Expected target epoch %d to not be marked as attested for, received %d", tt.epoch-1, history.TargetToSource[tt.epoch-1])
		}
	}
}

func TestDeleteAttestationHistory_OK(t *testing.T) {
<<<<<<< HEAD
	pubkey := [48]byte{2}
	db := SetupDB(t, [][48]byte{pubkey})
	defer TeardownDB(t, db)
=======
	db := SetupDB(t, [][48]byte{})
>>>>>>> b2ee466f

	newMap := make(map[uint64]uint64)
	newMap[0] = params.BeaconConfig().FarFutureEpoch
	newMap[1] = 0
	history := &slashpb.AttestationHistory{
		TargetToSource:     newMap,
		LatestEpochWritten: 1,
	}

	histories := make(map[[48]byte]*slashpb.AttestationHistory)
	histories[pubkey] = history
	if err := db.SaveAttestationHistoryForPubKeys(context.Background(), histories); err != nil {
		t.Fatalf("Save attestation history failed: %v", err)
	}
	// Making sure everything is saved.
	savedHistories, err := db.AttestationHistoryForPubKeys(context.Background(), [][48]byte{pubkey})
	if err != nil {
		t.Fatalf("Failed to get attestation history: %v", err)
	}
	savedHistory := savedHistories[pubkey]
	if savedHistory == nil || !reflect.DeepEqual(savedHistory, history) {
		t.Fatalf("Expected DB to keep object the same, received: %v, expected %v", savedHistory, history)
	}
	if err := db.DeleteAttestationHistory(context.Background(), pubkey[:]); err != nil {
		t.Fatal(err)
	}

	// Check after deleting from DB.
	savedHistories, err = db.AttestationHistoryForPubKeys(context.Background(), [][48]byte{pubkey})
	if err != nil {
		t.Fatalf("Failed to get attestation history: %v", err)
	}
	cleanMap := make(map[uint64]uint64)
	cleanMap[0] = params.BeaconConfig().FarFutureEpoch
	clean := &slashpb.AttestationHistory{
		TargetToSource: cleanMap,
	}
	if !reflect.DeepEqual(savedHistories[pubkey], clean) {
		t.Fatalf("Expected attestation history to be %v, received %v", clean, savedHistory)
	}
}<|MERGE_RESOLUTION|>--- conflicted
+++ resolved
@@ -38,13 +38,9 @@
 }
 
 func TestSaveAttestationHistory_OK(t *testing.T) {
-<<<<<<< HEAD
 	pubKeys := [][48]byte{{3}, {4}}
 	db := SetupDB(t, pubKeys)
 	defer TeardownDB(t, db)
-=======
-	db := SetupDB(t, [][48]byte{})
->>>>>>> b2ee466f
 
 	farFuture := params.BeaconConfig().FarFutureEpoch
 	newMap := make(map[uint64]uint64)
@@ -178,13 +174,9 @@
 }
 
 func TestDeleteAttestationHistory_OK(t *testing.T) {
-<<<<<<< HEAD
 	pubkey := [48]byte{2}
 	db := SetupDB(t, [][48]byte{pubkey})
 	defer TeardownDB(t, db)
-=======
-	db := SetupDB(t, [][48]byte{})
->>>>>>> b2ee466f
 
 	newMap := make(map[uint64]uint64)
 	newMap[0] = params.BeaconConfig().FarFutureEpoch
