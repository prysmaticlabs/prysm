--- conflicted
+++ resolved
@@ -7,15 +7,9 @@
 	newhistoricProposalsBucket = []byte("proposal-history-bucket-interchange")
 	// Validator slashing protection from slashable attestations.
 	historicAttestationsBucket = []byte("attestation-history-bucket")
-<<<<<<< HEAD
 	// New Validator slashing protection from slashable attestations.
 	newHistoricAttestationsBucket = []byte("attestation-history-bucket-new")
-	// Bucket for storing important information regarding the validator API
-	// such as a password hash for API authentication.
-	validatorAPIBucket = []byte("validator-api-bucket")
 	// Bucket key for retrieving the hashed password used for
 	// authentication to the validator API.
 	apiHashedPasswordKey = []byte("hashed-password")
-=======
->>>>>>> 347aa14a
 )