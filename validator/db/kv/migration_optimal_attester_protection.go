--- conflicted
+++ resolved
@@ -12,30 +12,6 @@
 
 var migrationOptimalAttesterProtectionKey = []byte("optimal_attester_protection_0")
 
-<<<<<<< HEAD
-// Migrate the attestation history data for each validator key into an optimal db schema which
-// will completely eradicate its heavy impact on the validator client runtime.
-func migrateOptimalAttesterProtection(tx *bolt.Tx) error {
-	mb := tx.Bucket(migrationsBucket)
-	if b := mb.Get(migrationOptimalAttesterProtectionKey); bytes.Equal(b, migrationCompleted) {
-		return nil // Migration already completed.
-	}
-
-	bkt := tx.Bucket(historicAttestationsBucket)
-
-	// Compress all attestation history data.
-	ctx := context.Background()
-	bar := progressutil.InitializeProgressBar(bkt.Stats().KeyN, "Migrating attesting history to more efficient format")
-	if err := bkt.ForEach(func(k, v []byte) error {
-		if v == nil {
-			return nil
-		}
-		var attestingHistory deprecatedEncodedAttestingHistory
-		var err error
-		attestingHistory, err = snappy.Decode(nil /*dst*/, v)
-		if err != nil {
-			return err
-=======
 // Migrate attester protection to a more optimal format in the DB. Given we
 // stored attesting history as large, 2Mb arrays per validator, we need to perform
 // this migration differently than the rest, ensuring we perform each expensive bolt
@@ -48,7 +24,6 @@
 		mb := tx.Bucket(migrationsBucket)
 		if b := mb.Get(migrationOptimalAttesterProtectionKey); bytes.Equal(b, migrationCompleted) {
 			return nil // Migration already completed.
->>>>>>> 0171cb3f
 		}
 
 		bkt := tx.Bucket(historicAttestationsBucket)
@@ -86,19 +61,6 @@
 		return err
 	}
 
-<<<<<<< HEAD
-		// Extract every single source, target, signing root
-		// from the attesting history then insert them into the
-		// respective buckets under the new db schema.
-		latestEpochWritten, err := attestingHistory.getLatestEpochWritten(ctx)
-		if err != nil {
-			return err
-		}
-		// For every epoch since genesis up to the highest epoch written, we then
-		// extract historical data and insert it into the new schema.
-		for targetEpoch := uint64(0); targetEpoch <= latestEpochWritten; targetEpoch++ {
-			historicalAtt, err := attestingHistory.getTargetData(ctx, targetEpoch)
-=======
 	bar := progressutil.InitializeProgressBar(numKeys, "Migrating attesting history to more efficient format")
 	for i, publicKey := range publicKeyBytes {
 		attestingHistoryForPubKey := attestingHistoryBytes[i]
@@ -106,10 +68,9 @@
 			if attestingHistoryForPubKey == nil {
 				return nil
 			}
-			var attestingHistory EncHistoryData
+			var attestingHistory deprecatedEncodedAttestingHistory
 			var err error
 			attestingHistory, err = snappy.Decode(nil /*dst*/, attestingHistoryForPubKey)
->>>>>>> 0171cb3f
 			if err != nil {
 				return err
 			}
@@ -123,18 +84,18 @@
 			// Extract every single source, target, signing root
 			// from the attesting history then insert them into the
 			// respective buckets under the new db schema.
-			latestEpochWritten, err := attestingHistory.GetLatestEpochWritten(ctx)
+			latestEpochWritten, err := attestingHistory.getLatestEpochWritten(ctx)
 			if err != nil {
 				return err
 			}
 			// For every epoch since genesis up to the highest epoch written, we then
 			// extract historical data and insert it into the new schema.
 			for targetEpoch := uint64(0); targetEpoch <= latestEpochWritten; targetEpoch++ {
-				historicalAtt, err := attestingHistory.GetTargetData(ctx, targetEpoch)
+				historicalAtt, err := attestingHistory.getTargetData(ctx, targetEpoch)
 				if err != nil {
 					return err
 				}
-				if historicalAtt.IsEmpty() {
+				if historicalAtt.isEmpty() {
 					continue
 				}
 				targetEpochBytes := bytesutil.Uint64ToBytesBigEndian(targetEpoch)
