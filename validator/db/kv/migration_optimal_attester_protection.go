--- conflicted
+++ resolved
@@ -62,22 +62,12 @@
 
 	bar := progressutil.InitializeProgressBar(numKeys, "Migrating attesting history to more efficient format")
 	for i, publicKey := range publicKeyBytes {
-		var attestingHistory EncHistoryData
+		var attestingHistory deprecatedEncodedAttestingHistory
 		attestingHistory = attestingHistoryBytes[i]
 		err = store.db.Update(func(tx *bolt.Tx) error {
 			if attestingHistory == nil {
 				return nil
 			}
-<<<<<<< HEAD
-			var attestingHistory deprecatedEncodedAttestingHistory
-			var err error
-			attestingHistory, err = snappy.Decode(nil /*dst*/, attestingHistoryForPubKey)
-			if err != nil {
-				return err
-			}
-
-=======
->>>>>>> d2bd954a
 			bucket := tx.Bucket(pubKeysBucket)
 			pkBucket := bucket.Bucket(publicKey)
 			sourceEpochsBucket := pkBucket.Bucket(attestationSourceEpochsBucket)
