--- conflicted
+++ resolved
@@ -116,17 +116,8 @@
 	var err error
 	var lowestSignedProposalSlot uint64
 	err = store.view(func(tx *bolt.Tx) error {
-<<<<<<< HEAD
-		bucket := tx.Bucket(newHistoricProposalsBucket)
-		valBucket := bucket.Bucket(publicKey[:])
-		if valBucket == nil {
-			return fmt.Errorf("validator history empty for public key: %#x", publicKey)
-		}
-		lowestSignedProposalBytes := valBucket.Get(lowestSignedProposalKey)
-=======
 		bucket := tx.Bucket(lowestSignedProposalsBucket)
 		lowestSignedProposalBytes := bucket.Get(publicKey[:])
->>>>>>> c5c868d0
 		if len(lowestSignedProposalBytes) == 0 {
 			return nil
 		}
@@ -145,17 +136,8 @@
 	var err error
 	var highestSignedProposalSlot uint64
 	err = store.view(func(tx *bolt.Tx) error {
-<<<<<<< HEAD
-		bucket := tx.Bucket(newHistoricProposalsBucket)
-		valBucket := bucket.Bucket(publicKey[:])
-		if valBucket == nil {
-			return fmt.Errorf("validator history empty for public key: %#x", publicKey)
-		}
-		highestSignedProposalBytes := valBucket.Get(highestSignedProposalKey)
-=======
 		bucket := tx.Bucket(highestSignedProposalsBucket)
 		highestSignedProposalBytes := bucket.Get(publicKey[:])
->>>>>>> c5c868d0
 		if len(highestSignedProposalBytes) == 0 {
 			return nil
 		}
