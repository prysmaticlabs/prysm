--- conflicted
+++ resolved
@@ -251,26 +251,11 @@
 		Usage: "Enables the web portal for the validator client (work in progress)",
 		Value: false,
 	}
-<<<<<<< HEAD
-	// WebHostFlag specifies the host name to bind the Prysm web UI server.
-	WebHostFlag = &cli.StringFlag{
-		Name:  "web-host",
-		Usage: "The host address which to serve the Prysm web UI",
-		Value: "127.0.0.1",
-	}
-	// WebPortFlag specifies the port number to bind the Prysm web UI server.
-	WebPortFlag = &cli.Uint64Flag{
-		Name:  "web-port",
-		Usage: "The host port which to serve the Prysm web UI",
-		Value: 4242,
-	}
 	// AllowEmptyProtectionDB allow new protection db to be created without prompting the user.
 	AllowEmptyProtectionDB = &cli.BoolFlag{
 		Name:  "allow-new-protection-db",
 		Usage: "Use this flag allow new protection db to be created non-interactively",
 	}
-=======
->>>>>>> ff658ba6
 )
 
 // DefaultValidatorDir returns OS-specific default validator directory.
