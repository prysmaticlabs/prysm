--- conflicted
+++ resolved
@@ -117,28 +117,7 @@
 		Name: "grpc-gateway-corsdomain",
 		Usage: "Comma separated list of domains from which to accept cross origin requests " +
 			"(browser enforced). This flag has no effect if not used with --grpc-gateway-port.",
-<<<<<<< HEAD
-		Value: "http://localhost:4200",
-	}
-	// KeyManager specifies the key manager to use.
-	KeyManager = &cli.StringFlag{
-		Name:  "keymanager",
-		Usage: "The keymanger to use (unencrypted, interop, keystore, wallet, remote, remote-http)",
-		Value: "",
-	}
-	// KeyManagerOpts specifies the key manager options.
-	KeyManagerOpts = &cli.StringFlag{
-		Name:  "keymanageropts",
-		Usage: "The options for the keymanger, either a JSON string or path to same",
-		Value: "",
-	}
-	// KeystorePathFlag defines the location of the keystore directory for a validator's account.
-	KeystorePathFlag = &cli.StringFlag{
-		Name:  "keystore-path",
-		Usage: "Path to the desired keystore directory",
-=======
 		Value: "http://localhost:4242,http://127.0.0.1:4242,http://localhost:4200",
->>>>>>> ddc8dc36
 	}
 	// MonitoringPortFlag defines the http port used to serve prometheus metrics.
 	MonitoringPortFlag = &cli.IntFlag{
@@ -269,7 +248,7 @@
 	// KeymanagerKindFlag defines the kind of keymanager desired by a user during wallet creation.
 	KeymanagerKindFlag = &cli.StringFlag{
 		Name:  "keymanager-kind",
-		Usage: "Kind of keymanager, either imported, derived, or remote, specified during wallet creation",
+		Usage: "Kind of keymanager, either imported, derived, remote, or remote-http, specified during wallet creation",
 		Value: "",
 	}
 	// SkipDepositConfirmationFlag skips the y/n confirmation prompt for sending a deposit to the deposit contract.
