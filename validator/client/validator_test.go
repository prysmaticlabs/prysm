--- conflicted
+++ resolved
@@ -558,140 +558,6 @@
 	}
 }
 
-<<<<<<< HEAD
-=======
-func TestUpdateDuties_DoesNothingWhenNotEpochStart_AlreadyExistingAssignments(t *testing.T) {
-	ctrl := gomock.NewController(t)
-	defer ctrl.Finish()
-	client := mock.NewMockBeaconNodeValidatorClient(ctrl)
-
-	slot := uint64(1)
-	v := validator{
-		keyManager:      testKeyManager,
-		validatorClient: client,
-		duties: &ethpb.DutiesResponse{
-			Duties: []*ethpb.DutiesResponse_Duty{
-				{
-					Committee:      []uint64{},
-					AttesterSlot:   10,
-					CommitteeIndex: 20,
-				},
-			},
-		},
-	}
-	client.EXPECT().GetDuties(
-		gomock.Any(),
-		gomock.Any(),
-	).Times(0)
-
-	if err := v.UpdateDuties(context.Background(), slot); err != nil {
-		t.Errorf("Could not update assignments: %v", err)
-	}
-}
-
-func TestUpdateDuties_ReturnsError(t *testing.T) {
-	ctrl := gomock.NewController(t)
-	defer ctrl.Finish()
-	client := mock.NewMockBeaconNodeValidatorClient(ctrl)
-
-	v := validator{
-		keyManager:      testKeyManager,
-		validatorClient: client,
-		duties: &ethpb.DutiesResponse{
-			Duties: []*ethpb.DutiesResponse_Duty{
-				{
-					CommitteeIndex: 1,
-				},
-			},
-		},
-	}
-
-	expected := errors.New("bad")
-
-	client.EXPECT().GetDuties(
-		gomock.Any(),
-		gomock.Any(),
-	).Return(nil, expected)
-
-	if err := v.UpdateDuties(context.Background(), params.BeaconConfig().SlotsPerEpoch); err != expected {
-		t.Errorf("Bad error; want=%v got=%v", expected, err)
-	}
-	if v.duties != nil {
-		t.Error("Assignments should have been cleared on failure")
-	}
-}
-
-func TestUpdateDuties_OK(t *testing.T) {
-	ctrl := gomock.NewController(t)
-	defer ctrl.Finish()
-	client := mock.NewMockBeaconNodeValidatorClient(ctrl)
-
-	slot := params.BeaconConfig().SlotsPerEpoch
-	resp := &ethpb.DutiesResponse{
-		Duties: []*ethpb.DutiesResponse_Duty{
-			{
-				AttesterSlot:   params.BeaconConfig().SlotsPerEpoch,
-				ValidatorIndex: 200,
-				CommitteeIndex: 100,
-				Committee:      []uint64{0, 1, 2, 3},
-				PublicKey:      []byte("testPubKey_1"),
-				ProposerSlots:  []uint64{params.BeaconConfig().SlotsPerEpoch + 1},
-			},
-		},
-	}
-	v := validator{
-		keyManager:      testKeyManager,
-		validatorClient: client,
-	}
-	client.EXPECT().GetDuties(
-		gomock.Any(),
-		gomock.Any(),
-	).Return(resp, nil)
-
-	client.EXPECT().GetDuties(
-		gomock.Any(),
-		gomock.Any(),
-	).Return(resp, nil)
-
-	client.EXPECT().SubscribeCommitteeSubnets(
-		gomock.Any(),
-		gomock.Any(),
-	).Return(nil, nil)
-
-	if err := v.UpdateDuties(context.Background(), slot); err != nil {
-		t.Fatalf("Could not update assignments: %v", err)
-	}
-	if v.duties.Duties[0].ProposerSlots[0] != params.BeaconConfig().SlotsPerEpoch+1 {
-		t.Errorf(
-			"Unexpected validator assignments. want=%v got=%v",
-			params.BeaconConfig().SlotsPerEpoch+1,
-			v.duties.Duties[0].ProposerSlots[0],
-		)
-	}
-	if v.duties.Duties[0].AttesterSlot != params.BeaconConfig().SlotsPerEpoch {
-		t.Errorf(
-			"Unexpected validator assignments. want=%v got=%v",
-			params.BeaconConfig().SlotsPerEpoch,
-			v.duties.Duties[0].AttesterSlot,
-		)
-	}
-	if v.duties.Duties[0].CommitteeIndex != resp.Duties[0].CommitteeIndex {
-		t.Errorf(
-			"Unexpected validator assignments. want=%v got=%v",
-			resp.Duties[0].CommitteeIndex,
-			v.duties.Duties[0].CommitteeIndex,
-		)
-	}
-	if v.duties.Duties[0].ValidatorIndex != resp.Duties[0].ValidatorIndex {
-		t.Errorf(
-			"Unexpected validator assignments. want=%v got=%v",
-			resp.Duties[0].ValidatorIndex,
-			v.duties.Duties[0].ValidatorIndex,
-		)
-	}
-}
-
->>>>>>> 8b168aa4
 func TestUpdateProtections_OK(t *testing.T) {
 	pubKey1 := [48]byte{1}
 	pubKey2 := [48]byte{2}
