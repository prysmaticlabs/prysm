package client

import (
	"context"
	"errors"
	"fmt"
	"io"
	"math"
	"strings"
	"sync"
	"testing"
	"time"

	"github.com/ethereum/go-ethereum/common"
	"github.com/ethereum/go-ethereum/common/hexutil"
	"github.com/golang/mock/gomock"
	"github.com/golang/protobuf/ptypes/empty"
	"github.com/prysmaticlabs/prysm/v3/async/event"
	"github.com/prysmaticlabs/prysm/v3/config/features"
	fieldparams "github.com/prysmaticlabs/prysm/v3/config/fieldparams"
	"github.com/prysmaticlabs/prysm/v3/config/params"
	validatorserviceconfig "github.com/prysmaticlabs/prysm/v3/config/validator/service"
	types "github.com/prysmaticlabs/prysm/v3/consensus-types/primitives"
	"github.com/prysmaticlabs/prysm/v3/crypto/bls"
	"github.com/prysmaticlabs/prysm/v3/encoding/bytesutil"
	ethpbservice "github.com/prysmaticlabs/prysm/v3/proto/eth/service"
	ethpb "github.com/prysmaticlabs/prysm/v3/proto/prysm/v1alpha1"
	validatorpb "github.com/prysmaticlabs/prysm/v3/proto/prysm/v1alpha1/validator-client"
	"github.com/prysmaticlabs/prysm/v3/testing/assert"
	mock2 "github.com/prysmaticlabs/prysm/v3/testing/mock"
	"github.com/prysmaticlabs/prysm/v3/testing/require"
	"github.com/prysmaticlabs/prysm/v3/testing/util"
	"github.com/prysmaticlabs/prysm/v3/validator/accounts/wallet"
	"github.com/prysmaticlabs/prysm/v3/validator/client/iface"
	dbTest "github.com/prysmaticlabs/prysm/v3/validator/db/testing"
	"github.com/prysmaticlabs/prysm/v3/validator/keymanager"
	"github.com/prysmaticlabs/prysm/v3/validator/keymanager/local"
	remoteweb3signer "github.com/prysmaticlabs/prysm/v3/validator/keymanager/remote-web3signer"
	"github.com/sirupsen/logrus"
	logTest "github.com/sirupsen/logrus/hooks/test"
	"google.golang.org/protobuf/types/known/emptypb"
)

func init() {
	logrus.SetLevel(logrus.DebugLevel)
	logrus.SetOutput(io.Discard)
}

var _ iface.Validator = (*validator)(nil)

const cancelledCtx = "context has been canceled"

func genMockKeymanager(numKeys int) *mockKeymanager {
	km := make(map[[fieldparams.BLSPubkeyLength]byte]bls.SecretKey, numKeys)
	for i := 0; i < numKeys; i++ {
		k, err := bls.RandKey()
		if err != nil {
			panic(err)
		}
		km[bytesutil.ToBytes48(k.PublicKey().Marshal())] = k
	}

	return &mockKeymanager{keysMap: km}
}

type mockKeymanager struct {
	lock                sync.RWMutex
	keysMap             map[[fieldparams.BLSPubkeyLength]byte]bls.SecretKey
	fetchNoKeys         bool
	accountsChangedFeed *event.Feed
}

func (m *mockKeymanager) FetchValidatingPublicKeys(_ context.Context) ([][fieldparams.BLSPubkeyLength]byte, error) {
	m.lock.RLock()
	defer m.lock.RUnlock()
	keys := make([][fieldparams.BLSPubkeyLength]byte, 0)
	if m.fetchNoKeys {
		m.fetchNoKeys = false
		return keys, nil
	}
	for pubKey := range m.keysMap {
		keys = append(keys, pubKey)
	}
	return keys, nil
}

func (m *mockKeymanager) Sign(_ context.Context, req *validatorpb.SignRequest) (bls.Signature, error) {
	var pubKey [fieldparams.BLSPubkeyLength]byte
	copy(pubKey[:], req.PublicKey)
	privKey, ok := m.keysMap[pubKey]
	if !ok {
		return nil, errors.New("not found")
	}
	sig := privKey.Sign(req.SigningRoot)
	return sig, nil
}

func (m *mockKeymanager) SubscribeAccountChanges(pubKeysChan chan [][fieldparams.BLSPubkeyLength]byte) event.Subscription {
	if m.accountsChangedFeed == nil {
		m.accountsChangedFeed = &event.Feed{}
	}
	return m.accountsChangedFeed.Subscribe(pubKeysChan)
}

func (m *mockKeymanager) SimulateAccountChanges(newKeys [][fieldparams.BLSPubkeyLength]byte) {
	m.accountsChangedFeed.Send(newKeys)
}

func (*mockKeymanager) ExtractKeystores(
	_ context.Context, _ []bls.PublicKey, _ string,
) ([]*keymanager.Keystore, error) {
	return nil, errors.New("extracting keys not supported on mock keymanager")
}

func (*mockKeymanager) ListKeymanagerAccounts(
	context.Context, keymanager.ListKeymanagerAccountConfig) error {
	return nil
}

func (*mockKeymanager) DeleteKeystores(context.Context, [][]byte,
) ([]*ethpbservice.DeletedKeystoreStatus, error) {
	return nil, nil
}

func generateMockStatusResponse(pubkeys [][]byte) *ethpb.ValidatorActivationResponse {
	multipleStatus := make([]*ethpb.ValidatorActivationResponse_Status, len(pubkeys))
	for i, key := range pubkeys {
		multipleStatus[i] = &ethpb.ValidatorActivationResponse_Status{
			PublicKey: key,
			Status: &ethpb.ValidatorStatusResponse{
				Status: ethpb.ValidatorStatus_UNKNOWN_STATUS,
			},
		}
	}
	return &ethpb.ValidatorActivationResponse{Statuses: multipleStatus}
}

func TestWaitForChainStart_SetsGenesisInfo(t *testing.T) {
	ctrl := gomock.NewController(t)
	defer ctrl.Finish()
	client := mock2.NewMockValidatorClient(ctrl)

	db := dbTest.SetupDB(t, [][fieldparams.BLSPubkeyLength]byte{})
	v := validator{
		validatorClient: client,
		db:              db,
	}

	// Make sure its clean at the start.
	savedGenValRoot, err := db.GenesisValidatorsRoot(context.Background())
	require.NoError(t, err)
	assert.DeepEqual(t, []byte(nil), savedGenValRoot, "Unexpected saved genesis validators root")

	genesis := uint64(time.Unix(1, 0).Unix())
	genesisValidatorsRoot := bytesutil.ToBytes32([]byte("validators"))
	client.EXPECT().WaitForChainStart(
		gomock.Any(),
		&emptypb.Empty{},
	).Return(&ethpb.ChainStartResponse{
		Started:               true,
		GenesisTime:           genesis,
		GenesisValidatorsRoot: genesisValidatorsRoot[:],
	}, nil)
	require.NoError(t, v.WaitForChainStart(context.Background()))
	savedGenValRoot, err = db.GenesisValidatorsRoot(context.Background())
	require.NoError(t, err)

	assert.DeepEqual(t, genesisValidatorsRoot[:], savedGenValRoot, "Unexpected saved genesis validators root")
	assert.Equal(t, genesis, v.genesisTime, "Unexpected chain start time")
	assert.NotNil(t, v.ticker, "Expected ticker to be set, received nil")

	// Make sure theres no errors running if its the same data.
	client.EXPECT().WaitForChainStart(
		gomock.Any(),
		&emptypb.Empty{},
	).Return(&ethpb.ChainStartResponse{
		Started:               true,
		GenesisTime:           genesis,
		GenesisValidatorsRoot: genesisValidatorsRoot[:],
	}, nil)
	require.NoError(t, v.WaitForChainStart(context.Background()))
}

func TestWaitForChainStart_SetsGenesisInfo_IncorrectSecondTry(t *testing.T) {
	ctrl := gomock.NewController(t)
	defer ctrl.Finish()
	client := mock2.NewMockValidatorClient(ctrl)

	db := dbTest.SetupDB(t, [][fieldparams.BLSPubkeyLength]byte{})
	v := validator{
		validatorClient: client,
		db:              db,
	}
	genesis := uint64(time.Unix(1, 0).Unix())
	genesisValidatorsRoot := bytesutil.ToBytes32([]byte("validators"))
	client.EXPECT().WaitForChainStart(
		gomock.Any(),
		&emptypb.Empty{},
	).Return(&ethpb.ChainStartResponse{
		Started:               true,
		GenesisTime:           genesis,
		GenesisValidatorsRoot: genesisValidatorsRoot[:],
	}, nil)
	require.NoError(t, v.WaitForChainStart(context.Background()))
	savedGenValRoot, err := db.GenesisValidatorsRoot(context.Background())
	require.NoError(t, err)

	assert.DeepEqual(t, genesisValidatorsRoot[:], savedGenValRoot, "Unexpected saved genesis validators root")
	assert.Equal(t, genesis, v.genesisTime, "Unexpected chain start time")
	assert.NotNil(t, v.ticker, "Expected ticker to be set, received nil")

	genesisValidatorsRoot = bytesutil.ToBytes32([]byte("badvalidators"))

	// Make sure theres no errors running if its the same data.
	client.EXPECT().WaitForChainStart(
		gomock.Any(),
		&emptypb.Empty{},
	).Return(&ethpb.ChainStartResponse{
		Started:               true,
		GenesisTime:           genesis,
		GenesisValidatorsRoot: genesisValidatorsRoot[:],
	}, nil)
	err = v.WaitForChainStart(context.Background())
	require.ErrorContains(t, "does not match root saved", err)
}

func TestWaitForChainStart_ContextCanceled(t *testing.T) {
	ctrl := gomock.NewController(t)
	defer ctrl.Finish()
	client := mock2.NewMockValidatorClient(ctrl)

	v := validator{
		//keyManager:      testKeyManager,
		validatorClient: client,
	}
	genesis := uint64(time.Unix(0, 0).Unix())
	genesisValidatorsRoot := bytesutil.PadTo([]byte("validators"), 32)
	client.EXPECT().WaitForChainStart(
		gomock.Any(),
		&emptypb.Empty{},
	).Return(&ethpb.ChainStartResponse{
		Started:               true,
		GenesisTime:           genesis,
		GenesisValidatorsRoot: genesisValidatorsRoot,
	}, nil)
	ctx, cancel := context.WithCancel(context.Background())
	cancel()
	assert.ErrorContains(t, cancelledCtx, v.WaitForChainStart(ctx))
}

func TestWaitForChainStart_ReceiveErrorFromStream(t *testing.T) {
	ctrl := gomock.NewController(t)
	defer ctrl.Finish()
	client := mock2.NewMockValidatorClient(ctrl)

	v := validator{
		validatorClient: client,
	}
	client.EXPECT().WaitForChainStart(
		gomock.Any(),
		&emptypb.Empty{},
	).Return(nil, errors.New("fails"))
	err := v.WaitForChainStart(context.Background())
	want := "could not receive ChainStart from stream"
	assert.ErrorContains(t, want, err)
}

func TestCanonicalHeadSlot_FailedRPC(t *testing.T) {
	ctrl := gomock.NewController(t)
	defer ctrl.Finish()
	client := mock2.NewMockBeaconChainClient(ctrl)
	v := validator{
		beaconClient: client,
		genesisTime:  1,
	}
	client.EXPECT().GetChainHead(
		gomock.Any(),
		gomock.Any(),
	).Return(nil, errors.New("failed"))
	_, err := v.CanonicalHeadSlot(context.Background())
	assert.ErrorContains(t, "failed", err)
}

func TestCanonicalHeadSlot_OK(t *testing.T) {
	ctrl := gomock.NewController(t)
	defer ctrl.Finish()
	client := mock2.NewMockBeaconChainClient(ctrl)
	v := validator{
		beaconClient: client,
	}
	client.EXPECT().GetChainHead(
		gomock.Any(),
		gomock.Any(),
	).Return(&ethpb.ChainHead{HeadSlot: 0}, nil)
	headSlot, err := v.CanonicalHeadSlot(context.Background())
	require.NoError(t, err)
	assert.Equal(t, types.Slot(0), headSlot, "Mismatch slots")
}

func TestWaitMultipleActivation_LogsActivationEpochOK(t *testing.T) {
	ctx := context.Background()
	hook := logTest.NewGlobal()
	ctrl := gomock.NewController(t)
	defer ctrl.Finish()
	validatorClient := mock2.NewMockValidatorClient(ctrl)
	beaconClient := mock2.NewMockBeaconChainClient(ctrl)
	privKey, err := bls.RandKey()
	require.NoError(t, err)
	var pubKey [fieldparams.BLSPubkeyLength]byte
	copy(pubKey[:], privKey.PublicKey().Marshal())
	km := &mockKeymanager{
		keysMap: map[[fieldparams.BLSPubkeyLength]byte]bls.SecretKey{
			pubKey: privKey,
		},
	}
	v := validator{
		validatorClient: validatorClient,
		keyManager:      km,
		beaconClient:    beaconClient,
	}

	resp := generateMockStatusResponse([][]byte{pubKey[:]})
	resp.Statuses[0].Status.Status = ethpb.ValidatorStatus_ACTIVE
	clientStream := mock2.NewMockBeaconNodeValidator_WaitForActivationClient(ctrl)
	validatorClient.EXPECT().WaitForActivation(
		gomock.Any(),
		&ethpb.ValidatorActivationRequest{
			PublicKeys: [][]byte{pubKey[:]},
		},
	).Return(clientStream, nil)
	clientStream.EXPECT().Recv().Return(
		resp,
		nil,
	)
	beaconClient.EXPECT().ListValidators(gomock.Any(), gomock.Any()).Return(&ethpb.Validators{}, nil)
	require.NoError(t, v.WaitForActivation(ctx, nil), "Could not wait for activation")
	require.LogsContain(t, hook, "Validator activated")
}

func TestWaitActivation_NotAllValidatorsActivatedOK(t *testing.T) {
	ctrl := gomock.NewController(t)
	defer ctrl.Finish()
	validatorClient := mock2.NewMockValidatorClient(ctrl)
	beaconClient := mock2.NewMockBeaconChainClient(ctrl)
	privKey, err := bls.RandKey()
	require.NoError(t, err)
	var pubKey [fieldparams.BLSPubkeyLength]byte
	copy(pubKey[:], privKey.PublicKey().Marshal())
	km := &mockKeymanager{
		keysMap: map[[fieldparams.BLSPubkeyLength]byte]bls.SecretKey{
			pubKey: privKey,
		},
	}
	v := validator{
		validatorClient: validatorClient,
		keyManager:      km,
		beaconClient:    beaconClient,
	}
	resp := generateMockStatusResponse([][]byte{pubKey[:]})
	resp.Statuses[0].Status.Status = ethpb.ValidatorStatus_ACTIVE
	clientStream := mock2.NewMockBeaconNodeValidator_WaitForActivationClient(ctrl)
	validatorClient.EXPECT().WaitForActivation(
		gomock.Any(),
		gomock.Any(),
	).Return(clientStream, nil)
	beaconClient.EXPECT().ListValidators(gomock.Any(), gomock.Any()).Return(&ethpb.Validators{}, nil).Times(2)
	clientStream.EXPECT().Recv().Return(
		&ethpb.ValidatorActivationResponse{},
		nil,
	)
	clientStream.EXPECT().Recv().Return(
		resp,
		nil,
	)
	assert.NoError(t, v.WaitForActivation(context.Background(), nil), "Could not wait for activation")
}

func TestWaitSync_ContextCanceled(t *testing.T) {
	ctrl := gomock.NewController(t)
	defer ctrl.Finish()
	n := mock2.NewMockNodeClient(ctrl)

	v := validator{
		node: n,
	}

	ctx, cancel := context.WithCancel(context.Background())
	cancel()

	n.EXPECT().GetSyncStatus(
		gomock.Any(),
		gomock.Any(),
	).Return(&ethpb.SyncStatus{Syncing: true}, nil)

	assert.ErrorContains(t, cancelledCtx, v.WaitForSync(ctx))
}

func TestWaitSync_NotSyncing(t *testing.T) {
	ctrl := gomock.NewController(t)
	defer ctrl.Finish()
	n := mock2.NewMockNodeClient(ctrl)

	v := validator{
		node: n,
	}

	n.EXPECT().GetSyncStatus(
		gomock.Any(),
		gomock.Any(),
	).Return(&ethpb.SyncStatus{Syncing: false}, nil)

	require.NoError(t, v.WaitForSync(context.Background()))
}

func TestWaitSync_Syncing(t *testing.T) {
	ctrl := gomock.NewController(t)
	defer ctrl.Finish()
	n := mock2.NewMockNodeClient(ctrl)

	v := validator{
		node: n,
	}

	n.EXPECT().GetSyncStatus(
		gomock.Any(),
		gomock.Any(),
	).Return(&ethpb.SyncStatus{Syncing: true}, nil)

	n.EXPECT().GetSyncStatus(
		gomock.Any(),
		gomock.Any(),
	).Return(&ethpb.SyncStatus{Syncing: false}, nil)

	require.NoError(t, v.WaitForSync(context.Background()))
}

func TestUpdateDuties_DoesNothingWhenNotEpochStart_AlreadyExistingAssignments(t *testing.T) {
	ctrl := gomock.NewController(t)
	defer ctrl.Finish()
	client := mock2.NewMockValidatorClient(ctrl)

	slot := types.Slot(1)
	v := validator{
		validatorClient: client,
		duties: &ethpb.DutiesResponse{
			Duties: []*ethpb.DutiesResponse_Duty{
				{
					Committee:      []types.ValidatorIndex{},
					AttesterSlot:   10,
					CommitteeIndex: 20,
				},
			},
		},
	}
	client.EXPECT().GetDuties(
		gomock.Any(),
		gomock.Any(),
	).Times(0)

	assert.NoError(t, v.UpdateDuties(context.Background(), slot), "Could not update assignments")
}

func TestUpdateDuties_ReturnsError(t *testing.T) {
	ctrl := gomock.NewController(t)
	defer ctrl.Finish()
	client := mock2.NewMockValidatorClient(ctrl)

	privKey, err := bls.RandKey()
	require.NoError(t, err)
	var pubKey [fieldparams.BLSPubkeyLength]byte
	copy(pubKey[:], privKey.PublicKey().Marshal())
	km := &mockKeymanager{
		keysMap: map[[fieldparams.BLSPubkeyLength]byte]bls.SecretKey{
			pubKey: privKey,
		},
	}
	v := validator{
		validatorClient: client,
		keyManager:      km,
		duties: &ethpb.DutiesResponse{
			Duties: []*ethpb.DutiesResponse_Duty{
				{
					CommitteeIndex: 1,
				},
			},
		},
	}

	expected := errors.New("bad")

	client.EXPECT().GetDuties(
		gomock.Any(),
		gomock.Any(),
	).Return(nil, expected)

	assert.ErrorContains(t, expected.Error(), v.UpdateDuties(context.Background(), params.BeaconConfig().SlotsPerEpoch))
	assert.Equal(t, (*ethpb.DutiesResponse)(nil), v.duties, "Assignments should have been cleared on failure")
}

func TestUpdateDuties_OK(t *testing.T) {
	ctrl := gomock.NewController(t)
	defer ctrl.Finish()
	client := mock2.NewMockValidatorClient(ctrl)

	slot := params.BeaconConfig().SlotsPerEpoch
	privKey, err := bls.RandKey()
	require.NoError(t, err)
	var pubKey [fieldparams.BLSPubkeyLength]byte
	copy(pubKey[:], privKey.PublicKey().Marshal())
	km := &mockKeymanager{
		keysMap: map[[fieldparams.BLSPubkeyLength]byte]bls.SecretKey{
			pubKey: privKey,
		},
	}
	resp := &ethpb.DutiesResponse{
		Duties: []*ethpb.DutiesResponse_Duty{
			{
				AttesterSlot:   params.BeaconConfig().SlotsPerEpoch,
				ValidatorIndex: 200,
				CommitteeIndex: 100,
				Committee:      []types.ValidatorIndex{0, 1, 2, 3},
				PublicKey:      []byte("testPubKey_1"),
				ProposerSlots:  []types.Slot{params.BeaconConfig().SlotsPerEpoch + 1},
			},
		},
	}
	v := validator{
		keyManager:      km,
		validatorClient: client,
	}
	client.EXPECT().GetDuties(
		gomock.Any(),
		gomock.Any(),
	).Return(resp, nil)

	var wg sync.WaitGroup
	wg.Add(1)

	client.EXPECT().SubscribeCommitteeSubnets(
		gomock.Any(),
		gomock.Any(),
		gomock.Any(),
<<<<<<< HEAD
	).DoAndReturn(func(_ context.Context, _ *ethpb.CommitteeSubnetsSubscribeRequest) (*emptypb.Empty, error) {
=======
	).DoAndReturn(func(_ context.Context, _ *ethpb.CommitteeSubnetsSubscribeRequest, _ []types.ValidatorIndex) (*emptypb.Empty, error) {
>>>>>>> 9f44d6e4
		wg.Done()
		return nil, nil
	})

	require.NoError(t, v.UpdateDuties(context.Background(), slot), "Could not update assignments")

	util.WaitTimeout(&wg, 3*time.Second)

	assert.Equal(t, params.BeaconConfig().SlotsPerEpoch+1, v.duties.Duties[0].ProposerSlots[0], "Unexpected validator assignments")
	assert.Equal(t, params.BeaconConfig().SlotsPerEpoch, v.duties.Duties[0].AttesterSlot, "Unexpected validator assignments")
	assert.Equal(t, resp.Duties[0].CommitteeIndex, v.duties.Duties[0].CommitteeIndex, "Unexpected validator assignments")
	assert.Equal(t, resp.Duties[0].ValidatorIndex, v.duties.Duties[0].ValidatorIndex, "Unexpected validator assignments")
}

func TestUpdateDuties_OK_FilterBlacklistedPublicKeys(t *testing.T) {
	hook := logTest.NewGlobal()
	ctrl := gomock.NewController(t)
	defer ctrl.Finish()
	client := mock2.NewMockValidatorClient(ctrl)
	slot := params.BeaconConfig().SlotsPerEpoch

	numValidators := 10
	keysMap := make(map[[fieldparams.BLSPubkeyLength]byte]bls.SecretKey)
	blacklistedPublicKeys := make(map[[fieldparams.BLSPubkeyLength]byte]bool)
	for i := 0; i < numValidators; i++ {
		priv, err := bls.RandKey()
		require.NoError(t, err)
		var pubKey [fieldparams.BLSPubkeyLength]byte
		copy(pubKey[:], priv.PublicKey().Marshal())
		keysMap[pubKey] = priv
		blacklistedPublicKeys[pubKey] = true
	}

	km := &mockKeymanager{
		keysMap: keysMap,
	}
	resp := &ethpb.DutiesResponse{
		Duties: []*ethpb.DutiesResponse_Duty{},
	}
	v := validator{
		keyManager:                     km,
		validatorClient:                client,
		eipImportBlacklistedPublicKeys: blacklistedPublicKeys,
	}
	client.EXPECT().GetDuties(
		gomock.Any(),
		gomock.Any(),
	).Return(resp, nil)

	var wg sync.WaitGroup
	wg.Add(1)
	client.EXPECT().SubscribeCommitteeSubnets(
		gomock.Any(),
		gomock.Any(),
		gomock.Any(),
<<<<<<< HEAD
	).DoAndReturn(func(_ context.Context, _ *ethpb.CommitteeSubnetsSubscribeRequest) (*emptypb.Empty, error) {
=======
	).DoAndReturn(func(_ context.Context, _ *ethpb.CommitteeSubnetsSubscribeRequest, _ []types.ValidatorIndex) (*emptypb.Empty, error) {
>>>>>>> 9f44d6e4
		wg.Done()
		return nil, nil
	})

	require.NoError(t, v.UpdateDuties(context.Background(), slot), "Could not update assignments")

	util.WaitTimeout(&wg, 3*time.Second)

	for range blacklistedPublicKeys {
		assert.LogsContain(t, hook, "Not including slashable public key")
	}
}

func TestRolesAt_OK(t *testing.T) {
	v, m, validatorKey, finish := setup(t)
	defer finish()

	v.duties = &ethpb.DutiesResponse{
		Duties: []*ethpb.DutiesResponse_Duty{
			{
				CommitteeIndex:  1,
				AttesterSlot:    1,
				PublicKey:       validatorKey.PublicKey().Marshal(),
				IsSyncCommittee: true,
			},
		},
		NextEpochDuties: []*ethpb.DutiesResponse_Duty{
			{
				CommitteeIndex:  1,
				AttesterSlot:    1,
				PublicKey:       validatorKey.PublicKey().Marshal(),
				IsSyncCommittee: true,
			},
		},
	}

	m.validatorClient.EXPECT().DomainData(
		gomock.Any(), // ctx
		gomock.Any(), // epoch
	).Return(&ethpb.DomainResponse{SignatureDomain: make([]byte, 32)}, nil /*err*/)

	m.validatorClient.EXPECT().GetSyncSubcommitteeIndex(
		gomock.Any(), // ctx
		&ethpb.SyncSubcommitteeIndexRequest{
			PublicKey: validatorKey.PublicKey().Marshal(),
			Slot:      1,
		},
	).Return(&ethpb.SyncSubcommitteeIndexResponse{}, nil /*err*/)

	roleMap, err := v.RolesAt(context.Background(), 1)
	require.NoError(t, err)

	assert.Equal(t, iface.RoleAttester, roleMap[bytesutil.ToBytes48(validatorKey.PublicKey().Marshal())][0])
	assert.Equal(t, iface.RoleAggregator, roleMap[bytesutil.ToBytes48(validatorKey.PublicKey().Marshal())][1])
	assert.Equal(t, iface.RoleSyncCommittee, roleMap[bytesutil.ToBytes48(validatorKey.PublicKey().Marshal())][2])

	// Test sync committee role at epoch boundary.
	v.duties = &ethpb.DutiesResponse{
		Duties: []*ethpb.DutiesResponse_Duty{
			{
				CommitteeIndex:  1,
				AttesterSlot:    1,
				PublicKey:       validatorKey.PublicKey().Marshal(),
				IsSyncCommittee: false,
			},
		},
		NextEpochDuties: []*ethpb.DutiesResponse_Duty{
			{
				CommitteeIndex:  1,
				AttesterSlot:    1,
				PublicKey:       validatorKey.PublicKey().Marshal(),
				IsSyncCommittee: true,
			},
		},
	}

	m.validatorClient.EXPECT().GetSyncSubcommitteeIndex(
		gomock.Any(), // ctx
		&ethpb.SyncSubcommitteeIndexRequest{
			PublicKey: validatorKey.PublicKey().Marshal(),
			Slot:      31,
		},
	).Return(&ethpb.SyncSubcommitteeIndexResponse{}, nil /*err*/)

	roleMap, err = v.RolesAt(context.Background(), params.BeaconConfig().SlotsPerEpoch-1)
	require.NoError(t, err)
	assert.Equal(t, iface.RoleSyncCommittee, roleMap[bytesutil.ToBytes48(validatorKey.PublicKey().Marshal())][0])
}

func TestRolesAt_DoesNotAssignProposer_Slot0(t *testing.T) {
	v, m, validatorKey, finish := setup(t)
	defer finish()

	v.duties = &ethpb.DutiesResponse{
		Duties: []*ethpb.DutiesResponse_Duty{
			{
				CommitteeIndex: 1,
				AttesterSlot:   0,
				ProposerSlots:  []types.Slot{0},
				PublicKey:      validatorKey.PublicKey().Marshal(),
			},
		},
	}

	m.validatorClient.EXPECT().DomainData(
		gomock.Any(), // ctx
		gomock.Any(), // epoch
	).Return(&ethpb.DomainResponse{SignatureDomain: make([]byte, 32)}, nil /*err*/)

	roleMap, err := v.RolesAt(context.Background(), 0)
	require.NoError(t, err)

	assert.Equal(t, iface.RoleAttester, roleMap[bytesutil.ToBytes48(validatorKey.PublicKey().Marshal())][0])
}

func TestCheckAndLogValidatorStatus_OK(t *testing.T) {
	nonexistentIndex := types.ValidatorIndex(^uint64(0))
	type statusTest struct {
		name   string
		status *validatorStatus
		log    string
		active bool
	}
	pubKeys := [][]byte{bytesutil.Uint64ToBytesLittleEndian(0)}
	tests := []statusTest{
		{
			name: "UNKNOWN_STATUS, no deposit found yet",
			status: &validatorStatus{
				publicKey: pubKeys[0],
				index:     nonexistentIndex,
				status: &ethpb.ValidatorStatusResponse{
					Status: ethpb.ValidatorStatus_UNKNOWN_STATUS,
				},
			},
			log:    "Waiting for deposit to be observed by beacon node",
			active: false,
		},
		{
			name: "DEPOSITED into state",
			status: &validatorStatus{
				publicKey: pubKeys[0],
				index:     30,
				status: &ethpb.ValidatorStatusResponse{
					Status:                    ethpb.ValidatorStatus_DEPOSITED,
					PositionInActivationQueue: 30,
				},
			},
			log:    "Deposit processed, entering activation queue after finalization\" index=30 positionInActivationQueue=30",
			active: false,
		},
		{
			name: "PENDING",
			status: &validatorStatus{
				publicKey: pubKeys[0],
				index:     50,
				status: &ethpb.ValidatorStatusResponse{
					Status:                    ethpb.ValidatorStatus_PENDING,
					ActivationEpoch:           params.BeaconConfig().FarFutureEpoch,
					PositionInActivationQueue: 6,
				},
			},
			log:    "Waiting to be assigned activation epoch\" expectedWaitingTime=12m48s index=50 positionInActivationQueue=6",
			active: false,
		},
		{
			name: "PENDING",
			status: &validatorStatus{
				publicKey: pubKeys[0],
				index:     89,
				status: &ethpb.ValidatorStatusResponse{
					Status:                    ethpb.ValidatorStatus_PENDING,
					ActivationEpoch:           60,
					PositionInActivationQueue: 5,
				},
			},
			log:    "Waiting for activation\" activationEpoch=60 index=89",
			active: false,
		},
		{
			name: "ACTIVE",
			status: &validatorStatus{
				publicKey: pubKeys[0],
				index:     89,
				status: &ethpb.ValidatorStatusResponse{
					Status: ethpb.ValidatorStatus_ACTIVE,
				},
			},
			active: true,
		},
		{
			name: "EXITING",
			status: &validatorStatus{
				publicKey: pubKeys[0],
				index:     89,
				status: &ethpb.ValidatorStatusResponse{
					Status: ethpb.ValidatorStatus_EXITING,
				},
			},
			active: true,
		},
		{
			name: "EXITED",
			status: &validatorStatus{
				publicKey: pubKeys[0],
				status: &ethpb.ValidatorStatusResponse{
					Status: ethpb.ValidatorStatus_EXITED,
				},
			},
			log:    "Validator exited",
			active: false,
		},
	}
	for _, test := range tests {
		t.Run(test.name, func(t *testing.T) {
			hook := logTest.NewGlobal()
			ctrl := gomock.NewController(t)
			defer ctrl.Finish()
			client := mock2.NewMockValidatorClient(ctrl)
			v := validator{
				validatorClient: client,
				duties: &ethpb.DutiesResponse{
					Duties: []*ethpb.DutiesResponse_Duty{
						{
							CommitteeIndex: 1,
						},
					},
				},
			}

			active := v.checkAndLogValidatorStatus([]*validatorStatus{test.status}, 100)
			require.Equal(t, test.active, active)
			if test.log != "" {
				require.LogsContain(t, hook, test.log)
			}
		})
	}
}

func TestAllValidatorsAreExited_AllExited(t *testing.T) {
	ctrl := gomock.NewController(t)
	defer ctrl.Finish()
	client := mock2.NewMockValidatorClient(ctrl)

	statuses := []*ethpb.ValidatorStatusResponse{
		{Status: ethpb.ValidatorStatus_EXITED},
		{Status: ethpb.ValidatorStatus_EXITED},
	}

	client.EXPECT().MultipleValidatorStatus(
		gomock.Any(), // ctx
		gomock.Any(), // request
	).Return(&ethpb.MultipleValidatorStatusResponse{Statuses: statuses}, nil /*err*/)

	v := validator{keyManager: genMockKeymanager(2), validatorClient: client}
	exited, err := v.AllValidatorsAreExited(context.Background())
	require.NoError(t, err)
	assert.Equal(t, true, exited)
}

func TestAllValidatorsAreExited_NotAllExited(t *testing.T) {
	ctrl := gomock.NewController(t)
	defer ctrl.Finish()
	client := mock2.NewMockValidatorClient(ctrl)

	statuses := []*ethpb.ValidatorStatusResponse{
		{Status: ethpb.ValidatorStatus_ACTIVE},
		{Status: ethpb.ValidatorStatus_EXITED},
	}

	client.EXPECT().MultipleValidatorStatus(
		gomock.Any(), // ctx
		gomock.Any(), // request
	).Return(&ethpb.MultipleValidatorStatusResponse{Statuses: statuses}, nil /*err*/)

	v := validator{keyManager: genMockKeymanager(2), validatorClient: client}
	exited, err := v.AllValidatorsAreExited(context.Background())
	require.NoError(t, err)
	assert.Equal(t, false, exited)
}

func TestAllValidatorsAreExited_PartialResult(t *testing.T) {
	ctrl := gomock.NewController(t)
	defer ctrl.Finish()
	client := mock2.NewMockValidatorClient(ctrl)

	statuses := []*ethpb.ValidatorStatusResponse{
		{Status: ethpb.ValidatorStatus_EXITED},
	}

	client.EXPECT().MultipleValidatorStatus(
		gomock.Any(), // ctx
		gomock.Any(), // request
	).Return(&ethpb.MultipleValidatorStatusResponse{Statuses: statuses}, nil /*err*/)

	v := validator{keyManager: genMockKeymanager(2), validatorClient: client}
	exited, err := v.AllValidatorsAreExited(context.Background())
	require.ErrorContains(t, "number of status responses did not match number of requested keys", err)
	assert.Equal(t, false, exited)
}

func TestAllValidatorsAreExited_NoKeys(t *testing.T) {
	ctrl := gomock.NewController(t)
	defer ctrl.Finish()
	client := mock2.NewMockValidatorClient(ctrl)
	v := validator{keyManager: genMockKeymanager(0), validatorClient: client}
	exited, err := v.AllValidatorsAreExited(context.Background())
	require.NoError(t, err)
	assert.Equal(t, false, exited)
}

// TestAllValidatorsAreExited_CorrectRequest is a regression test that checks if the request contains the correct keys
func TestAllValidatorsAreExited_CorrectRequest(t *testing.T) {
	ctrl := gomock.NewController(t)
	defer ctrl.Finish()
	client := mock2.NewMockValidatorClient(ctrl)

	// Create two different public keys
	pubKey0 := [fieldparams.BLSPubkeyLength]byte{1, 2, 3, 4}
	pubKey1 := [fieldparams.BLSPubkeyLength]byte{6, 7, 8, 9}
	// This is the request expected from AllValidatorsAreExited()
	request := &ethpb.MultipleValidatorStatusRequest{
		PublicKeys: [][]byte{
			pubKey0[:],
			pubKey1[:],
		},
	}
	statuses := []*ethpb.ValidatorStatusResponse{
		{Status: ethpb.ValidatorStatus_ACTIVE},
		{Status: ethpb.ValidatorStatus_EXITED},
	}

	client.EXPECT().MultipleValidatorStatus(
		gomock.Any(), // ctx
		request,      // request
	).Return(&ethpb.MultipleValidatorStatusResponse{Statuses: statuses}, nil /*err*/)

	keysMap := make(map[[fieldparams.BLSPubkeyLength]byte]bls.SecretKey)
	// secretKey below is just filler and is used multiple times
	secretKeyBytes := [32]byte{1}
	secretKey, err := bls.SecretKeyFromBytes(secretKeyBytes[:])
	require.NoError(t, err)
	keysMap[pubKey0] = secretKey
	keysMap[pubKey1] = secretKey

	// If AllValidatorsAreExited does not create the expected request, this test will fail
	v := validator{
		keyManager:      &mockKeymanager{keysMap: keysMap},
		validatorClient: client,
	}
	exited, err := v.AllValidatorsAreExited(context.Background())
	require.NoError(t, err)
	assert.Equal(t, false, exited)
}

func TestService_ReceiveBlocks_NilBlock(t *testing.T) {
	ctrl := gomock.NewController(t)
	defer ctrl.Finish()
	valClient := mock2.NewMockValidatorClient(ctrl)
	v := validator{
		blockFeed:       new(event.Feed),
		validatorClient: valClient,
	}
	stream := mock2.NewMockBeaconNodeValidatorAltair_StreamBlocksClient(ctrl)
	ctx, cancel := context.WithCancel(context.Background())
	valClient.EXPECT().StreamBlocksAltair(
		gomock.Any(),
		&ethpb.StreamBlocksRequest{VerifiedOnly: true},
	).Return(stream, nil)
	stream.EXPECT().Context().Return(ctx).AnyTimes()
	stream.EXPECT().Recv().Return(
		&ethpb.StreamBlocksResponse{Block: &ethpb.StreamBlocksResponse_Phase0Block{
			Phase0Block: &ethpb.SignedBeaconBlock{}}},
		nil,
	).Do(func() {
		cancel()
	})
	connectionErrorChannel := make(chan error)
	v.ReceiveBlocks(ctx, connectionErrorChannel)
	require.Equal(t, types.Slot(0), v.highestValidSlot)
}

func TestService_ReceiveBlocks_SetHighest(t *testing.T) {
	ctrl := gomock.NewController(t)
	defer ctrl.Finish()
	client := mock2.NewMockValidatorClient(ctrl)

	v := validator{
		validatorClient: client,
		blockFeed:       new(event.Feed),
	}
	stream := mock2.NewMockBeaconNodeValidatorAltair_StreamBlocksClient(ctrl)
	ctx, cancel := context.WithCancel(context.Background())
	client.EXPECT().StreamBlocksAltair(
		gomock.Any(),
		&ethpb.StreamBlocksRequest{VerifiedOnly: true},
	).Return(stream, nil)
	stream.EXPECT().Context().Return(ctx).AnyTimes()
	slot := types.Slot(100)
	stream.EXPECT().Recv().Return(
		&ethpb.StreamBlocksResponse{
			Block: &ethpb.StreamBlocksResponse_Phase0Block{
				Phase0Block: &ethpb.SignedBeaconBlock{Block: &ethpb.BeaconBlock{Slot: slot, Body: &ethpb.BeaconBlockBody{}}}},
		},
		nil,
	).Do(func() {
		cancel()
	})
	connectionErrorChannel := make(chan error)
	v.ReceiveBlocks(ctx, connectionErrorChannel)
	require.Equal(t, slot, v.highestValidSlot)
}

type doppelGangerRequestMatcher struct {
	req *ethpb.DoppelGangerRequest
}

var _ gomock.Matcher = (*doppelGangerRequestMatcher)(nil)

func (m *doppelGangerRequestMatcher) Matches(x interface{}) bool {
	r, ok := x.(*ethpb.DoppelGangerRequest)
	if !ok {
		panic("Invalid match type")
	}
	return gomock.InAnyOrder(m.req.ValidatorRequests).Matches(r.ValidatorRequests)
}

func (m *doppelGangerRequestMatcher) String() string {
	return fmt.Sprintf("%#v", m.req.ValidatorRequests)
}

func TestValidator_CheckDoppelGanger(t *testing.T) {
	ctrl := gomock.NewController(t)
	defer ctrl.Finish()
	flgs := features.Get()
	flgs.EnableDoppelGanger = true
	reset := features.InitWithReset(flgs)
	defer reset()
	tests := []struct {
		name            string
		validatorSetter func(t *testing.T) *validator
		err             string
	}{
		{
			name: "no doppelganger",
			validatorSetter: func(t *testing.T) *validator {
				client := mock2.NewMockValidatorClient(ctrl)
				km := genMockKeymanager(10)
				keys, err := km.FetchValidatingPublicKeys(context.Background())
				assert.NoError(t, err)
				db := dbTest.SetupDB(t, keys)
				req := &ethpb.DoppelGangerRequest{ValidatorRequests: []*ethpb.DoppelGangerRequest_ValidatorRequest{}}
				resp := &ethpb.DoppelGangerRequest{ValidatorRequests: []*ethpb.DoppelGangerRequest_ValidatorRequest{}}
				for _, k := range keys {
					pkey := k
					att := createAttestation(10, 12)
					rt, err := att.Data.HashTreeRoot()
					assert.NoError(t, err)
					assert.NoError(t, db.SaveAttestationForPubKey(context.Background(), pkey, rt, att))
					resp.ValidatorRequests = append(resp.ValidatorRequests, &ethpb.DoppelGangerRequest_ValidatorRequest{PublicKey: pkey[:], Epoch: att.Data.Target.Epoch, SignedRoot: rt[:]})
					req.ValidatorRequests = append(req.ValidatorRequests, &ethpb.DoppelGangerRequest_ValidatorRequest{PublicKey: pkey[:], Epoch: att.Data.Target.Epoch, SignedRoot: rt[:]})
				}
				v := &validator{
					validatorClient: client,
					keyManager:      km,
					db:              db,
				}
				client.EXPECT().CheckDoppelGanger(
					gomock.Any(),                     // ctx
					&doppelGangerRequestMatcher{req}, // request
				).Return(nil, nil /*err*/)

				return v
			},
		},
		{
			name: "multiple doppelganger exists",
			validatorSetter: func(t *testing.T) *validator {
				client := mock2.NewMockValidatorClient(ctrl)
				km := genMockKeymanager(10)
				keys, err := km.FetchValidatingPublicKeys(context.Background())
				assert.NoError(t, err)
				db := dbTest.SetupDB(t, keys)
				req := &ethpb.DoppelGangerRequest{ValidatorRequests: []*ethpb.DoppelGangerRequest_ValidatorRequest{}}
				resp := &ethpb.DoppelGangerResponse{Responses: []*ethpb.DoppelGangerResponse_ValidatorResponse{}}
				for i, k := range keys {
					pkey := k
					att := createAttestation(10, 12)
					rt, err := att.Data.HashTreeRoot()
					assert.NoError(t, err)
					assert.NoError(t, db.SaveAttestationForPubKey(context.Background(), pkey, rt, att))
					if i%3 == 0 {
						resp.Responses = append(resp.Responses, &ethpb.DoppelGangerResponse_ValidatorResponse{PublicKey: pkey[:], DuplicateExists: true})
					}
					req.ValidatorRequests = append(req.ValidatorRequests, &ethpb.DoppelGangerRequest_ValidatorRequest{PublicKey: pkey[:], Epoch: att.Data.Target.Epoch, SignedRoot: rt[:]})
				}
				v := &validator{
					validatorClient: client,
					keyManager:      km,
					db:              db,
				}
				client.EXPECT().CheckDoppelGanger(
					gomock.Any(),                     // ctx
					&doppelGangerRequestMatcher{req}, // request
				).Return(resp, nil /*err*/)
				return v
			},
			err: "Duplicate instances exists in the network for validator keys",
		},
		{
			name: "single doppelganger exists",
			validatorSetter: func(t *testing.T) *validator {
				client := mock2.NewMockValidatorClient(ctrl)
				km := genMockKeymanager(10)
				keys, err := km.FetchValidatingPublicKeys(context.Background())
				assert.NoError(t, err)
				db := dbTest.SetupDB(t, keys)
				req := &ethpb.DoppelGangerRequest{ValidatorRequests: []*ethpb.DoppelGangerRequest_ValidatorRequest{}}
				resp := &ethpb.DoppelGangerResponse{Responses: []*ethpb.DoppelGangerResponse_ValidatorResponse{}}
				for i, k := range keys {
					pkey := k
					att := createAttestation(10, 12)
					rt, err := att.Data.HashTreeRoot()
					assert.NoError(t, err)
					assert.NoError(t, db.SaveAttestationForPubKey(context.Background(), pkey, rt, att))
					if i%9 == 0 {
						resp.Responses = append(resp.Responses, &ethpb.DoppelGangerResponse_ValidatorResponse{PublicKey: pkey[:], DuplicateExists: true})
					}
					req.ValidatorRequests = append(req.ValidatorRequests, &ethpb.DoppelGangerRequest_ValidatorRequest{PublicKey: pkey[:], Epoch: att.Data.Target.Epoch, SignedRoot: rt[:]})
				}
				v := &validator{
					validatorClient: client,
					keyManager:      km,
					db:              db,
				}
				client.EXPECT().CheckDoppelGanger(
					gomock.Any(),                     // ctx
					&doppelGangerRequestMatcher{req}, // request
				).Return(resp, nil /*err*/)
				return v
			},
			err: "Duplicate instances exists in the network for validator keys",
		},
		{
			name: "multiple attestations saved",
			validatorSetter: func(t *testing.T) *validator {
				client := mock2.NewMockValidatorClient(ctrl)
				km := genMockKeymanager(10)
				keys, err := km.FetchValidatingPublicKeys(context.Background())
				assert.NoError(t, err)
				db := dbTest.SetupDB(t, keys)
				req := &ethpb.DoppelGangerRequest{ValidatorRequests: []*ethpb.DoppelGangerRequest_ValidatorRequest{}}
				resp := &ethpb.DoppelGangerResponse{Responses: []*ethpb.DoppelGangerResponse_ValidatorResponse{}}
				attLimit := 5
				for i, k := range keys {
					pkey := k
					for j := 0; j < attLimit; j++ {
						att := createAttestation(10+types.Epoch(j), 12+types.Epoch(j))
						rt, err := att.Data.HashTreeRoot()
						assert.NoError(t, err)
						assert.NoError(t, db.SaveAttestationForPubKey(context.Background(), pkey, rt, att))
						if j == attLimit-1 {
							req.ValidatorRequests = append(req.ValidatorRequests, &ethpb.DoppelGangerRequest_ValidatorRequest{PublicKey: pkey[:], Epoch: att.Data.Target.Epoch, SignedRoot: rt[:]})
						}
					}
					if i%3 == 0 {
						resp.Responses = append(resp.Responses, &ethpb.DoppelGangerResponse_ValidatorResponse{PublicKey: pkey[:], DuplicateExists: true})
					}
				}
				v := &validator{
					validatorClient: client,
					keyManager:      km,
					db:              db,
				}
				client.EXPECT().CheckDoppelGanger(
					gomock.Any(),                     // ctx
					&doppelGangerRequestMatcher{req}, // request
				).Return(resp, nil /*err*/)
				return v
			},
			err: "Duplicate instances exists in the network for validator keys",
		},
		{
			name: "no history exists",
			validatorSetter: func(t *testing.T) *validator {
				client := mock2.NewMockValidatorClient(ctrl)
				// Use only 1 key for deterministic order.
				km := genMockKeymanager(1)
				keys, err := km.FetchValidatingPublicKeys(context.Background())
				assert.NoError(t, err)
				db := dbTest.SetupDB(t, keys)
				resp := &ethpb.DoppelGangerResponse{Responses: []*ethpb.DoppelGangerResponse_ValidatorResponse{}}
				req := &ethpb.DoppelGangerRequest{ValidatorRequests: []*ethpb.DoppelGangerRequest_ValidatorRequest{}}
				for _, k := range keys {
					resp.Responses = append(resp.Responses, &ethpb.DoppelGangerResponse_ValidatorResponse{PublicKey: k[:], DuplicateExists: false})
					req.ValidatorRequests = append(req.ValidatorRequests, &ethpb.DoppelGangerRequest_ValidatorRequest{PublicKey: k[:], SignedRoot: make([]byte, 32), Epoch: 0})
				}
				v := &validator{
					validatorClient: client,
					keyManager:      km,
					db:              db,
				}
				client.EXPECT().CheckDoppelGanger(
					gomock.Any(), // ctx
					req,          // request
				).Return(resp, nil /*err*/)
				return v
			},
			err: "",
		},
	}
	for _, tt := range tests {
		t.Run(tt.name, func(t *testing.T) {
			v := tt.validatorSetter(t)
			if err := v.CheckDoppelGanger(context.Background()); tt.err != "" {
				assert.ErrorContains(t, tt.err, err)
			}
		})
	}
}

func TestValidatorAttestationsAreOrdered(t *testing.T) {
	km := genMockKeymanager(10)
	keys, err := km.FetchValidatingPublicKeys(context.Background())
	assert.NoError(t, err)
	db := dbTest.SetupDB(t, keys)

	k := keys[0]
	att := createAttestation(10, 14)
	rt, err := att.Data.HashTreeRoot()
	assert.NoError(t, err)
	assert.NoError(t, db.SaveAttestationForPubKey(context.Background(), k, rt, att))

	att = createAttestation(6, 8)
	rt, err = att.Data.HashTreeRoot()
	assert.NoError(t, err)
	assert.NoError(t, db.SaveAttestationForPubKey(context.Background(), k, rt, att))

	att = createAttestation(10, 12)
	rt, err = att.Data.HashTreeRoot()
	assert.NoError(t, err)
	assert.NoError(t, db.SaveAttestationForPubKey(context.Background(), k, rt, att))

	att = createAttestation(2, 3)
	rt, err = att.Data.HashTreeRoot()
	assert.NoError(t, err)
	assert.NoError(t, db.SaveAttestationForPubKey(context.Background(), k, rt, att))

	histories, err := db.AttestationHistoryForPubKey(context.Background(), k)
	assert.NoError(t, err)
	r := retrieveLatestRecord(histories)
	assert.Equal(t, r.Target, types.Epoch(14))
}

func createAttestation(source, target types.Epoch) *ethpb.IndexedAttestation {
	return &ethpb.IndexedAttestation{
		Data: &ethpb.AttestationData{
			Source: &ethpb.Checkpoint{
				Epoch: source,
				Root:  make([]byte, 32),
			},
			Target: &ethpb.Checkpoint{
				Epoch: target,
				Root:  make([]byte, 32),
			},
			BeaconBlockRoot: make([]byte, 32),
		},
		Signature: make([]byte, fieldparams.BLSSignatureLength),
	}
}

func TestIsSyncCommitteeAggregator_OK(t *testing.T) {
	params.SetupTestConfigCleanup(t)
	v, m, validatorKey, finish := setup(t)
	defer finish()

	slot := types.Slot(1)
	pubKey := validatorKey.PublicKey().Marshal()

	m.validatorClient.EXPECT().GetSyncSubcommitteeIndex(
		gomock.Any(), // ctx
		&ethpb.SyncSubcommitteeIndexRequest{
			PublicKey: validatorKey.PublicKey().Marshal(),
			Slot:      1,
		},
	).Return(&ethpb.SyncSubcommitteeIndexResponse{}, nil /*err*/)

	aggregator, err := v.isSyncCommitteeAggregator(context.Background(), slot, bytesutil.ToBytes48(pubKey))
	require.NoError(t, err)
	require.Equal(t, false, aggregator)

	c := params.BeaconConfig().Copy()
	c.TargetAggregatorsPerSyncSubcommittee = math.MaxUint64
	params.OverrideBeaconConfig(c)

	m.validatorClient.EXPECT().DomainData(
		gomock.Any(), // ctx
		gomock.Any(), // epoch
	).Return(&ethpb.DomainResponse{SignatureDomain: make([]byte, 32)}, nil /*err*/)

	m.validatorClient.EXPECT().GetSyncSubcommitteeIndex(
		gomock.Any(), // ctx
		&ethpb.SyncSubcommitteeIndexRequest{
			PublicKey: validatorKey.PublicKey().Marshal(),
			Slot:      1,
		},
	).Return(&ethpb.SyncSubcommitteeIndexResponse{Indices: []types.CommitteeIndex{0}}, nil /*err*/)

	aggregator, err = v.isSyncCommitteeAggregator(context.Background(), slot, bytesutil.ToBytes48(pubKey))
	require.NoError(t, err)
	require.Equal(t, true, aggregator)
}

func TestValidator_WaitForKeymanagerInitialization_web3Signer(t *testing.T) {
	ctx := context.Background()
	db := dbTest.SetupDB(t, [][fieldparams.BLSPubkeyLength]byte{})
	root := make([]byte, 32)
	copy(root[2:], "a")
	err := db.SaveGenesisValidatorsRoot(ctx, root)
	require.NoError(t, err)
	w := wallet.NewWalletForWeb3Signer()
	decodedKey, err := hexutil.Decode("0xa2b5aaad9c6efefe7bb9b1243a043404f3362937cfb6b31833929833173f476630ea2cfeb0d9ddf15f97ca8685948820")
	require.NoError(t, err)
	keys := [][48]byte{
		bytesutil.ToBytes48(decodedKey),
	}
	v := validator{
		db:     db,
		useWeb: false,
		wallet: w,
		Web3SignerConfig: &remoteweb3signer.SetupConfig{
			BaseEndpoint:       "http://localhost:8545",
			ProvidedPublicKeys: keys,
		},
	}
	err = v.WaitForKeymanagerInitialization(context.Background())
	require.NoError(t, err)
	km, err := v.Keymanager()
	require.NoError(t, err)
	require.NotNil(t, km)
}

func TestValidator_WaitForKeymanagerInitialization_Web(t *testing.T) {
	ctx := context.Background()
	db := dbTest.SetupDB(t, [][fieldparams.BLSPubkeyLength]byte{})
	root := make([]byte, 32)
	copy(root[2:], "a")
	err := db.SaveGenesisValidatorsRoot(ctx, root)
	require.NoError(t, err)
	walletChan := make(chan *wallet.Wallet, 1)
	v := validator{
		db:                       db,
		useWeb:                   true,
		walletInitializedFeed:    &event.Feed{},
		walletInitializedChannel: walletChan,
	}
	wait := make(chan struct{})
	go func() {
		defer close(wait)
		err = v.WaitForKeymanagerInitialization(ctx)
		require.NoError(t, err)
		km, err := v.Keymanager()
		require.NoError(t, err)
		require.NotNil(t, km)
	}()

	walletChan <- wallet.New(&wallet.Config{
		KeymanagerKind: keymanager.Local,
	})
	<-wait
}

func TestValidator_WaitForKeymanagerInitialization_Interop(t *testing.T) {
	ctx := context.Background()
	db := dbTest.SetupDB(t, [][fieldparams.BLSPubkeyLength]byte{})
	root := make([]byte, 32)
	copy(root[2:], "a")
	err := db.SaveGenesisValidatorsRoot(ctx, root)
	require.NoError(t, err)
	v := validator{
		db:     db,
		useWeb: false,
		interopKeysConfig: &local.InteropKeymanagerConfig{
			NumValidatorKeys: 2,
			Offset:           1,
		},
	}
	err = v.WaitForKeymanagerInitialization(ctx)
	require.NoError(t, err)
	km, err := v.Keymanager()
	require.NoError(t, err)
	require.NotNil(t, km)
}

func TestValidator_PushProposerSettings(t *testing.T) {
	ctrl := gomock.NewController(t)
	ctx := context.Background()
	db := dbTest.SetupDB(t, [][fieldparams.BLSPubkeyLength]byte{})
	client := mock2.NewMockValidatorClient(ctrl)
	nodeClient := mock2.NewMockNodeClient(ctrl)
	defaultFeeHex := "0x046Fb65722E7b2455043BFEBf6177F1D2e9738D9"
	byteValueAddress, err := hexutil.Decode("0x046Fb65722E7b2455043BFEBf6177F1D2e9738D9")
	require.NoError(t, err)

	type ExpectedValidatorRegistration struct {
		FeeRecipient []byte
		GasLimit     uint64
		Timestamp    uint64
		Pubkey       []byte
	}

	tests := []struct {
		name                 string
		validatorSetter      func(t *testing.T) *validator
		feeRecipientMap      map[types.ValidatorIndex]string
		mockExpectedRequests []ExpectedValidatorRegistration
		err                  string
		logMessages          []string
		doesntContainLogs    bool
	}{
		{
			name: " Happy Path proposer config not nil",
			validatorSetter: func(t *testing.T) *validator {

				v := validator{
					validatorClient:              client,
					node:                         nodeClient,
					db:                           db,
					pubkeyToValidatorIndex:       make(map[[fieldparams.BLSPubkeyLength]byte]types.ValidatorIndex),
					signedValidatorRegistrations: make(map[[fieldparams.BLSPubkeyLength]byte]*ethpb.SignedValidatorRegistrationV1),
					useWeb:                       false,
					interopKeysConfig: &local.InteropKeymanagerConfig{
						NumValidatorKeys: 2,
						Offset:           1,
					},
				}
				err := v.WaitForKeymanagerInitialization(ctx)
				require.NoError(t, err)
				config := make(map[[fieldparams.BLSPubkeyLength]byte]*validatorserviceconfig.ProposerOption)
				km, err := v.Keymanager()
				require.NoError(t, err)
				keys, err := km.FetchValidatingPublicKeys(ctx)
				require.NoError(t, err)
				client.EXPECT().ValidatorIndex(
					ctx, // ctx
					&ethpb.ValidatorIndexRequest{PublicKey: keys[0][:]},
				).Return(&ethpb.ValidatorIndexResponse{
					Index: 1,
				}, nil)
				client.EXPECT().ValidatorIndex(
					ctx, // ctx
					&ethpb.ValidatorIndexRequest{PublicKey: keys[1][:]},
				).Return(&ethpb.ValidatorIndexResponse{
					Index: 2,
				}, nil)
				client.EXPECT().PrepareBeaconProposer(gomock.Any(), &ethpb.PrepareBeaconProposerRequest{
					Recipients: []*ethpb.PrepareBeaconProposerRequest_FeeRecipientContainer{
						{FeeRecipient: common.HexToAddress("0x055Fb65722E7b2455043BFEBf6177F1D2e9738D9").Bytes(), ValidatorIndex: 1},
						{FeeRecipient: common.HexToAddress(defaultFeeHex).Bytes(), ValidatorIndex: 2},
					},
				}).Return(nil, nil)
				config[keys[0]] = &validatorserviceconfig.ProposerOption{
					FeeRecipient: common.HexToAddress("0x055Fb65722E7b2455043BFEBf6177F1D2e9738D9"),
					BuilderConfig: &validatorserviceconfig.BuilderConfig{
						Enabled:  true,
						GasLimit: 40000000,
					},
				}
				v.SetProposerSettings(&validatorserviceconfig.ProposerSettings{
					ProposeConfig: config,
					DefaultConfig: &validatorserviceconfig.ProposerOption{
						FeeRecipient: common.HexToAddress(defaultFeeHex),
						BuilderConfig: &validatorserviceconfig.BuilderConfig{
							Enabled:  true,
							GasLimit: 35000000,
						},
					},
				})
				client.EXPECT().SubmitValidatorRegistrations(
					gomock.Any(),
					gomock.Any(),
				).Return(&empty.Empty{}, nil)
				return &v
			},
			feeRecipientMap: map[types.ValidatorIndex]string{
				1: "0x055Fb65722E7b2455043BFEBf6177F1D2e9738D9",
				2: defaultFeeHex,
			},
			mockExpectedRequests: []ExpectedValidatorRegistration{

				{
					FeeRecipient: common.HexToAddress("0x055Fb65722E7b2455043BFEBf6177F1D2e9738D9").Bytes(),
					GasLimit:     40000000,
				},
				{
					FeeRecipient: byteValueAddress,
					GasLimit:     35000000,
				},
			},
		},
		{
			name: " Happy Path default doesn't send validator registration",
			validatorSetter: func(t *testing.T) *validator {

				v := validator{
					validatorClient:              client,
					node:                         nodeClient,
					db:                           db,
					pubkeyToValidatorIndex:       make(map[[fieldparams.BLSPubkeyLength]byte]types.ValidatorIndex),
					signedValidatorRegistrations: make(map[[fieldparams.BLSPubkeyLength]byte]*ethpb.SignedValidatorRegistrationV1),
					useWeb:                       false,
					interopKeysConfig: &local.InteropKeymanagerConfig{
						NumValidatorKeys: 2,
						Offset:           1,
					},
				}
				err := v.WaitForKeymanagerInitialization(ctx)
				require.NoError(t, err)
				config := make(map[[fieldparams.BLSPubkeyLength]byte]*validatorserviceconfig.ProposerOption)
				km, err := v.Keymanager()
				require.NoError(t, err)
				keys, err := km.FetchValidatingPublicKeys(ctx)
				require.NoError(t, err)
				client.EXPECT().ValidatorIndex(
					ctx, // ctx
					&ethpb.ValidatorIndexRequest{PublicKey: keys[0][:]},
				).Return(&ethpb.ValidatorIndexResponse{
					Index: 1,
				}, nil)
				client.EXPECT().ValidatorIndex(
					ctx, // ctx
					&ethpb.ValidatorIndexRequest{PublicKey: keys[1][:]},
				).Return(&ethpb.ValidatorIndexResponse{
					Index: 2,
				}, nil)
				client.EXPECT().PrepareBeaconProposer(gomock.Any(), &ethpb.PrepareBeaconProposerRequest{
					Recipients: []*ethpb.PrepareBeaconProposerRequest_FeeRecipientContainer{
						{FeeRecipient: common.HexToAddress("0x055Fb65722E7b2455043BFEBf6177F1D2e9738D9").Bytes(), ValidatorIndex: 1},
						{FeeRecipient: common.HexToAddress(defaultFeeHex).Bytes(), ValidatorIndex: 2},
					},
				}).Return(nil, nil)
				config[keys[0]] = &validatorserviceconfig.ProposerOption{
					FeeRecipient: common.HexToAddress("0x055Fb65722E7b2455043BFEBf6177F1D2e9738D9"),
					BuilderConfig: &validatorserviceconfig.BuilderConfig{
						Enabled:  true,
						GasLimit: 40000000,
					},
				}
				v.SetProposerSettings(&validatorserviceconfig.ProposerSettings{
					ProposeConfig: config,
					DefaultConfig: &validatorserviceconfig.ProposerOption{
						FeeRecipient: common.HexToAddress(defaultFeeHex),
						BuilderConfig: &validatorserviceconfig.BuilderConfig{
							Enabled:  false,
							GasLimit: 35000000,
						},
					},
				})
				client.EXPECT().SubmitValidatorRegistrations(
					gomock.Any(),
					gomock.Any(),
				).Return(&empty.Empty{}, nil)
				return &v
			},
			feeRecipientMap: map[types.ValidatorIndex]string{
				1: "0x055Fb65722E7b2455043BFEBf6177F1D2e9738D9",
				2: defaultFeeHex,
			},
			mockExpectedRequests: []ExpectedValidatorRegistration{

				{
					FeeRecipient: common.HexToAddress("0x055Fb65722E7b2455043BFEBf6177F1D2e9738D9").Bytes(),
					GasLimit:     uint64(40000000),
				},
			},
		},
		{
			name: " Happy Path default doesn't send any validator registrations",
			validatorSetter: func(t *testing.T) *validator {

				v := validator{
					validatorClient:              client,
					node:                         nodeClient,
					db:                           db,
					pubkeyToValidatorIndex:       make(map[[fieldparams.BLSPubkeyLength]byte]types.ValidatorIndex),
					signedValidatorRegistrations: make(map[[fieldparams.BLSPubkeyLength]byte]*ethpb.SignedValidatorRegistrationV1),
					useWeb:                       false,
					interopKeysConfig: &local.InteropKeymanagerConfig{
						NumValidatorKeys: 2,
						Offset:           1,
					},
				}
				err := v.WaitForKeymanagerInitialization(ctx)
				require.NoError(t, err)
				config := make(map[[fieldparams.BLSPubkeyLength]byte]*validatorserviceconfig.ProposerOption)
				km, err := v.Keymanager()
				require.NoError(t, err)
				keys, err := km.FetchValidatingPublicKeys(ctx)
				require.NoError(t, err)
				client.EXPECT().ValidatorIndex(
					ctx, // ctx
					&ethpb.ValidatorIndexRequest{PublicKey: keys[0][:]},
				).Return(&ethpb.ValidatorIndexResponse{
					Index: 1,
				}, nil)
				client.EXPECT().ValidatorIndex(
					ctx, // ctx
					&ethpb.ValidatorIndexRequest{PublicKey: keys[1][:]},
				).Return(&ethpb.ValidatorIndexResponse{
					Index: 2,
				}, nil)
				client.EXPECT().PrepareBeaconProposer(gomock.Any(), &ethpb.PrepareBeaconProposerRequest{
					Recipients: []*ethpb.PrepareBeaconProposerRequest_FeeRecipientContainer{
						{FeeRecipient: common.HexToAddress("0x055Fb65722E7b2455043BFEBf6177F1D2e9738D9").Bytes(), ValidatorIndex: 1},
						{FeeRecipient: common.HexToAddress(defaultFeeHex).Bytes(), ValidatorIndex: 2},
					},
				}).Return(nil, nil)
				config[keys[0]] = &validatorserviceconfig.ProposerOption{
					FeeRecipient: common.HexToAddress("0x055Fb65722E7b2455043BFEBf6177F1D2e9738D9"),
				}
				v.SetProposerSettings(&validatorserviceconfig.ProposerSettings{
					ProposeConfig: config,
					DefaultConfig: &validatorserviceconfig.ProposerOption{
						FeeRecipient: common.HexToAddress(defaultFeeHex),
					},
				})
				return &v
			},
			feeRecipientMap: map[types.ValidatorIndex]string{
				1: "0x055Fb65722E7b2455043BFEBf6177F1D2e9738D9",
				2: defaultFeeHex,
			},
			logMessages:       []string{"will not be included in builder validator registration"},
			doesntContainLogs: true,
		},
		{
			name: " Happy Path",
			validatorSetter: func(t *testing.T) *validator {

				v := validator{
					validatorClient:              client,
					node:                         nodeClient,
					db:                           db,
					pubkeyToValidatorIndex:       make(map[[fieldparams.BLSPubkeyLength]byte]types.ValidatorIndex),
					signedValidatorRegistrations: make(map[[fieldparams.BLSPubkeyLength]byte]*ethpb.SignedValidatorRegistrationV1),
					useWeb:                       false,
					interopKeysConfig: &local.InteropKeymanagerConfig{
						NumValidatorKeys: 1,
						Offset:           1,
					},
					genesisTime: 0,
				}
				// set bellatrix as current epoch
				params.BeaconConfig().BellatrixForkEpoch = 0
				err := v.WaitForKeymanagerInitialization(ctx)
				require.NoError(t, err)
				km, err := v.Keymanager()
				require.NoError(t, err)
				keys, err := km.FetchValidatingPublicKeys(ctx)
				require.NoError(t, err)
				v.SetProposerSettings(&validatorserviceconfig.ProposerSettings{
					ProposeConfig: nil,
					DefaultConfig: &validatorserviceconfig.ProposerOption{
						FeeRecipient: common.HexToAddress(defaultFeeHex),
						BuilderConfig: &validatorserviceconfig.BuilderConfig{
							Enabled:  true,
							GasLimit: validatorserviceconfig.Uint64(params.BeaconConfig().DefaultBuilderGasLimit),
						},
					},
				})
				client.EXPECT().ValidatorIndex(
					ctx, // ctx
					&ethpb.ValidatorIndexRequest{PublicKey: keys[0][:]},
				).Return(&ethpb.ValidatorIndexResponse{
					Index: 1,
				}, nil)

				client.EXPECT().SubmitValidatorRegistrations(
					gomock.Any(),
					gomock.Any(),
				).Return(&empty.Empty{}, nil)
				client.EXPECT().PrepareBeaconProposer(gomock.Any(), &ethpb.PrepareBeaconProposerRequest{
					Recipients: []*ethpb.PrepareBeaconProposerRequest_FeeRecipientContainer{
						{FeeRecipient: common.HexToAddress(defaultFeeHex).Bytes(), ValidatorIndex: 1},
					},
				}).Return(nil, nil)
				return &v
			},
			feeRecipientMap: map[types.ValidatorIndex]string{
				1: defaultFeeHex,
			},
			mockExpectedRequests: []ExpectedValidatorRegistration{
				{
					FeeRecipient: byteValueAddress,
					GasLimit:     params.BeaconConfig().DefaultBuilderGasLimit,
				},
			},
		},
		{
			name: " Happy Path validator index not found in cache",
			validatorSetter: func(t *testing.T) *validator {

				v := validator{
					validatorClient:              client,
					node:                         nodeClient,
					db:                           db,
					pubkeyToValidatorIndex:       make(map[[fieldparams.BLSPubkeyLength]byte]types.ValidatorIndex),
					signedValidatorRegistrations: make(map[[fieldparams.BLSPubkeyLength]byte]*ethpb.SignedValidatorRegistrationV1),
					useWeb:                       false,
					interopKeysConfig: &local.InteropKeymanagerConfig{
						NumValidatorKeys: 1,
						Offset:           1,
					},
				}
				err := v.WaitForKeymanagerInitialization(ctx)
				require.NoError(t, err)
				v.SetProposerSettings(&validatorserviceconfig.ProposerSettings{
					ProposeConfig: nil,
					DefaultConfig: &validatorserviceconfig.ProposerOption{
						FeeRecipient: common.HexToAddress(defaultFeeHex),
						BuilderConfig: &validatorserviceconfig.BuilderConfig{
							Enabled:  true,
							GasLimit: 40000000,
						},
					},
				})
				km, err := v.Keymanager()
				require.NoError(t, err)
				keys, err := km.FetchValidatingPublicKeys(ctx)
				require.NoError(t, err)
				client.EXPECT().ValidatorIndex(
					ctx, // ctx
					&ethpb.ValidatorIndexRequest{PublicKey: keys[0][:]},
				).Return(&ethpb.ValidatorIndexResponse{
					Index: 1,
				}, nil)
				client.EXPECT().SubmitValidatorRegistrations(
					gomock.Any(),
					gomock.Any(),
				).Return(&empty.Empty{}, nil)
				client.EXPECT().PrepareBeaconProposer(gomock.Any(), &ethpb.PrepareBeaconProposerRequest{
					Recipients: []*ethpb.PrepareBeaconProposerRequest_FeeRecipientContainer{
						{FeeRecipient: common.HexToAddress(defaultFeeHex).Bytes(), ValidatorIndex: 1},
					},
				}).Return(nil, nil)
				return &v
			},
			feeRecipientMap: map[types.ValidatorIndex]string{
				1: defaultFeeHex,
			},
			mockExpectedRequests: []ExpectedValidatorRegistration{
				{
					FeeRecipient: byteValueAddress,
					GasLimit:     params.BeaconConfig().DefaultBuilderGasLimit,
				},
			},
		},
		{
			name: " proposer config not nil but fee recipient empty",
			validatorSetter: func(t *testing.T) *validator {

				v := validator{
					validatorClient:              client,
					node:                         nodeClient,
					db:                           db,
					pubkeyToValidatorIndex:       make(map[[fieldparams.BLSPubkeyLength]byte]types.ValidatorIndex),
					signedValidatorRegistrations: make(map[[fieldparams.BLSPubkeyLength]byte]*ethpb.SignedValidatorRegistrationV1),
					useWeb:                       false,
					interopKeysConfig: &local.InteropKeymanagerConfig{
						NumValidatorKeys: 1,
						Offset:           1,
					},
				}
				err := v.WaitForKeymanagerInitialization(ctx)
				require.NoError(t, err)
				config := make(map[[fieldparams.BLSPubkeyLength]byte]*validatorserviceconfig.ProposerOption)
				km, err := v.Keymanager()
				require.NoError(t, err)
				keys, err := km.FetchValidatingPublicKeys(ctx)
				require.NoError(t, err)
				client.EXPECT().ValidatorIndex(
					gomock.Any(), // ctx
					&ethpb.ValidatorIndexRequest{PublicKey: keys[0][:]},
				).Return(&ethpb.ValidatorIndexResponse{
					Index: 1,
				}, nil)
				client.EXPECT().PrepareBeaconProposer(gomock.Any(), &ethpb.PrepareBeaconProposerRequest{
					Recipients: []*ethpb.PrepareBeaconProposerRequest_FeeRecipientContainer{
						{FeeRecipient: common.HexToAddress("0x0").Bytes(), ValidatorIndex: 1},
					},
				}).Return(nil, nil)
				config[keys[0]] = &validatorserviceconfig.ProposerOption{
					FeeRecipient: common.Address{},
				}
				v.SetProposerSettings(&validatorserviceconfig.ProposerSettings{
					ProposeConfig: config,
					DefaultConfig: &validatorserviceconfig.ProposerOption{
						FeeRecipient: common.HexToAddress(defaultFeeHex),
					},
				})
				return &v
			},
		},
		{
			name: "Validator index not found with proposeconfig",
			validatorSetter: func(t *testing.T) *validator {

				v := validator{
					validatorClient:              client,
					db:                           db,
					pubkeyToValidatorIndex:       make(map[[fieldparams.BLSPubkeyLength]byte]types.ValidatorIndex),
					signedValidatorRegistrations: make(map[[fieldparams.BLSPubkeyLength]byte]*ethpb.SignedValidatorRegistrationV1),
					useWeb:                       false,
					interopKeysConfig: &local.InteropKeymanagerConfig{
						NumValidatorKeys: 1,
						Offset:           1,
					},
				}
				err := v.WaitForKeymanagerInitialization(ctx)
				require.NoError(t, err)
				config := make(map[[fieldparams.BLSPubkeyLength]byte]*validatorserviceconfig.ProposerOption)
				km, err := v.Keymanager()
				require.NoError(t, err)
				keys, err := km.FetchValidatingPublicKeys(ctx)
				require.NoError(t, err)
				client.EXPECT().ValidatorIndex(
					gomock.Any(), // ctx
					&ethpb.ValidatorIndexRequest{PublicKey: keys[0][:]},
				).Return(nil, errors.New("could not find validator index for public key"))
				config[keys[0]] = &validatorserviceconfig.ProposerOption{
					FeeRecipient: common.HexToAddress("0x046Fb65722E7b2455043BFEBf6177F1D2e9738D9"),
				}
				v.SetProposerSettings(&validatorserviceconfig.ProposerSettings{
					ProposeConfig: config,
					DefaultConfig: &validatorserviceconfig.ProposerOption{
						FeeRecipient: common.HexToAddress(defaultFeeHex),
					},
				})
				return &v
			},
		},
		{
			name: "register validator batch failed",
			validatorSetter: func(t *testing.T) *validator {
				v := validator{
					validatorClient:              client,
					node:                         nodeClient,
					db:                           db,
					pubkeyToValidatorIndex:       make(map[[fieldparams.BLSPubkeyLength]byte]types.ValidatorIndex),
					signedValidatorRegistrations: make(map[[fieldparams.BLSPubkeyLength]byte]*ethpb.SignedValidatorRegistrationV1),
					useWeb:                       false,
					interopKeysConfig: &local.InteropKeymanagerConfig{
						NumValidatorKeys: 1,
						Offset:           1,
					},
				}
				err := v.WaitForKeymanagerInitialization(ctx)
				require.NoError(t, err)
				config := make(map[[fieldparams.BLSPubkeyLength]byte]*validatorserviceconfig.ProposerOption)
				km, err := v.Keymanager()
				require.NoError(t, err)
				keys, err := km.FetchValidatingPublicKeys(ctx)
				require.NoError(t, err)
				client.EXPECT().ValidatorIndex(
					gomock.Any(), // ctx
					&ethpb.ValidatorIndexRequest{PublicKey: keys[0][:]},
				).Return(&ethpb.ValidatorIndexResponse{
					Index: 1,
				}, nil)

				config[keys[0]] = &validatorserviceconfig.ProposerOption{
					FeeRecipient: common.Address{},
					BuilderConfig: &validatorserviceconfig.BuilderConfig{
						Enabled:  true,
						GasLimit: 40000000,
					},
				}
				v.SetProposerSettings(&validatorserviceconfig.ProposerSettings{
					ProposeConfig: config,
					DefaultConfig: &validatorserviceconfig.ProposerOption{
						FeeRecipient: common.HexToAddress(defaultFeeHex),
						BuilderConfig: &validatorserviceconfig.BuilderConfig{
							Enabled:  true,
							GasLimit: 40000000,
						},
					},
				})
				client.EXPECT().PrepareBeaconProposer(gomock.Any(), &ethpb.PrepareBeaconProposerRequest{
					Recipients: []*ethpb.PrepareBeaconProposerRequest_FeeRecipientContainer{
						{FeeRecipient: common.HexToAddress("0x0").Bytes(), ValidatorIndex: 1},
					},
				}).Return(nil, nil)
				client.EXPECT().SubmitValidatorRegistrations(
					gomock.Any(),
					gomock.Any(),
				).Return(&empty.Empty{}, errors.New("request failed"))
				return &v
			},
			err: "could not submit signed registrations to beacon node",
		},
	}
	for _, tt := range tests {
		t.Run(tt.name, func(t *testing.T) {
			hook := logTest.NewGlobal()
			v := tt.validatorSetter(t)
			km, err := v.Keymanager()
			require.NoError(t, err)
			pubkeys, err := km.FetchValidatingPublicKeys(ctx)
			require.NoError(t, err)
			if tt.feeRecipientMap != nil {
				feeRecipients, err := v.buildPrepProposerReqs(ctx, pubkeys)
				require.NoError(t, err)
				signedRegisterValidatorRequests, err := v.buildSignedRegReqs(ctx, pubkeys, km.Sign)
				require.NoError(t, err)
				for _, recipient := range feeRecipients {
					require.Equal(t, strings.ToLower(tt.feeRecipientMap[recipient.ValidatorIndex]), strings.ToLower(hexutil.Encode(recipient.FeeRecipient)))
				}
				require.Equal(t, len(tt.feeRecipientMap), len(feeRecipients))
				for i, request := range tt.mockExpectedRequests {
					require.Equal(t, tt.mockExpectedRequests[i].GasLimit, request.GasLimit)
					require.Equal(t, hexutil.Encode(tt.mockExpectedRequests[i].FeeRecipient), hexutil.Encode(request.FeeRecipient))
				}
				// check if Pubkeys are always unique
				var unique = make(map[string]bool)
				for _, request := range signedRegisterValidatorRequests {
					require.Equal(t, unique[common.BytesToAddress(request.Message.Pubkey).Hex()], false)
					unique[common.BytesToAddress(request.Message.Pubkey).Hex()] = true
				}
				require.Equal(t, len(tt.mockExpectedRequests), len(signedRegisterValidatorRequests))
				require.Equal(t, len(signedRegisterValidatorRequests), len(v.signedValidatorRegistrations))
			}
			if err := v.PushProposerSettings(ctx, km); tt.err != "" {
				assert.ErrorContains(t, tt.err, err)
			}
			if len(tt.logMessages) > 0 {
				for _, message := range tt.logMessages {
					if tt.doesntContainLogs {
						assert.LogsDoNotContain(t, hook, message)
					} else {
						assert.LogsContain(t, hook, message)
					}
				}

			}
		})
	}
}<|MERGE_RESOLUTION|>--- conflicted
+++ resolved
@@ -540,11 +540,7 @@
 		gomock.Any(),
 		gomock.Any(),
 		gomock.Any(),
-<<<<<<< HEAD
-	).DoAndReturn(func(_ context.Context, _ *ethpb.CommitteeSubnetsSubscribeRequest) (*emptypb.Empty, error) {
-=======
 	).DoAndReturn(func(_ context.Context, _ *ethpb.CommitteeSubnetsSubscribeRequest, _ []types.ValidatorIndex) (*emptypb.Empty, error) {
->>>>>>> 9f44d6e4
 		wg.Done()
 		return nil, nil
 	})
@@ -600,11 +596,7 @@
 		gomock.Any(),
 		gomock.Any(),
 		gomock.Any(),
-<<<<<<< HEAD
-	).DoAndReturn(func(_ context.Context, _ *ethpb.CommitteeSubnetsSubscribeRequest) (*emptypb.Empty, error) {
-=======
 	).DoAndReturn(func(_ context.Context, _ *ethpb.CommitteeSubnetsSubscribeRequest, _ []types.ValidatorIndex) (*emptypb.Empty, error) {
->>>>>>> 9f44d6e4
 		wg.Done()
 		return nil, nil
 	})
