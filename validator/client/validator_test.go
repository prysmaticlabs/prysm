--- conflicted
+++ resolved
@@ -1752,14 +1752,6 @@
 						FeeRecipient: common.HexToAddress(defaultFeeHex),
 					},
 				}
-<<<<<<< HEAD
-
-				client.EXPECT().SubmitValidatorRegistration(
-					gomock.Any(),
-					gomock.Any(),
-				).Return(&empty.Empty{}, nil)
-=======
->>>>>>> 6b55d33e
 				return &v
 			},
 		},
