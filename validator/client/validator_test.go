--- conflicted
+++ resolved
@@ -396,7 +396,7 @@
 		resp,
 		nil,
 	)
-<<<<<<< HEAD
+
 	nodeClient.EXPECT().GetGenesis(
 		gomock.Any(),
 		&emptypb.Empty{},
@@ -415,13 +415,13 @@
 		gomock.Any(),
 		gomock.Any(),
 	).Return(&empty.Empty{}, nil)
-=======
+
 	client.EXPECT().PrepareBeaconProposer(gomock.Any(), &ethpb.PrepareBeaconProposerRequest{
 		Recipients: []*ethpb.PrepareBeaconProposerRequest_FeeRecipientContainer{
 			{FeeRecipient: common.HexToAddress("0x6e35733c5af9B61374A128e6F85f553aF09ff89A").Bytes(), ValidatorIndex: 1},
 		},
 	}).Return(nil, nil)
->>>>>>> 2de2000e
+
 	require.NoError(t, v.WaitForActivation(ctx, nil), "Could not wait for activation")
 	require.LogsContain(t, hook, "Validator activated")
 }
@@ -468,7 +468,6 @@
 		resp,
 		nil,
 	)
-<<<<<<< HEAD
 	nodeClient.EXPECT().GetGenesis(
 		gomock.Any(),
 		&emptypb.Empty{},
@@ -487,13 +486,11 @@
 		gomock.Any(),
 		gomock.Any(),
 	).Return(&empty.Empty{}, nil)
-=======
 	client.EXPECT().PrepareBeaconProposer(gomock.Any(), &ethpb.PrepareBeaconProposerRequest{
 		Recipients: []*ethpb.PrepareBeaconProposerRequest_FeeRecipientContainer{
 			{FeeRecipient: common.HexToAddress("0x6e35733c5af9B61374A128e6F85f553aF09ff89A").Bytes(), ValidatorIndex: 1},
 		},
 	}).Return(nil, nil)
->>>>>>> 2de2000e
 	assert.NoError(t, v.WaitForActivation(context.Background(), nil), "Could not wait for activation")
 }
 
@@ -1511,11 +1508,7 @@
 	require.NotNil(t, km)
 }
 
-<<<<<<< HEAD
 func TestValidator_UpdateValidatorProposerSettings(t *testing.T) {
-=======
-func TestValidator_UpdateFeeRecipient(t *testing.T) {
->>>>>>> 2de2000e
 	ctrl := gomock.NewController(t)
 	ctx := context.Background()
 	db := dbTest.SetupDB(t, [][fieldparams.BLSPubkeyLength]byte{})
@@ -1576,7 +1569,6 @@
 				).Return(&ethpb.ValidatorIndexResponse{
 					Index: 1,
 				}, nil)
-<<<<<<< HEAD
 				nodeClient.EXPECT().GetGenesis(
 					gomock.Any(),
 					&emptypb.Empty{},
@@ -1595,14 +1587,11 @@
 					gomock.Any(),
 					gomock.Any(),
 				).Return(&empty.Empty{}, nil)
-
-=======
 				client.EXPECT().PrepareBeaconProposer(gomock.Any(), &ethpb.PrepareBeaconProposerRequest{
 					Recipients: []*ethpb.PrepareBeaconProposerRequest_FeeRecipientContainer{
 						{FeeRecipient: common.HexToAddress(defaultFeeHex).Bytes(), ValidatorIndex: 1},
 					},
 				}).Return(nil, nil)
->>>>>>> 2de2000e
 				return &v
 			},
 			feeRecipientMap: map[types.ValidatorIndex]string{
@@ -1667,7 +1656,6 @@
 				).Return(&ethpb.ValidatorIndexResponse{
 					Index: 1,
 				}, nil)
-<<<<<<< HEAD
 				nodeClient.EXPECT().GetGenesis(
 					gomock.Any(),
 					&emptypb.Empty{},
@@ -1686,13 +1674,11 @@
 					gomock.Any(),
 					gomock.Any(),
 				).Return(&empty.Empty{}, nil)
-=======
 				client.EXPECT().PrepareBeaconProposer(gomock.Any(), &ethpb.PrepareBeaconProposerRequest{
 					Recipients: []*ethpb.PrepareBeaconProposerRequest_FeeRecipientContainer{
 						{FeeRecipient: common.HexToAddress(defaultFeeHex).Bytes(), ValidatorIndex: 1},
 					},
 				}).Return(nil, nil)
->>>>>>> 2de2000e
 				return &v
 			},
 			feeRecipientMap: map[types.ValidatorIndex]string{
@@ -1739,9 +1725,6 @@
 				).Return(&ethpb.ValidatorIndexResponse{
 					Index: 2,
 				}, nil)
-<<<<<<< HEAD
-				config[keys[0]] = &validator_service_config.ValidatorProposerOptions{
-=======
 				client.EXPECT().PrepareBeaconProposer(gomock.Any(), &ethpb.PrepareBeaconProposerRequest{
 					Recipients: []*ethpb.PrepareBeaconProposerRequest_FeeRecipientContainer{
 						{FeeRecipient: common.HexToAddress("0x055Fb65722E7b2455043BFEBf6177F1D2e9738D9").Bytes(), ValidatorIndex: 1},
@@ -1749,7 +1732,6 @@
 					},
 				}).Return(nil, nil)
 				config[keys[0]] = &validator_service_config.FeeRecipientOptions{
->>>>>>> 2de2000e
 					FeeRecipient: common.HexToAddress("0x055Fb65722E7b2455043BFEBf6177F1D2e9738D9"),
 					GasLimit:     uint64(40000000),
 				}
@@ -1824,16 +1806,12 @@
 				).Return(&ethpb.ValidatorIndexResponse{
 					Index: 1,
 				}, nil)
-<<<<<<< HEAD
-				config[keys[0]] = &validator_service_config.ValidatorProposerOptions{
-=======
 				client.EXPECT().PrepareBeaconProposer(gomock.Any(), &ethpb.PrepareBeaconProposerRequest{
 					Recipients: []*ethpb.PrepareBeaconProposerRequest_FeeRecipientContainer{
 						{FeeRecipient: common.HexToAddress("0x0").Bytes(), ValidatorIndex: 1},
 					},
 				}).Return(nil, nil)
 				config[keys[0]] = &validator_service_config.FeeRecipientOptions{
->>>>>>> 2de2000e
 					FeeRecipient: common.Address{},
 				}
 				v.validatorProposerSettings = &validator_service_config.ValidatorProposerSettings{
