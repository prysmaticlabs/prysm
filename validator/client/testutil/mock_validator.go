package testutil

import (
	"bytes"
	"context"
	"time"

	api "github.com/prysmaticlabs/prysm/v5/api/client"
	"github.com/prysmaticlabs/prysm/v5/api/client/beacon"
	"github.com/prysmaticlabs/prysm/v5/api/client/event"
	fieldparams "github.com/prysmaticlabs/prysm/v5/config/fieldparams"
	"github.com/prysmaticlabs/prysm/v5/config/proposer"
	"github.com/prysmaticlabs/prysm/v5/consensus-types/primitives"
	ethpb "github.com/prysmaticlabs/prysm/v5/proto/prysm/v1alpha1"
	prysmTime "github.com/prysmaticlabs/prysm/v5/time"
	"github.com/prysmaticlabs/prysm/v5/validator/client/iface"
	"github.com/prysmaticlabs/prysm/v5/validator/keymanager"
	log "github.com/sirupsen/logrus"
)

var _ iface.Validator = (*FakeValidator)(nil)

// FakeValidator for mocking.
type FakeValidator struct {
	DoneCalled                        bool
	WaitForWalletInitializationCalled bool
	SlasherReadyCalled                bool
	NextSlotCalled                    bool
	UpdateDutiesCalled                bool
	UpdateProtectionsCalled           bool
	RoleAtCalled                      bool
	AttestToBlockHeadCalled           bool
	ProposeBlockCalled                bool
	LogValidatorGainsAndLossesCalled  bool
	SaveProtectionsCalled             bool
	DeleteProtectionCalled            bool
	SlotDeadlineCalled                bool
	HandleKeyReloadCalled             bool
	WaitForChainStartCalled           int
	WaitForSyncCalled                 int
	WaitForActivationCalled           int
	CanonicalHeadSlotCalled           int
	ReceiveBlocksCalled               int
	RetryTillSuccess                  int
	ProposeBlockArg1                  uint64
	AttestToBlockHeadArg1             uint64
	RoleAtArg1                        uint64
	UpdateDutiesArg1                  uint64
	NextSlotRet                       <-chan primitives.Slot
	PublicKey                         string
	UpdateDutiesRet                   error
	ProposerSettingsErr               error
	RolesAtRet                        []iface.ValidatorRole
	Balances                          map[[fieldparams.BLSPubkeyLength]byte]uint64
	IndexToPubkeyMap                  map[uint64][fieldparams.BLSPubkeyLength]byte
	PubkeyToIndexMap                  map[[fieldparams.BLSPubkeyLength]byte]uint64
	PubkeysToStatusesMap              map[[fieldparams.BLSPubkeyLength]byte]ethpb.ValidatorStatus
	proposerSettings                  *proposer.Settings
	ProposerSettingWait               time.Duration
	Km                                keymanager.IKeymanager
<<<<<<< HEAD
	graffiti                          string
=======
	Tracker                           *beacon.NodeHealthTracker
>>>>>>> aa63c4e7
}

// Done for mocking.
func (fv *FakeValidator) Done() {
	fv.DoneCalled = true
}

// WaitForKeymanagerInitialization for mocking.
func (fv *FakeValidator) WaitForKeymanagerInitialization(_ context.Context) error {
	fv.WaitForWalletInitializationCalled = true
	return nil
}

// LogSyncCommitteeMessagesSubmitted --
func (fv *FakeValidator) LogSubmittedSyncCommitteeMessages() {}

// WaitForChainStart for mocking.
func (fv *FakeValidator) WaitForChainStart(_ context.Context) error {
	fv.WaitForChainStartCalled++
	if fv.RetryTillSuccess >= fv.WaitForChainStartCalled {
		return api.ErrConnectionIssue
	}
	return nil
}

// WaitForActivation for mocking.
func (fv *FakeValidator) WaitForActivation(_ context.Context, accountChan chan [][fieldparams.BLSPubkeyLength]byte) error {
	fv.WaitForActivationCalled++
	if accountChan == nil {
		return nil
	}
	if fv.RetryTillSuccess >= fv.WaitForActivationCalled {
		return api.ErrConnectionIssue
	}
	return nil
}

// WaitForSync for mocking.
func (fv *FakeValidator) WaitForSync(_ context.Context) error {
	fv.WaitForSyncCalled++
	if fv.RetryTillSuccess >= fv.WaitForSyncCalled {
		return api.ErrConnectionIssue
	}
	return nil
}

// SlasherReady for mocking.
func (fv *FakeValidator) SlasherReady(_ context.Context) error {
	fv.SlasherReadyCalled = true
	return nil
}

// CanonicalHeadSlot for mocking.
func (fv *FakeValidator) CanonicalHeadSlot(_ context.Context) (primitives.Slot, error) {
	fv.CanonicalHeadSlotCalled++
	if fv.RetryTillSuccess > fv.CanonicalHeadSlotCalled {
		return 0, api.ErrConnectionIssue
	}
	return 0, nil
}

// SlotDeadline for mocking.
func (fv *FakeValidator) SlotDeadline(_ primitives.Slot) time.Time {
	fv.SlotDeadlineCalled = true
	return prysmTime.Now()
}

// NextSlot for mocking.
func (fv *FakeValidator) NextSlot() <-chan primitives.Slot {
	fv.NextSlotCalled = true
	return fv.NextSlotRet
}

// UpdateDuties for mocking.
func (fv *FakeValidator) UpdateDuties(_ context.Context, slot primitives.Slot) error {
	fv.UpdateDutiesCalled = true
	fv.UpdateDutiesArg1 = uint64(slot)
	return fv.UpdateDutiesRet
}

// UpdateProtections for mocking.
func (fv *FakeValidator) UpdateProtections(_ context.Context, _ uint64) error {
	fv.UpdateProtectionsCalled = true
	return nil
}

// LogValidatorGainsAndLosses for mocking.
func (fv *FakeValidator) LogValidatorGainsAndLosses(_ context.Context, _ primitives.Slot) error {
	fv.LogValidatorGainsAndLossesCalled = true
	return nil
}

// ResetAttesterProtectionData for mocking.
func (fv *FakeValidator) ResetAttesterProtectionData() {
	fv.DeleteProtectionCalled = true
}

// RolesAt for mocking.
func (fv *FakeValidator) RolesAt(_ context.Context, slot primitives.Slot) (map[[fieldparams.BLSPubkeyLength]byte][]iface.ValidatorRole, error) {
	fv.RoleAtCalled = true
	fv.RoleAtArg1 = uint64(slot)
	vr := make(map[[fieldparams.BLSPubkeyLength]byte][]iface.ValidatorRole)
	vr[[fieldparams.BLSPubkeyLength]byte{1}] = fv.RolesAtRet
	return vr, nil
}

// SubmitAttestation for mocking.
func (fv *FakeValidator) SubmitAttestation(_ context.Context, slot primitives.Slot, _ [fieldparams.BLSPubkeyLength]byte) {
	fv.AttestToBlockHeadCalled = true
	fv.AttestToBlockHeadArg1 = uint64(slot)
}

// ProposeBlock for mocking.
func (fv *FakeValidator) ProposeBlock(_ context.Context, slot primitives.Slot, _ [fieldparams.BLSPubkeyLength]byte) {
	fv.ProposeBlockCalled = true
	fv.ProposeBlockArg1 = uint64(slot)
}

// SubmitAggregateAndProof for mocking.
func (*FakeValidator) SubmitAggregateAndProof(_ context.Context, _ primitives.Slot, _ [fieldparams.BLSPubkeyLength]byte) {
}

// SubmitSyncCommitteeMessage for mocking.
func (*FakeValidator) SubmitSyncCommitteeMessage(_ context.Context, _ primitives.Slot, _ [fieldparams.BLSPubkeyLength]byte) {
}

// LogSubmittedAtts for mocking.
func (*FakeValidator) LogSubmittedAtts(_ primitives.Slot) {}

// UpdateDomainDataCaches for mocking.
func (*FakeValidator) UpdateDomainDataCaches(context.Context, primitives.Slot) {}

// BalancesByPubkeys for mocking.
func (fv *FakeValidator) BalancesByPubkeys(_ context.Context) map[[fieldparams.BLSPubkeyLength]byte]uint64 {
	return fv.Balances
}

// IndicesToPubkeys for mocking.
func (fv *FakeValidator) IndicesToPubkeys(_ context.Context) map[uint64][fieldparams.BLSPubkeyLength]byte {
	return fv.IndexToPubkeyMap
}

// PubkeysToIndices for mocking.
func (fv *FakeValidator) PubkeysToIndices(_ context.Context) map[[fieldparams.BLSPubkeyLength]byte]uint64 {
	return fv.PubkeyToIndexMap
}

// PubkeysToStatuses for mocking.
func (fv *FakeValidator) PubkeysToStatuses(_ context.Context) map[[fieldparams.BLSPubkeyLength]byte]ethpb.ValidatorStatus {
	return fv.PubkeysToStatusesMap
}

// Keymanager for mocking
func (fv *FakeValidator) Keymanager() (keymanager.IKeymanager, error) {
	return fv.Km, nil
}

// CheckDoppelGanger for mocking
func (*FakeValidator) CheckDoppelGanger(_ context.Context) error {
	return nil
}

// HandleKeyReload for mocking
func (fv *FakeValidator) HandleKeyReload(_ context.Context, newKeys [][fieldparams.BLSPubkeyLength]byte) (anyActive bool, err error) {
	fv.HandleKeyReloadCalled = true
	for _, key := range newKeys {
		if bytes.Equal(key[:], ActiveKey[:]) {
			return true, nil
		}
	}
	return false, nil
}

// SubmitSignedContributionAndProof for mocking
func (*FakeValidator) SubmitSignedContributionAndProof(_ context.Context, _ primitives.Slot, _ [fieldparams.BLSPubkeyLength]byte) {
}

// HasProposerSettings for mocking
func (*FakeValidator) HasProposerSettings() bool {
	return true
}

// PushProposerSettings for mocking
func (fv *FakeValidator) PushProposerSettings(ctx context.Context, km keymanager.IKeymanager, slot primitives.Slot, deadline time.Time) error {
	nctx, cancel := context.WithDeadline(ctx, deadline)
	ctx = nctx
	defer cancel()
	time.Sleep(fv.ProposerSettingWait)
	if ctx.Err() == context.DeadlineExceeded {
		log.Error("deadline exceeded")
		// can't return error or it will trigger a log.fatal
		return nil
	}

	if fv.ProposerSettingsErr != nil {
		return fv.ProposerSettingsErr
	}

	log.Infoln("Mock updated proposer settings")
	return nil
}

// SetPubKeyToValidatorIndexMap for mocking
func (*FakeValidator) SetPubKeyToValidatorIndexMap(_ context.Context, _ keymanager.IKeymanager) error {
	return nil
}

// SignValidatorRegistrationRequest for mocking
func (*FakeValidator) SignValidatorRegistrationRequest(_ context.Context, _ iface.SigningFunc, _ *ethpb.ValidatorRegistrationV1) (*ethpb.SignedValidatorRegistrationV1, error) {
	return nil, nil
}

// ProposerSettings for mocking
func (fv *FakeValidator) ProposerSettings() *proposer.Settings {
	return fv.proposerSettings
}

// SetProposerSettings for mocking
func (fv *FakeValidator) SetProposerSettings(_ context.Context, settings *proposer.Settings) error {
	fv.proposerSettings = settings
	return nil
}

<<<<<<< HEAD
// GetGraffiti for mocking
func (f *FakeValidator) GetGraffiti(_ context.Context, _ [fieldparams.BLSPubkeyLength]byte) ([]byte, error) {
	return []byte(f.graffiti), nil
}

// SetGraffiti for mocking
func (f *FakeValidator) SetGraffiti(_ context.Context, _ [fieldparams.BLSPubkeyLength]byte, graffiti []byte) error {
	f.graffiti = string(graffiti)
	return nil
}

// DeleteGraffiti for mocking
func (f *FakeValidator) DeleteGraffiti(_ context.Context, _ [fieldparams.BLSPubkeyLength]byte) error {
	f.graffiti = ""
	return nil
}

func (fv *FakeValidator) StartEventStream(_ context.Context) error {
	return nil
=======
func (*FakeValidator) StartEventStream(_ context.Context, _ []string, _ chan<- *event.Event) {
>>>>>>> aa63c4e7
}

func (*FakeValidator) ProcessEvent(_ *event.Event) {}

func (*FakeValidator) EventStreamIsRunning() bool {
	return true
}

func (fv *FakeValidator) HealthTracker() *beacon.NodeHealthTracker {
	return fv.Tracker
}<|MERGE_RESOLUTION|>--- conflicted
+++ resolved
@@ -58,11 +58,8 @@
 	proposerSettings                  *proposer.Settings
 	ProposerSettingWait               time.Duration
 	Km                                keymanager.IKeymanager
-<<<<<<< HEAD
 	graffiti                          string
-=======
 	Tracker                           *beacon.NodeHealthTracker
->>>>>>> aa63c4e7
 }
 
 // Done for mocking.
@@ -286,7 +283,6 @@
 	return nil
 }
 
-<<<<<<< HEAD
 // GetGraffiti for mocking
 func (f *FakeValidator) GetGraffiti(_ context.Context, _ [fieldparams.BLSPubkeyLength]byte) ([]byte, error) {
 	return []byte(f.graffiti), nil
@@ -304,11 +300,8 @@
 	return nil
 }
 
-func (fv *FakeValidator) StartEventStream(_ context.Context) error {
-	return nil
-=======
 func (*FakeValidator) StartEventStream(_ context.Context, _ []string, _ chan<- *event.Event) {
->>>>>>> aa63c4e7
+
 }
 
 func (*FakeValidator) ProcessEvent(_ *event.Event) {}
