load("@prysm//tools/go:def.bzl", "go_library")
load("@io_bazel_rules_go//go:def.bzl", "go_test")

go_library(
    name = "go_default_library",
    srcs = [
        "aggregate.go",
        "attest.go",
        "attest_protect.go",
        "log.go",
        "metrics.go",
        "mock_validator.go",
        "multiple_endpoints_grpc_resolver.go",
        "propose.go",
        "propose_protect.go",
        "runner.go",
        "service.go",
        "validator.go",
        "wait_for_activation.go",
    ],
    importpath = "github.com/prysmaticlabs/prysm/validator/client",
    visibility = ["//validator:__subpackages__"],
    deps = [
        "//beacon-chain/core/helpers:go_default_library",
        "//beacon-chain/p2p/types:go_default_library",
        "//proto/validator/accounts/v2:go_default_library",
        "//shared/blockutil:go_default_library",
        "//shared/bls:go_default_library",
        "//shared/bytesutil:go_default_library",
        "//shared/event:go_default_library",
        "//shared/featureconfig:go_default_library",
        "//shared/grpcutils:go_default_library",
        "//shared/hashutil:go_default_library",
        "//shared/mathutil:go_default_library",
        "//shared/mputil:go_default_library",
        "//shared/params:go_default_library",
        "//shared/rand:go_default_library",
        "//shared/slashutil:go_default_library",
        "//shared/slotutil:go_default_library",
        "//shared/timeutils:go_default_library",
        "//shared/traceutil:go_default_library",
        "//validator/accounts/wallet:go_default_library",
        "//validator/db:go_default_library",
        "//validator/db/kv:go_default_library",
        "//validator/graffiti:go_default_library",
        "//validator/keymanager:go_default_library",
        "//validator/keymanager/imported:go_default_library",
        "//validator/slashing-protection/iface:go_default_library",
        "@com_github_dgraph_io_ristretto//:go_default_library",
        "@com_github_gogo_protobuf//proto:go_default_library",
        "@com_github_gogo_protobuf//types:go_default_library",
        "@com_github_grpc_ecosystem_go_grpc_middleware//:go_default_library",
        "@com_github_grpc_ecosystem_go_grpc_middleware//retry:go_default_library",
        "@com_github_grpc_ecosystem_go_grpc_middleware//tracing/opentracing:go_default_library",
        "@com_github_grpc_ecosystem_go_grpc_prometheus//:go_default_library",
        "@com_github_hashicorp_golang_lru//:go_default_library",
        "@com_github_pkg_errors//:go_default_library",
        "@com_github_prometheus_client_golang//prometheus:go_default_library",
        "@com_github_prometheus_client_golang//prometheus/promauto:go_default_library",
        "@com_github_prysmaticlabs_ethereumapis//eth/v1alpha1:go_default_library",
        "@com_github_prysmaticlabs_go_bitfield//:go_default_library",
        "@com_github_sirupsen_logrus//:go_default_library",
        "@io_opencensus_go//plugin/ocgrpc:go_default_library",
        "@io_opencensus_go//trace:go_default_library",
        "@org_golang_google_grpc//:go_default_library",
        "@org_golang_google_grpc//codes:go_default_library",
        "@org_golang_google_grpc//credentials:go_default_library",
        "@org_golang_google_grpc//metadata:go_default_library",
        "@org_golang_google_grpc//resolver:go_default_library",
        "@org_golang_google_grpc//status:go_default_library",
    ],
)

go_test(
    name = "go_default_test",
    size = "small",
    srcs = [
        "aggregate_test.go",
        "attest_protect_test.go",
        "attest_test.go",
        "log_test.go",
        "metrics_test.go",
        "propose_protect_test.go",
        "propose_test.go",
        "runner_test.go",
        "service_test.go",
        "slashing_protection_interchange_test.go",
        "validator_test.go",
        "wait_for_activation_test.go",
    ],
    data = [
        "@eip3076_spec_tests//:test_data",
    ],
    embed = [":go_default_library"],
    deps = [
        "//beacon-chain/core/helpers:go_default_library",
        "//proto/beacon/p2p/v1:go_default_library",
        "//proto/validator/accounts/v2:go_default_library",
        "//shared:go_default_library",
        "//shared/bls:go_default_library",
        "//shared/bytesutil:go_default_library",
        "//shared/event:go_default_library",
        "//shared/featureconfig:go_default_library",
        "//shared/fileutil:go_default_library",
        "//shared/mock:go_default_library",
        "//shared/params:go_default_library",
        "//shared/slotutil:go_default_library",
        "//shared/testutil:go_default_library",
        "//shared/testutil/assert:go_default_library",
        "//shared/testutil/require:go_default_library",
        "//shared/timeutils:go_default_library",
        "//validator/accounts/testing:go_default_library",
        "//validator/db/testing:go_default_library",
        "//validator/graffiti:go_default_library",
<<<<<<< HEAD
        "//validator/slashing-protection/local/standard-protection-format:go_default_library",
=======
        "//validator/keymanager/derived:go_default_library",
>>>>>>> 8ffb95bd
        "//validator/testing:go_default_library",
        "@com_github_gogo_protobuf//types:go_default_library",
        "@com_github_golang_mock//gomock:go_default_library",
        "@com_github_hashicorp_golang_lru//:go_default_library",
        "@com_github_pkg_errors//:go_default_library",
        "@com_github_prysmaticlabs_ethereumapis//eth/v1alpha1:go_default_library",
        "@com_github_prysmaticlabs_go_bitfield//:go_default_library",
        "@com_github_sirupsen_logrus//:go_default_library",
        "@com_github_sirupsen_logrus//hooks/test:go_default_library",
        "@com_github_tyler_smith_go_bip39//:go_default_library",
        "@com_github_wealdtech_go_eth2_util//:go_default_library",
        "@in_gopkg_d4l3k_messagediff_v1//:go_default_library",
        "@io_bazel_rules_go//go/tools/bazel:go_default_library",
        "@org_golang_google_grpc//metadata:go_default_library",
    ],
)<|MERGE_RESOLUTION|>--- conflicted
+++ resolved
@@ -112,11 +112,8 @@
         "//validator/accounts/testing:go_default_library",
         "//validator/db/testing:go_default_library",
         "//validator/graffiti:go_default_library",
-<<<<<<< HEAD
+        "//validator/keymanager/derived:go_default_library",
         "//validator/slashing-protection/local/standard-protection-format:go_default_library",
-=======
-        "//validator/keymanager/derived:go_default_library",
->>>>>>> 8ffb95bd
         "//validator/testing:go_default_library",
         "@com_github_gogo_protobuf//types:go_default_library",
         "@com_github_golang_mock//gomock:go_default_library",
