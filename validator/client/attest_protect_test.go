package client

import (
	"context"
	"reflect"
	"strings"
	"sync"
	"testing"

	"github.com/golang/mock/gomock"
	ethpb "github.com/prysmaticlabs/ethereumapis/eth/v1alpha1"
	"github.com/prysmaticlabs/prysm/shared/bytesutil"
	"github.com/prysmaticlabs/prysm/shared/featureconfig"
	"github.com/prysmaticlabs/prysm/shared/params"
	"github.com/prysmaticlabs/prysm/shared/testutil/require"
	"github.com/prysmaticlabs/prysm/validator/db/kv"
	mockSlasher "github.com/prysmaticlabs/prysm/validator/testing"
)

func TestPreSignatureValidation(t *testing.T) {
	config := &featureconfig.Flags{
		SlasherProtection: true,
	}
	reset := featureconfig.InitWithReset(config)
	defer reset()
	validator, m, validatorKey, finish := setup(t)
	defer finish()
	pubKey := [48]byte{}
	copy(pubKey[:], validatorKey.PublicKey().Marshal())
	att := &ethpb.IndexedAttestation{
		AttestingIndices: []uint64{1, 2},
		Data: &ethpb.AttestationData{
			Slot:            5,
			CommitteeIndex:  2,
			BeaconBlockRoot: bytesutil.PadTo([]byte("great block"), 32),
			Source: &ethpb.Checkpoint{
				Epoch: 4,
				Root:  bytesutil.PadTo([]byte("good source"), 32),
			},
			Target: &ethpb.Checkpoint{
				Epoch: 10,
				Root:  bytesutil.PadTo([]byte("good target"), 32),
			},
		},
	}
	mockProtector := &mockSlasher.MockProtector{AllowAttestation: false}
	validator.protector = mockProtector
	m.validatorClient.EXPECT().DomainData(
		gomock.Any(), // ctx
		gomock.Any(), // epoch
	).Times(2).Return(&ethpb.DomainResponse{SignatureDomain: make([]byte, 32)}, nil /*err*/)
	err := validator.preAttSignValidations(context.Background(), att, pubKey)
	require.ErrorContains(t, failedPreAttSignExternalErr, err)
	mockProtector.AllowAttestation = true
	err = validator.preAttSignValidations(context.Background(), att, pubKey)
	require.NoError(t, err, "Expected allowed attestation not to throw error")

	e, exists, err := validator.db.LowestSignedSourceEpoch(context.Background(), pubKey)
	require.NoError(t, err)
	require.Equal(t, true, exists)
	require.Equal(t, uint64(0), e)
	e, exists, err = validator.db.LowestSignedTargetEpoch(context.Background(), pubKey)
	require.NoError(t, err)
	require.Equal(t, true, exists)
	require.Equal(t, uint64(0), e)

	m.validatorClient.EXPECT().DomainData(
		gomock.Any(), // ctx
		gomock.Any(), // epoch
	).Times(2).Return(&ethpb.DomainResponse{SignatureDomain: make([]byte, 32)}, nil /*err*/)
	require.NoError(t, validator.db.SaveLowestSignedTargetEpoch(context.Background(), pubKey, att.Data.Target.Epoch+1))
	err = validator.preAttSignValidations(context.Background(), att, pubKey)
	require.ErrorContains(t, "could not sign attestation lower than lowest target epoch in db", err)
	require.NoError(t, validator.db.SaveLowestSignedSourceEpoch(context.Background(), pubKey, att.Data.Source.Epoch+1))
	err = validator.preAttSignValidations(context.Background(), att, pubKey)
	require.ErrorContains(t, "could not sign attestation lower than lowest source epoch in db", err)
}

func TestPreSignatureValidation_NilLocal(t *testing.T) {
	config := &featureconfig.Flags{
		SlasherProtection: false,
	}
	reset := featureconfig.InitWithReset(config)
	defer reset()
	validator, m, _, finish := setup(t)
	defer finish()
	att := &ethpb.IndexedAttestation{
		AttestingIndices: []uint64{1, 2},
		Data: &ethpb.AttestationData{
			Slot:            5,
			CommitteeIndex:  2,
			BeaconBlockRoot: bytesutil.PadTo([]byte("great block"), 32),
			Source: &ethpb.Checkpoint{
				Epoch: 4,
				Root:  bytesutil.PadTo([]byte("good source"), 32),
			},
			Target: &ethpb.Checkpoint{
				Epoch: 10,
				Root:  bytesutil.PadTo([]byte("good target"), 32),
			},
		},
	}
	fakePubkey := bytesutil.ToBytes48([]byte("test"))
	m.validatorClient.EXPECT().DomainData(
		gomock.Any(), // ctx
		gomock.Any(), // epoch
	).Return(&ethpb.DomainResponse{SignatureDomain: make([]byte, 32)}, nil /*err*/)
	err := validator.preAttSignValidations(context.Background(), att, fakePubkey)
	require.NoError(t, err, "Expected allowed attestation not to throw error")
}

func TestPostSignatureUpdate(t *testing.T) {
	config := &featureconfig.Flags{
		SlasherProtection: true,
	}
	reset := featureconfig.InitWithReset(config)
	defer reset()
	validator, m, validatorKey, finish := setup(t)
	defer finish()
	ctx := context.Background()
	pubKey := [48]byte{}
	copy(pubKey[:], validatorKey.PublicKey().Marshal())
	att := &ethpb.IndexedAttestation{
		AttestingIndices: []uint64{1, 2},
		Data: &ethpb.AttestationData{
			Slot:            5,
			CommitteeIndex:  2,
			BeaconBlockRoot: bytesutil.PadTo([]byte("great block"), 32),
			Source: &ethpb.Checkpoint{
				Epoch: 4,
				Root:  bytesutil.PadTo([]byte("good source"), 32),
			},
			Target: &ethpb.Checkpoint{
				Epoch: 10,
				Root:  bytesutil.PadTo([]byte("good target"), 32),
			},
		},
	}
	mockProtector := &mockSlasher.MockProtector{AllowAttestation: false}
	validator.protector = mockProtector
	m.validatorClient.EXPECT().DomainData(
		gomock.Any(), // ctx
		gomock.Any(), // epoch2
	).Return(&ethpb.DomainResponse{SignatureDomain: make([]byte, 32)}, nil /*err*/)
	_, sr, err := validator.getDomainAndSigningRoot(ctx, att.Data)
	require.NoError(t, err)
	err = validator.postAttSignUpdate(context.Background(), att, pubKey, sr)
	require.ErrorContains(t, failedPostAttSignExternalErr, err, "Expected error on post signature update is detected as slashable")
	mockProtector.AllowAttestation = true
	err = validator.postAttSignUpdate(context.Background(), att, pubKey, sr)
	require.NoError(t, err, "Expected allowed attestation not to throw error")

<<<<<<< HEAD
	e, exists, err := validator.db.LowestSignedSourceEpoch(context.Background(), pubKey)
	require.NoError(t, err)
	require.Equal(t, true, exists)
	require.Equal(t, uint64(4), e)
	e, exists, err = validator.db.LowestSignedTargetEpoch(context.Background(), pubKey)
	require.NoError(t, err)
	require.Equal(t, true, exists)
=======
	e, err := validator.db.LowestSignedSourceEpoch(context.Background(), pubKey)
	require.NoError(t, err)
	require.Equal(t, uint64(4), e)
	e, err = validator.db.LowestSignedTargetEpoch(context.Background(), pubKey)
	require.NoError(t, err)
>>>>>>> b150acff
	require.Equal(t, uint64(10), e)
}

func TestPostSignatureUpdate_NilLocal(t *testing.T) {
	config := &featureconfig.Flags{
		SlasherProtection: false,
	}
	reset := featureconfig.InitWithReset(config)
	defer reset()
	ctx := context.Background()
	validator, _, _, finish := setup(t)
	defer finish()
	att := &ethpb.IndexedAttestation{
		AttestingIndices: []uint64{1, 2},
		Data: &ethpb.AttestationData{
			Slot:            5,
			CommitteeIndex:  2,
			BeaconBlockRoot: []byte("great block"),
			Source: &ethpb.Checkpoint{
				Epoch: 4,
				Root:  []byte("good source"),
			},
			Target: &ethpb.Checkpoint{
				Epoch: 10,
				Root:  []byte("good target"),
			},
		},
	}
	sr := [32]byte{1}
	fakePubkey := bytesutil.ToBytes48([]byte("test"))
	err := validator.postAttSignUpdate(ctx, att, fakePubkey, sr)
	require.NoError(t, err, "Expected allowed attestation not to throw error")
}

func TestAttestationHistory_BlocksDoubleAttestation(t *testing.T) {
	ctx := context.Background()
	history := kv.NewAttestationHistoryArray(3)
	// Mark an attestation spanning epochs 0 to 3.
	newAttSource := uint64(0)
	newAttTarget := uint64(3)
	sr1 := [32]byte{1}
	newHist, err := kv.MarkAllAsAttestedSinceLatestWrittenEpoch(ctx, history, newAttTarget, &kv.HistoryData{
		Source:      newAttSource,
		SigningRoot: sr1[:],
	})
	require.NoError(t, err)
	history = newHist
	lew, err := history.GetLatestEpochWritten(ctx)
	require.NoError(t, err)
	require.Equal(t, newAttTarget, lew, "Unexpected latest epoch written")

	// Try an attestation that should be slashable (double att) spanning epochs 1 to 3.
	sr2 := [32]byte{2}
	newAttSource = uint64(1)
	newAttTarget = uint64(3)
	slashable, err := isNewAttSlashable(ctx, history, newAttSource, newAttTarget, sr2)
	require.NoError(t, err)
	if !slashable {
		t.Fatalf("Expected attestation of source %d and target %d to be considered slashable", newAttSource, newAttTarget)
	}
}

func TestAttestationHistory_BlocksSurroundAttestationPostSignature(t *testing.T) {
	ctx := context.Background()
	att := &ethpb.IndexedAttestation{
		AttestingIndices: []uint64{1, 2},
		Data: &ethpb.AttestationData{
			Slot:            5,
			CommitteeIndex:  2,
			BeaconBlockRoot: []byte("great block"),
			Source: &ethpb.Checkpoint{
				Root: []byte("good source"),
			},
			Target: &ethpb.Checkpoint{
				Root: []byte("good target"),
			},
		},
	}

	v, _, validatorKey, finish := setup(t)
	defer finish()
	pubKey := [48]byte{}
	copy(pubKey[:], validatorKey.PublicKey().Marshal())
	passThrough := 0
	slashable := 0
	var wg sync.WaitGroup
	for i := uint64(0); i < 100; i++ {

		wg.Add(1)
		//Test surround and surrounded attestations.
		go func(i uint64) {
			sr := [32]byte{1}
			att.Data.Source.Epoch = 110 - i
			att.Data.Target.Epoch = 111 + i
			err := v.postAttSignUpdate(ctx, att, pubKey, sr)
			if err == nil {
				passThrough++
			} else {
				if strings.Contains(err.Error(), failedAttLocalProtectionErr) {
					slashable++
				}
				t.Logf("attestation source epoch %d", att.Data.Source.Epoch)
				t.Logf("attestation target epoch %d", att.Data.Target.Epoch)
			}
			wg.Done()
		}(i)
	}
	wg.Wait()
	require.Equal(t, 1, passThrough, "Expecting only one attestations to go through and all others to be found to be slashable")
	require.Equal(t, 99, slashable, "Expecting 99 attestations to be found as slashable")
}

func TestAttestationHistory_BlocksDoubleAttestationPostSignature(t *testing.T) {
	ctx := context.Background()
	att := &ethpb.IndexedAttestation{
		AttestingIndices: []uint64{1, 2},
		Data: &ethpb.AttestationData{
			Slot:            5,
			CommitteeIndex:  2,
			BeaconBlockRoot: []byte("great block"),
			Source: &ethpb.Checkpoint{
				Root: []byte("good source"),
			},
			Target: &ethpb.Checkpoint{
				Root: []byte("good target"),
			},
		},
	}

	v, _, validatorKey, finish := setup(t)
	defer finish()
	pubKey := [48]byte{}
	copy(pubKey[:], validatorKey.PublicKey().Marshal())
	passThrough := 0
	slashable := 0
	var wg sync.WaitGroup
	for i := uint64(0); i < 100; i++ {

		wg.Add(1)
		//Test double attestations.
		go func(i uint64) {
			sr := [32]byte{byte(i)}
			att.Data.Source.Epoch = 110 - i
			att.Data.Target.Epoch = 111
			err := v.postAttSignUpdate(ctx, att, pubKey, sr)
			if err == nil {
				passThrough++
			} else {
				if strings.Contains(err.Error(), failedAttLocalProtectionErr) {
					slashable++
				}
				t.Logf("attestation source epoch %d", att.Data.Source.Epoch)
				t.Logf("signing root %d", att.Data.Target.Epoch)
			}
			wg.Done()
		}(i)
	}
	wg.Wait()
	require.Equal(t, 1, passThrough, "Expecting only one attestations to go through and all others to be found to be slashable")
	require.Equal(t, 99, slashable, "Expecting 99 attestations to be found as slashable")

}

func TestAttestationHistory_Prunes(t *testing.T) {
	ctx := context.Background()
	wsPeriod := params.BeaconConfig().WeakSubjectivityPeriod

	signingRoot := [32]byte{1}
	signingRoot2 := [32]byte{2}
	signingRoot3 := [32]byte{3}
	signingRoot4 := [32]byte{4}
	history := kv.NewAttestationHistoryArray(0)

	// Try an attestation on totally unmarked history, should not be slashable.
	slashable, err := isNewAttSlashable(ctx, history, 0, wsPeriod+5, signingRoot)
	require.NoError(t, err)
	require.Equal(t, false, slashable, "Should not be slashable")

	// Mark attestations spanning epochs 0 to 3 and 6 to 9.
	prunedNewAttSource := uint64(0)
	prunedNewAttTarget := uint64(3)
	newHist, err := kv.MarkAllAsAttestedSinceLatestWrittenEpoch(ctx, history, prunedNewAttTarget, &kv.HistoryData{
		Source:      prunedNewAttSource,
		SigningRoot: signingRoot[:],
	})
	require.NoError(t, err)
	history = newHist
	newAttSource := prunedNewAttSource + 6
	newAttTarget := prunedNewAttTarget + 6
	newHist, err = kv.MarkAllAsAttestedSinceLatestWrittenEpoch(ctx, history, newAttTarget, &kv.HistoryData{
		Source:      newAttSource,
		SigningRoot: signingRoot2[:],
	})
	require.NoError(t, err)
	history = newHist
	lte, err := history.GetLatestEpochWritten(ctx)
	require.NoError(t, err)
	require.Equal(t, newAttTarget, lte, "Unexpected latest epoch")

	// Mark an attestation spanning epochs 54000 to 54003.
	farNewAttSource := newAttSource + wsPeriod
	farNewAttTarget := newAttTarget + wsPeriod
	newHist, err = kv.MarkAllAsAttestedSinceLatestWrittenEpoch(ctx, history, farNewAttTarget, &kv.HistoryData{
		Source:      farNewAttSource,
		SigningRoot: signingRoot3[:],
	})
	require.NoError(t, err)
	history = newHist
	lte, err = history.GetLatestEpochWritten(ctx)
	require.NoError(t, err)
	require.Equal(t, farNewAttTarget, lte, "Unexpected latest epoch")

	histAtt, err := checkHistoryAtTargetEpoch(ctx, history, lte, prunedNewAttTarget)
	require.NoError(t, err)
	require.Equal(t, (*kv.HistoryData)(nil), histAtt, "Unexpectedly marked attestation")
	histAtt, err = checkHistoryAtTargetEpoch(ctx, history, lte, farNewAttTarget)
	require.NoError(t, err)
	require.Equal(t, farNewAttSource, histAtt.Source, "Unexpectedly marked attestation")

	// Try an attestation from existing source to outside prune, should slash.
	slashable, err = isNewAttSlashable(ctx, history, newAttSource, farNewAttTarget, signingRoot4)
	require.NoError(t, err)
	if !slashable {
		t.Fatalf("Expected attestation of source %d, target %d to be considered slashable", newAttSource, farNewAttTarget)
	}
	// Try an attestation from before existing target to outside prune, should slash.
	slashable, err = isNewAttSlashable(ctx, history, newAttTarget-1, farNewAttTarget, signingRoot4)
	require.NoError(t, err)
	if !slashable {
		t.Fatalf("Expected attestation of source %d, target %d to be considered slashable", newAttTarget-1, farNewAttTarget)
	}
	// Try an attestation larger than pruning amount, should slash.
	slashable, err = isNewAttSlashable(ctx, history, 0, farNewAttTarget+5, signingRoot4)
	require.NoError(t, err)
	if !slashable {
		t.Fatalf("Expected attestation of source 0, target %d to be considered slashable", farNewAttTarget+5)
	}
}

func TestAttestationHistory_BlocksSurroundedAttestation(t *testing.T) {
	ctx := context.Background()
	history := kv.NewAttestationHistoryArray(0)

	// Mark an attestation spanning epochs 0 to 3.
	signingRoot := [32]byte{1}
	newAttSource := uint64(0)
	newAttTarget := uint64(3)
	newHist, err := kv.MarkAllAsAttestedSinceLatestWrittenEpoch(ctx, history, newAttTarget, &kv.HistoryData{
		Source:      newAttSource,
		SigningRoot: signingRoot[:],
	})
	require.NoError(t, err)
	history = newHist
	lte, err := history.GetLatestEpochWritten(ctx)
	require.NoError(t, err)
	require.Equal(t, newAttTarget, lte)

	// Try an attestation that should be slashable (being surrounded) spanning epochs 1 to 2.
	newAttSource = uint64(1)
	newAttTarget = uint64(2)
	slashable, err := isNewAttSlashable(ctx, history, newAttSource, newAttTarget, signingRoot)
	require.NoError(t, err)
	require.Equal(t, true, slashable, "Expected slashable attestation")
}

func TestAttestationHistory_BlocksSurroundingAttestation(t *testing.T) {
	ctx := context.Background()
	history := kv.NewAttestationHistoryArray(0)
	signingRoot := [32]byte{1}

	// Mark an attestation spanning epochs 1 to 2.
	newAttSource := uint64(1)
	newAttTarget := uint64(2)
	newHist, err := kv.MarkAllAsAttestedSinceLatestWrittenEpoch(ctx, history, newAttTarget, &kv.HistoryData{
		Source:      newAttSource,
		SigningRoot: signingRoot[:],
	})
	require.NoError(t, err)
	history = newHist
	lte, err := history.GetLatestEpochWritten(ctx)
	require.NoError(t, err)
	require.Equal(t, newAttTarget, lte)
	ts, err := history.GetTargetData(ctx, newAttTarget)
	require.NoError(t, err)
	require.Equal(t, newAttSource, ts.Source)

	// Try an attestation that should be slashable (surrounding) spanning epochs 0 to 3.
	newAttSource = uint64(0)
	newAttTarget = uint64(3)
	slashable, err := isNewAttSlashable(ctx, history, newAttSource, newAttTarget, signingRoot)
	require.NoError(t, err)
	require.Equal(t, true, slashable)
}

func Test_isSurroundVote(t *testing.T) {
	ctx := context.Background()
	source := uint64(1)
	target := uint64(4)
	history := kv.NewAttestationHistoryArray(0)
	signingRoot1 := bytesutil.PadTo([]byte{1}, 32)
	hist, err := history.SetTargetData(ctx, target, &kv.HistoryData{
		Source:      source,
		SigningRoot: signingRoot1,
	})
	require.NoError(t, err)
	history = hist
	tests := []struct {
		name               string
		history            kv.EncHistoryData
		latestEpochWritten uint64
		sourceEpoch        uint64
		targetEpoch        uint64
		want               bool
		wantErr            bool
	}{
		{
			name:               "ignores attestations outside of weak subjectivity bounds",
			history:            kv.NewAttestationHistoryArray(0),
			latestEpochWritten: 2 * params.BeaconConfig().WeakSubjectivityPeriod,
			targetEpoch:        params.BeaconConfig().WeakSubjectivityPeriod,
			sourceEpoch:        params.BeaconConfig().WeakSubjectivityPeriod,
			want:               false,
		},
		{
			name:               "detects surrounding attestations",
			history:            history,
			latestEpochWritten: target,
			targetEpoch:        target + 1,
			sourceEpoch:        source - 1,
			want:               true,
		},
		{
			name:               "detects surrounded attestations",
			history:            history,
			latestEpochWritten: target,
			targetEpoch:        target - 1,
			sourceEpoch:        source + 1,
			want:               true,
		},
		{
			name:               "new attestation source == old source, but new target < old target",
			history:            history,
			latestEpochWritten: target,
			targetEpoch:        target - 1,
			sourceEpoch:        source,
			want:               false,
		},
		{
			name:               "new attestation source > old source, but new target == old target",
			history:            history,
			latestEpochWritten: target,
			targetEpoch:        target,
			sourceEpoch:        source + 1,
			want:               false,
		},
		{
			name:               "new attestation source and targets equal to old one",
			history:            history,
			latestEpochWritten: target,
			targetEpoch:        target,
			sourceEpoch:        source,
			want:               false,
		},
		{
			name:               "new attestation source == old source, but new target > old target",
			history:            history,
			latestEpochWritten: target,
			targetEpoch:        target + 1,
			sourceEpoch:        source,
			want:               false,
		},
		{
			name:               "new attestation source < old source, but new target == old target",
			history:            history,
			latestEpochWritten: target,
			targetEpoch:        target,
			sourceEpoch:        source - 1,
			want:               false,
		},
	}
	for _, tt := range tests {
		t.Run(tt.name, func(t *testing.T) {
			got, err := isSurroundVote(ctx, tt.history, tt.latestEpochWritten, tt.sourceEpoch, tt.targetEpoch)
			if (err != nil) != tt.wantErr {
				t.Errorf("isSurroundVote() error = %v, wantErr %v", err, tt.wantErr)
				return
			}
			if got != tt.want {
				t.Errorf("isSurroundVote() got = %v, want %v", got, tt.want)
			}
		})
	}
}

func Test_surroundedByPrevAttestation(t *testing.T) {
	type args struct {
		oldSource uint64
		oldTarget uint64
		newSource uint64
		newTarget uint64
	}
	tests := []struct {
		name string
		args args
		want bool
	}{
		{
			name: "0 values returns false",
			args: args{
				oldSource: 0,
				oldTarget: 0,
				newSource: 0,
				newTarget: 0,
			},
			want: false,
		},
		{
			name: "new attestation is surrounded by an old one",
			args: args{
				oldSource: 2,
				oldTarget: 6,
				newSource: 3,
				newTarget: 5,
			},
			want: true,
		},
		{
			name: "new attestation source and targets equal to old one",
			args: args{
				oldSource: 3,
				oldTarget: 5,
				newSource: 3,
				newTarget: 5,
			},
			want: false,
		},
		{
			name: "new attestation source == old source, but new target < old target",
			args: args{
				oldSource: 3,
				oldTarget: 5,
				newSource: 3,
				newTarget: 4,
			},
			want: false,
		},
		{
			name: "new attestation source > old source, but new target == old target",
			args: args{
				oldSource: 3,
				oldTarget: 5,
				newSource: 4,
				newTarget: 5,
			},
			want: false,
		},
	}
	for _, tt := range tests {
		t.Run(tt.name, func(t *testing.T) {
			if got := surroundedByPrevAttestation(tt.args.oldSource, tt.args.oldTarget, tt.args.newSource, tt.args.newTarget); got != tt.want {
				t.Errorf("surroundedByPrevAttestation() = %v, want %v", got, tt.want)
			}
		})
	}
}

func Test_surroundingPrevAttestation(t *testing.T) {
	type args struct {
		oldSource uint64
		oldTarget uint64
		newSource uint64
		newTarget uint64
	}
	tests := []struct {
		name string
		args args
		want bool
	}{
		{
			name: "0 values returns false",
			args: args{
				oldSource: 0,
				oldTarget: 0,
				newSource: 0,
				newTarget: 0,
			},
			want: false,
		},
		{
			name: "new attestation is surrounding an old one",
			args: args{
				oldSource: 3,
				oldTarget: 5,
				newSource: 2,
				newTarget: 6,
			},
			want: true,
		},
		{
			name: "new attestation source and targets equal to old one",
			args: args{
				oldSource: 3,
				oldTarget: 5,
				newSource: 3,
				newTarget: 5,
			},
			want: false,
		},
		{
			name: "new attestation source == old source, but new target > old target",
			args: args{
				oldSource: 3,
				oldTarget: 5,
				newSource: 3,
				newTarget: 6,
			},
			want: false,
		},
		{
			name: "new attestation source < old source, but new target == old target",
			args: args{
				oldSource: 3,
				oldTarget: 5,
				newSource: 2,
				newTarget: 5,
			},
			want: false,
		},
	}
	for _, tt := range tests {
		t.Run(tt.name, func(t *testing.T) {
			if got := surroundingPrevAttestation(tt.args.oldSource, tt.args.oldTarget, tt.args.newSource, tt.args.newTarget); got != tt.want {
				t.Errorf("surroundingPrevAttestation() = %v, want %v", got, tt.want)
			}
		})
	}
}

func Test_checkHistoryAtTargetEpoch(t *testing.T) {
	ctx := context.Background()
	history := kv.NewAttestationHistoryArray(0)
	signingRoot1 := bytesutil.PadTo([]byte{1}, 32)
	hist, err := history.SetTargetData(ctx, 1, &kv.HistoryData{
		Source:      0,
		SigningRoot: signingRoot1,
	})
	require.NoError(t, err)
	history = hist
	tests := []struct {
		name               string
		history            kv.EncHistoryData
		latestEpochWritten uint64
		targetEpoch        uint64
		want               *kv.HistoryData
		wantErr            bool
	}{
		{
			name:               "ignores difference in epochs outside of weak subjectivity bounds",
			history:            kv.NewAttestationHistoryArray(0),
			latestEpochWritten: 2 * params.BeaconConfig().WeakSubjectivityPeriod,
			targetEpoch:        params.BeaconConfig().WeakSubjectivityPeriod,
			want:               nil,
			wantErr:            false,
		},
		{
			name:               "ignores target epoch > latest written epoch",
			history:            kv.NewAttestationHistoryArray(0),
			latestEpochWritten: params.BeaconConfig().WeakSubjectivityPeriod,
			targetEpoch:        params.BeaconConfig().WeakSubjectivityPeriod + 1,
			want:               nil,
			wantErr:            false,
		},
		{
			name:               "target epoch == latest written epoch should return correct results",
			history:            history,
			latestEpochWritten: 1,
			targetEpoch:        1,
			want: &kv.HistoryData{
				Source:      0,
				SigningRoot: signingRoot1,
			},
			wantErr: false,
		},
	}
	for _, tt := range tests {
		t.Run(tt.name, func(t *testing.T) {
			got, err := checkHistoryAtTargetEpoch(ctx, tt.history, tt.latestEpochWritten, tt.targetEpoch)
			if (err != nil) != tt.wantErr {
				t.Errorf("checkHistoryAtTargetEpoch() error = %v, wantErr %v", err, tt.wantErr)
				return
			}
			if !reflect.DeepEqual(got, tt.want) {
				t.Errorf("checkHistoryAtTargetEpoch() got = %v, want %v", got, tt.want)
			}
		})
	}
}

func Test_differenceOutsideWeakSubjectivityBounds(t *testing.T) {
	tests := []struct {
		name               string
		want               bool
		latestEpochWritten uint64
		targetEpoch        uint64
	}{
		{
			name:               "difference of weak subjectivity period - 1 returns false",
			latestEpochWritten: (2 * params.BeaconConfig().WeakSubjectivityPeriod) - 1,
			targetEpoch:        params.BeaconConfig().WeakSubjectivityPeriod,
			want:               false,
		},
		{
			name:               "difference of weak subjectivity period returns true",
			latestEpochWritten: 2 * params.BeaconConfig().WeakSubjectivityPeriod,
			targetEpoch:        params.BeaconConfig().WeakSubjectivityPeriod,
			want:               true,
		},
		{
			name:               "difference > weak subjectivity period returns true",
			latestEpochWritten: (2 * params.BeaconConfig().WeakSubjectivityPeriod) + 1,
			targetEpoch:        params.BeaconConfig().WeakSubjectivityPeriod,
			want:               true,
		},
	}
	for _, tt := range tests {
		t.Run(tt.name, func(t *testing.T) {
			if got := differenceOutsideWeakSubjectivityBounds(tt.latestEpochWritten, tt.targetEpoch); got != tt.want {
				t.Errorf("differenceOutsideWeakSubjectivityBounds() = %v, want %v", got, tt.want)
			}
		})
	}
}<|MERGE_RESOLUTION|>--- conflicted
+++ resolved
@@ -47,7 +47,7 @@
 	validator.protector = mockProtector
 	m.validatorClient.EXPECT().DomainData(
 		gomock.Any(), // ctx
-		gomock.Any(), // epoch
+		&ethpb.DomainRequest{Epoch: 10, Domain: []byte{1, 0, 0, 0}},
 	).Times(2).Return(&ethpb.DomainResponse{SignatureDomain: make([]byte, 32)}, nil /*err*/)
 	err := validator.preAttSignValidations(context.Background(), att, pubKey)
 	require.ErrorContains(t, failedPreAttSignExternalErr, err)
@@ -57,16 +57,16 @@
 
 	e, exists, err := validator.db.LowestSignedSourceEpoch(context.Background(), pubKey)
 	require.NoError(t, err)
-	require.Equal(t, true, exists)
+	require.Equal(t, false, exists)
 	require.Equal(t, uint64(0), e)
 	e, exists, err = validator.db.LowestSignedTargetEpoch(context.Background(), pubKey)
 	require.NoError(t, err)
-	require.Equal(t, true, exists)
+	require.Equal(t, false, exists)
 	require.Equal(t, uint64(0), e)
 
 	m.validatorClient.EXPECT().DomainData(
 		gomock.Any(), // ctx
-		gomock.Any(), // epoch
+		&ethpb.DomainRequest{Epoch: 10, Domain: []byte{1, 0, 0, 0}},
 	).Times(2).Return(&ethpb.DomainResponse{SignatureDomain: make([]byte, 32)}, nil /*err*/)
 	require.NoError(t, validator.db.SaveLowestSignedTargetEpoch(context.Background(), pubKey, att.Data.Target.Epoch+1))
 	err = validator.preAttSignValidations(context.Background(), att, pubKey)
@@ -140,7 +140,7 @@
 	validator.protector = mockProtector
 	m.validatorClient.EXPECT().DomainData(
 		gomock.Any(), // ctx
-		gomock.Any(), // epoch2
+		&ethpb.DomainRequest{Epoch: 10, Domain: []byte{1, 0, 0, 0}},
 	).Return(&ethpb.DomainResponse{SignatureDomain: make([]byte, 32)}, nil /*err*/)
 	_, sr, err := validator.getDomainAndSigningRoot(ctx, att.Data)
 	require.NoError(t, err)
@@ -150,7 +150,6 @@
 	err = validator.postAttSignUpdate(context.Background(), att, pubKey, sr)
 	require.NoError(t, err, "Expected allowed attestation not to throw error")
 
-<<<<<<< HEAD
 	e, exists, err := validator.db.LowestSignedSourceEpoch(context.Background(), pubKey)
 	require.NoError(t, err)
 	require.Equal(t, true, exists)
@@ -158,13 +157,6 @@
 	e, exists, err = validator.db.LowestSignedTargetEpoch(context.Background(), pubKey)
 	require.NoError(t, err)
 	require.Equal(t, true, exists)
-=======
-	e, err := validator.db.LowestSignedSourceEpoch(context.Background(), pubKey)
-	require.NoError(t, err)
-	require.Equal(t, uint64(4), e)
-	e, err = validator.db.LowestSignedTargetEpoch(context.Background(), pubKey)
-	require.NoError(t, err)
->>>>>>> b150acff
 	require.Equal(t, uint64(10), e)
 }
 
