--- conflicted
+++ resolved
@@ -13,11 +13,7 @@
 	"github.com/opentracing/opentracing-go"
 )
 
-<<<<<<< HEAD
-var delay = params.BeaconConfig().SlotDuration / 2
-=======
 var delay = params.BeaconConfig().SecondsPerSlot / 2
->>>>>>> 8c04ced1
 
 // AttestToBlockHead completes the validator client's attester responsibility at a given slot.
 // It fetches the latest beacon block head along with the latest canonical beacon state
@@ -113,11 +109,7 @@
 	// TODO(#1366): Use BLS to generate an aggregate signature.
 	attestation.AggregateSignature = []byte("signed")
 
-<<<<<<< HEAD
-	duration := time.Duration(slot*params.BeaconConfig().SlotDuration+delay) * time.Second
-=======
 	duration := time.Duration(slot*params.BeaconConfig().SecondsPerSlot+delay) * time.Second
->>>>>>> 8c04ced1
 	timeToBroadcast := time.Unix(int64(v.genesisTime), 0).Add(duration)
 	time.Sleep(time.Until(timeToBroadcast))
 
