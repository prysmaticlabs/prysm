package client

import (
	"context"
	"math/bits"
	"testing"
	"time"

	"github.com/ethereum/go-ethereum/common"
	"github.com/pkg/errors"
	"github.com/prysmaticlabs/prysm/v4/async/event"
	fieldparams "github.com/prysmaticlabs/prysm/v4/config/fieldparams"
	"github.com/prysmaticlabs/prysm/v4/config/params"
	validatorserviceconfig "github.com/prysmaticlabs/prysm/v4/config/validator/service"
	"github.com/prysmaticlabs/prysm/v4/consensus-types/primitives"
	"github.com/prysmaticlabs/prysm/v4/testing/assert"
	"github.com/prysmaticlabs/prysm/v4/testing/require"
	"github.com/prysmaticlabs/prysm/v4/validator/client/iface"
	"github.com/prysmaticlabs/prysm/v4/validator/client/testutil"
	logTest "github.com/sirupsen/logrus/hooks/test"
)

func cancelledContext() context.Context {
	ctx, cancel := context.WithCancel(context.Background())
	cancel()
	return ctx
}

func TestCancelledContext_CleansUpValidator(t *testing.T) {
	v := &testutil.FakeValidator{Km: &mockKeymanager{accountsChangedFeed: &event.Feed{}}}
	run(cancelledContext(), v)
	assert.Equal(t, true, v.DoneCalled, "Expected Done() to be called")
}

func TestCancelledContext_WaitsForChainStart(t *testing.T) {
	v := &testutil.FakeValidator{Km: &mockKeymanager{accountsChangedFeed: &event.Feed{}}}
	run(cancelledContext(), v)
	assert.Equal(t, 1, v.WaitForChainStartCalled, "Expected WaitForChainStart() to be called")
}

func TestRetry_On_ConnectionError(t *testing.T) {
	retry := 10
	v := &testutil.FakeValidator{
		Km:               &mockKeymanager{accountsChangedFeed: &event.Feed{}},
		RetryTillSuccess: retry,
	}
	backOffPeriod = 10 * time.Millisecond
	ctx, cancel := context.WithCancel(context.Background())
	go run(ctx, v)
	// each step will fail (retry times)=10 this sleep times will wait more then
	// the time it takes for all steps to succeed before main loop.
	time.Sleep(time.Duration(retry*6) * backOffPeriod)
	cancel()
	// every call will fail retry=10 times so first one will be called 4 * retry=10.
	assert.Equal(t, retry*3, v.WaitForChainStartCalled, "Expected WaitForChainStart() to be called")
	assert.Equal(t, retry*2, v.WaitForSyncCalled, "Expected WaitForSync() to be called")
	assert.Equal(t, retry, v.WaitForActivationCalled, "Expected WaitForActivation() to be called")
	assert.Equal(t, retry, v.CanonicalHeadSlotCalled, "Expected WaitForActivation() to be called")
	assert.Equal(t, retry, v.ReceiveBlocksCalled, "Expected WaitForActivation() to be called")
}

func TestCancelledContext_WaitsForActivation(t *testing.T) {
	v := &testutil.FakeValidator{Km: &mockKeymanager{accountsChangedFeed: &event.Feed{}}}
	run(cancelledContext(), v)
	assert.Equal(t, 1, v.WaitForActivationCalled, "Expected WaitForActivation() to be called")
}

func TestUpdateDuties_NextSlot(t *testing.T) {
	v := &testutil.FakeValidator{Km: &mockKeymanager{accountsChangedFeed: &event.Feed{}}}
	ctx, cancel := context.WithCancel(context.Background())

	slot := primitives.Slot(55)
	ticker := make(chan primitives.Slot)
	v.NextSlotRet = ticker
	go func() {
		ticker <- slot

		cancel()
	}()

	run(ctx, v)

	require.Equal(t, true, v.UpdateDutiesCalled, "Expected UpdateAssignments(%d) to be called", slot)
	assert.Equal(t, uint64(slot), v.UpdateDutiesArg1, "UpdateAssignments was called with wrong argument")
}

func TestUpdateDuties_HandlesError(t *testing.T) {
	hook := logTest.NewGlobal()
	v := &testutil.FakeValidator{Km: &mockKeymanager{accountsChangedFeed: &event.Feed{}}}
	ctx, cancel := context.WithCancel(context.Background())

	slot := primitives.Slot(55)
	ticker := make(chan primitives.Slot)
	v.NextSlotRet = ticker
	go func() {
		ticker <- slot

		cancel()
	}()
	v.UpdateDutiesRet = errors.New("bad")

	run(ctx, v)

	require.LogsContain(t, hook, "Failed to update assignments")
}

func TestRoleAt_NextSlot(t *testing.T) {
	v := &testutil.FakeValidator{Km: &mockKeymanager{accountsChangedFeed: &event.Feed{}}}
	ctx, cancel := context.WithCancel(context.Background())

	slot := primitives.Slot(55)
	ticker := make(chan primitives.Slot)
	v.NextSlotRet = ticker
	go func() {
		ticker <- slot

		cancel()
	}()

	run(ctx, v)

	require.Equal(t, true, v.RoleAtCalled, "Expected RoleAt(%d) to be called", slot)
	assert.Equal(t, uint64(slot), v.RoleAtArg1, "RoleAt called with the wrong arg")
}

func TestAttests_NextSlot(t *testing.T) {
	v := &testutil.FakeValidator{Km: &mockKeymanager{accountsChangedFeed: &event.Feed{}}}
	ctx, cancel := context.WithCancel(context.Background())

	slot := primitives.Slot(55)
	ticker := make(chan primitives.Slot)
	v.NextSlotRet = ticker
	v.RolesAtRet = []iface.ValidatorRole{iface.RoleAttester}
	go func() {
		ticker <- slot

		cancel()
	}()
	timer := time.NewTimer(200 * time.Millisecond)
	run(ctx, v)
	<-timer.C
	require.Equal(t, true, v.AttestToBlockHeadCalled, "SubmitAttestation(%d) was not called", slot)
	assert.Equal(t, uint64(slot), v.AttestToBlockHeadArg1, "SubmitAttestation was called with wrong arg")
}

func TestProposes_NextSlot(t *testing.T) {
	v := &testutil.FakeValidator{Km: &mockKeymanager{accountsChangedFeed: &event.Feed{}}}
	ctx, cancel := context.WithCancel(context.Background())

	slot := primitives.Slot(55)
	ticker := make(chan primitives.Slot)
	v.NextSlotRet = ticker
	v.RolesAtRet = []iface.ValidatorRole{iface.RoleProposer}
	go func() {
		ticker <- slot

		cancel()
	}()
	timer := time.NewTimer(200 * time.Millisecond)
	run(ctx, v)
	<-timer.C
	require.Equal(t, true, v.ProposeBlockCalled, "ProposeBlock(%d) was not called", slot)
	assert.Equal(t, uint64(slot), v.ProposeBlockArg1, "ProposeBlock was called with wrong arg")
}

func TestBothProposesAndAttests_NextSlot(t *testing.T) {
	v := &testutil.FakeValidator{Km: &mockKeymanager{accountsChangedFeed: &event.Feed{}}}
	ctx, cancel := context.WithCancel(context.Background())

	slot := primitives.Slot(55)
	ticker := make(chan primitives.Slot)
	v.NextSlotRet = ticker
	v.RolesAtRet = []iface.ValidatorRole{iface.RoleAttester, iface.RoleProposer}
	go func() {
		ticker <- slot

		cancel()
	}()
	timer := time.NewTimer(200 * time.Millisecond)
	run(ctx, v)
	<-timer.C
	require.Equal(t, true, v.AttestToBlockHeadCalled, "SubmitAttestation(%d) was not called", slot)
	assert.Equal(t, uint64(slot), v.AttestToBlockHeadArg1, "SubmitAttestation was called with wrong arg")
	require.Equal(t, true, v.ProposeBlockCalled, "ProposeBlock(%d) was not called", slot)
	assert.Equal(t, uint64(slot), v.ProposeBlockArg1, "ProposeBlock was called with wrong arg")
}

func TestAllValidatorsAreExited_NextSlot(t *testing.T) {
	v := &testutil.FakeValidator{Km: &mockKeymanager{accountsChangedFeed: &event.Feed{}}}
	ctx, cancel := context.WithCancel(context.WithValue(context.Background(), testutil.AllValidatorsAreExitedCtxKey, true))
	hook := logTest.NewGlobal()

	slot := primitives.Slot(55)
	ticker := make(chan primitives.Slot)
	v.NextSlotRet = ticker
	go func() {
		ticker <- slot

		cancel()
	}()
	run(ctx, v)
	assert.LogsContain(t, hook, "All validators are exited")
}

func TestKeyReload_ActiveKey(t *testing.T) {
	ctx := context.Background()
	km := &mockKeymanager{}
	v := &testutil.FakeValidator{Km: km}
<<<<<<< HEAD
	go func() {
		km.SimulateAccountChanges([][fieldparams.BLSPubkeyLength]byte{testutil.ActiveKey})
		cancel()
	}()
	run(ctx, v)
=======
	ac := make(chan [][fieldparams.BLSPubkeyLength]byte)
	current := [][fieldparams.BLSPubkeyLength]byte{testutil.ActiveKey}
	onAccountsChanged(ctx, v, current, ac)
>>>>>>> cec631d7
	assert.Equal(t, true, v.HandleKeyReloadCalled)
	// HandleKeyReloadCalled in the FakeValidator returns true if one of the keys is equal to the
	// ActiveKey. WaitForActivation is only called if none of the keys are active, so it shouldn't be called at all.
	assert.Equal(t, 0, v.WaitForActivationCalled)
}

func TestKeyReload_NoActiveKey(t *testing.T) {
	na := notActive(t)
	ctx := context.Background()
	km := &mockKeymanager{}
	v := &testutil.FakeValidator{Km: km}
	ac := make(chan [][fieldparams.BLSPubkeyLength]byte)
	current := [][fieldparams.BLSPubkeyLength]byte{na}
	onAccountsChanged(ctx, v, current, ac)
	assert.Equal(t, true, v.HandleKeyReloadCalled)
	// HandleKeyReloadCalled in the FakeValidator returns true if one of the keys is equal to the
	// ActiveKey. Since we are using a key we know is not active, it should return false, which
	// sould cause the account change handler to call WaitForActivationCalled.
	assert.Equal(t, 1, v.WaitForActivationCalled)
}

func notActive(t *testing.T) [fieldparams.BLSPubkeyLength]byte {
	var r [fieldparams.BLSPubkeyLength]byte
	copy(r[:], testutil.ActiveKey[:])
	for i := 0; i < len(r); i++ {
		r[i] = bits.Reverse8(r[i])
	}
	require.DeepNotEqual(t, r, testutil.ActiveKey)
	return r
}

func TestUpdateProposerSettingsAt_EpochStart(t *testing.T) {
	v := &testutil.FakeValidator{Km: &mockKeymanager{accountsChangedFeed: &event.Feed{}}}
	v.SetProposerSettings(&validatorserviceconfig.ProposerSettings{
		DefaultConfig: &validatorserviceconfig.ProposerOption{
			FeeRecipientConfig: &validatorserviceconfig.FeeRecipientConfig{
				FeeRecipient: common.HexToAddress("0x046Fb65722E7b2455012BFEBf6177F1D2e9738D9"),
			},
		},
	})
	ctx, cancel := context.WithCancel(context.Background())
	hook := logTest.NewGlobal()
	slot := params.BeaconConfig().SlotsPerEpoch
	ticker := make(chan primitives.Slot)
	v.NextSlotRet = ticker
	go func() {
		ticker <- slot

		cancel()
	}()

	run(ctx, v)
	assert.LogsContain(t, hook, "updated proposer settings")
}

func TestUpdateProposerSettingsAt_EpochEndExceeded(t *testing.T) {
	v := &testutil.FakeValidator{Km: &mockKeymanager{accountsChangedFeed: &event.Feed{}}, ProposerSettingWait: time.Duration(params.BeaconConfig().SecondsPerSlot+1) * time.Second}
	v.SetProposerSettings(&validatorserviceconfig.ProposerSettings{
		DefaultConfig: &validatorserviceconfig.ProposerOption{
			FeeRecipientConfig: &validatorserviceconfig.FeeRecipientConfig{
				FeeRecipient: common.HexToAddress("0x046Fb65722E7b2455012BFEBf6177F1D2e9738D9"),
			},
		},
	})
	ctx, cancel := context.WithCancel(context.Background())
	hook := logTest.NewGlobal()
	slot := params.BeaconConfig().SlotsPerEpoch - 1 //have it set close to the end of epoch
	ticker := make(chan primitives.Slot)
	v.NextSlotRet = ticker
	go func() {
		ticker <- slot
		cancel()
	}()

	run(ctx, v)
	// can't test "Failed to update proposer settings" because of log.fatal
	assert.LogsContain(t, hook, "deadline exceeded")
}

func TestUpdateProposerSettingsAt_EpochEndOk(t *testing.T) {
	v := &testutil.FakeValidator{Km: &mockKeymanager{accountsChangedFeed: &event.Feed{}}, ProposerSettingWait: time.Duration(params.BeaconConfig().SecondsPerSlot-1) * time.Second}
	v.SetProposerSettings(&validatorserviceconfig.ProposerSettings{
		DefaultConfig: &validatorserviceconfig.ProposerOption{
			FeeRecipientConfig: &validatorserviceconfig.FeeRecipientConfig{
				FeeRecipient: common.HexToAddress("0x046Fb65722E7b2455012BFEBf6177F1D2e9738D9"),
			},
		},
	})
	ctx, cancel := context.WithCancel(context.Background())
	hook := logTest.NewGlobal()
	slot := params.BeaconConfig().SlotsPerEpoch - 1 //have it set close to the end of epoch
	ticker := make(chan primitives.Slot)
	v.NextSlotRet = ticker
	go func() {
		ticker <- slot
		cancel()
	}()

	run(ctx, v)
	// can't test "Failed to update proposer settings" because of log.fatal
	assert.LogsContain(t, hook, "Mock updated proposer settings")
}

func TestUpdateProposerSettings_ContinuesAfterValidatorRegistrationFails(t *testing.T) {
	errSomeotherError := errors.New("some internal error")
	v := &testutil.FakeValidator{
		ProposerSettingsErr: errors.Wrap(ErrBuilderValidatorRegistration, errSomeotherError.Error()),
		Km:                  &mockKeymanager{accountsChangedFeed: &event.Feed{}},
	}
	v.SetProposerSettings(&validatorserviceconfig.ProposerSettings{
		DefaultConfig: &validatorserviceconfig.ProposerOption{
			FeeRecipientConfig: &validatorserviceconfig.FeeRecipientConfig{
				FeeRecipient: common.HexToAddress("0x046Fb65722E7b2455012BFEBf6177F1D2e9738D9"),
			},
		},
	})
	ctx, cancel := context.WithCancel(context.Background())
	hook := logTest.NewGlobal()
	slot := params.BeaconConfig().SlotsPerEpoch
	ticker := make(chan primitives.Slot)
	v.NextSlotRet = ticker
	go func() {
		ticker <- slot

		cancel()
	}()
	run(ctx, v)
	assert.LogsContain(t, hook, ErrBuilderValidatorRegistration.Error())
}<|MERGE_RESOLUTION|>--- conflicted
+++ resolved
@@ -206,17 +206,9 @@
 	ctx := context.Background()
 	km := &mockKeymanager{}
 	v := &testutil.FakeValidator{Km: km}
-<<<<<<< HEAD
-	go func() {
-		km.SimulateAccountChanges([][fieldparams.BLSPubkeyLength]byte{testutil.ActiveKey})
-		cancel()
-	}()
-	run(ctx, v)
-=======
 	ac := make(chan [][fieldparams.BLSPubkeyLength]byte)
 	current := [][fieldparams.BLSPubkeyLength]byte{testutil.ActiveKey}
 	onAccountsChanged(ctx, v, current, ac)
->>>>>>> cec631d7
 	assert.Equal(t, true, v.HandleKeyReloadCalled)
 	// HandleKeyReloadCalled in the FakeValidator returns true if one of the keys is equal to the
 	// ActiveKey. WaitForActivation is only called if none of the keys are active, so it shouldn't be called at all.
