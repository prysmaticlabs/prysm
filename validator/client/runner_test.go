--- conflicted
+++ resolved
@@ -248,34 +248,6 @@
 	assert.LogsContain(t, hook, "updated proposer settings")
 }
 
-<<<<<<< HEAD
-=======
-func TestUpdateProposerSettingsAt_EpochEndExceeded(t *testing.T) {
-	v := &testutil.FakeValidator{Km: &mockKeymanager{accountsChangedFeed: &event.Feed{}}, ProposerSettingWait: time.Duration(params.BeaconConfig().SecondsPerSlot+1) * time.Second}
-	err := v.SetProposerSettings(context.Background(), &validatorserviceconfig.ProposerSettings{
-		DefaultConfig: &validatorserviceconfig.ProposerOption{
-			FeeRecipientConfig: &validatorserviceconfig.FeeRecipientConfig{
-				FeeRecipient: common.HexToAddress("0x046Fb65722E7b2455012BFEBf6177F1D2e9738D9"),
-			},
-		},
-	})
-	require.NoError(t, err)
-	ctx, cancel := context.WithCancel(context.Background())
-	hook := logTest.NewGlobal()
-	slot := params.BeaconConfig().SlotsPerEpoch - 1 //have it set close to the end of epoch
-	ticker := make(chan primitives.Slot)
-	v.NextSlotRet = ticker
-	go func() {
-		ticker <- slot
-		cancel()
-	}()
-
-	run(ctx, v)
-	// can't test "Failed to update proposer settings" because of log.fatal
-	assert.LogsContain(t, hook, "deadline exceeded")
-}
-
->>>>>>> 3bc80835
 func TestUpdateProposerSettingsAt_EpochEndOk(t *testing.T) {
 	v := &testutil.FakeValidator{Km: &mockKeymanager{accountsChangedFeed: &event.Feed{}}, ProposerSettingWait: time.Duration(params.BeaconConfig().SecondsPerSlot-1) * time.Second}
 	err := v.SetProposerSettings(context.Background(), &validatorserviceconfig.ProposerSettings{
