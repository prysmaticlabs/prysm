--- conflicted
+++ resolved
@@ -14,11 +14,6 @@
 	"github.com/prysmaticlabs/prysm/v3/testing/assert"
 	"github.com/prysmaticlabs/prysm/v3/testing/mock"
 	"github.com/prysmaticlabs/prysm/v3/testing/require"
-<<<<<<< HEAD
-	validator_mock "github.com/prysmaticlabs/prysm/v3/testing/validator-mock"
-	slotutilmock "github.com/prysmaticlabs/prysm/v3/time/slots/testing"
-=======
->>>>>>> cc764c34
 	walletMock "github.com/prysmaticlabs/prysm/v3/validator/accounts/testing"
 	"github.com/prysmaticlabs/prysm/v3/validator/keymanager/derived"
 	constant "github.com/prysmaticlabs/prysm/v3/validator/testing"
@@ -395,135 +390,6 @@
 			channel <- [][fieldparams.BLSPubkeyLength]byte{}
 		}()
 
-<<<<<<< HEAD
-		assert.NoError(t, v.waitForActivation(context.Background(), channel))
-		assert.LogsContain(t, hook, "Waiting for deposit to be observed by beacon node")
-		assert.LogsContain(t, hook, "Validator activated")
-	})
-}
-
-func TestWaitForActivation_RemoteKeymanager(t *testing.T) {
-	ctrl := gomock.NewController(t)
-	defer ctrl.Finish()
-
-	validatorClient := validator_mock.NewMockValidatorClient(ctrl)
-	beaconClient := validator_mock.NewMockBeaconChainClient(ctrl)
-	stream := mock.NewMockBeaconNodeValidator_WaitForActivationClient(ctrl)
-	validatorClient.EXPECT().WaitForActivation(
-		gomock.Any(),
-		gomock.Any(),
-	).Return(stream, nil /* err */).AnyTimes()
-	beaconClient.EXPECT().ListValidators(gomock.Any(), gomock.Any()).Return(&ethpb.Validators{}, nil).AnyTimes()
-
-	inactiveKey := bytesutil.ToBytes48([]byte("inactive"))
-	activeKey := bytesutil.ToBytes48([]byte("active"))
-	km := remotekeymanagermock.NewMock()
-	km.PublicKeys = [][fieldparams.BLSPubkeyLength]byte{inactiveKey, activeKey}
-	slot := primitives.Slot(0)
-
-	t.Run("activated", func(t *testing.T) {
-		ctx, cancel := context.WithCancel(context.Background())
-		hook := logTest.NewGlobal()
-		tickerChan := make(chan primitives.Slot)
-		ticker := &slotutilmock.MockTicker{
-			Channel: tickerChan,
-		}
-		v := validator{
-			validatorClient: validatorClient,
-			keyManager:      &km,
-			ticker:          ticker,
-			beaconClient:    beaconClient,
-		}
-		go func() {
-			tickerChan <- slot
-			// Cancel after timeout to avoid waiting on channel forever in case test goes wrong.
-			time.Sleep(time.Second)
-			cancel()
-		}()
-
-		resp := testutil.GenerateMultipleValidatorStatusResponse([][]byte{inactiveKey[:], activeKey[:]})
-		resp.Statuses[0].Status = ethpb.ValidatorStatus_UNKNOWN_STATUS
-		resp.Statuses[1].Status = ethpb.ValidatorStatus_ACTIVE
-		validatorClient.EXPECT().MultipleValidatorStatus(
-			gomock.Any(),
-			&ethpb.MultipleValidatorStatusRequest{
-				PublicKeys: [][]byte{inactiveKey[:], activeKey[:]},
-			},
-		).Return(resp, nil /* err */)
-		err := v.waitForActivation(ctx, nil /* accountsChangedChan */)
-		require.NoError(t, err)
-		assert.LogsContain(t, hook, "Waiting for deposit to be observed by beacon node")
-		assert.LogsContain(t, hook, "Validator activated")
-	})
-
-	t.Run("cancelled", func(t *testing.T) {
-		ctx, cancel := context.WithCancel(context.Background())
-
-		tickerChan := make(chan primitives.Slot)
-		ticker := &slotutilmock.MockTicker{
-			Channel: tickerChan,
-		}
-		v := validator{
-			validatorClient: validatorClient,
-			keyManager:      &km,
-			ticker:          ticker,
-		}
-		go func() {
-			cancel()
-			tickerChan <- slot
-		}()
-
-		err := v.waitForActivation(ctx, nil /* accountsChangedChan */)
-		assert.ErrorContains(t, "context canceled, not waiting for activation anymore", err)
-	})
-	t.Run("reloaded", func(t *testing.T) {
-		ctx, cancel := context.WithCancel(context.Background())
-		hook := logTest.NewGlobal()
-		remoteKm := remotekeymanagermock.NewMock()
-		remoteKm.PublicKeys = [][fieldparams.BLSPubkeyLength]byte{inactiveKey}
-		tickerChan := make(chan primitives.Slot)
-		ticker := &slotutilmock.MockTicker{
-			Channel: tickerChan,
-		}
-		v := validator{
-			validatorClient: validatorClient,
-			keyManager:      &remoteKm,
-			ticker:          ticker,
-			beaconClient:    beaconClient,
-		}
-		go func() {
-			tickerChan <- slot
-			time.Sleep(time.Second)
-			remoteKm.PublicKeys = [][fieldparams.BLSPubkeyLength]byte{inactiveKey, activeKey}
-			tickerChan <- slot
-			// Cancel after timeout to avoid waiting on channel forever in case test goes wrong.
-			time.Sleep(time.Second)
-			cancel()
-		}()
-
-		resp := testutil.GenerateMultipleValidatorStatusResponse([][]byte{inactiveKey[:]})
-		resp.Statuses[0].Status = ethpb.ValidatorStatus_UNKNOWN_STATUS
-		validatorClient.EXPECT().MultipleValidatorStatus(
-			gomock.Any(),
-			&ethpb.MultipleValidatorStatusRequest{
-				PublicKeys: [][]byte{inactiveKey[:]},
-			},
-		).Return(resp, nil /* err */)
-		resp2 := testutil.GenerateMultipleValidatorStatusResponse([][]byte{inactiveKey[:], activeKey[:]})
-		resp2.Statuses[0].Status = ethpb.ValidatorStatus_UNKNOWN_STATUS
-		resp2.Statuses[1].Status = ethpb.ValidatorStatus_ACTIVE
-		validatorClient.EXPECT().MultipleValidatorStatus(
-			gomock.Any(),
-			&ethpb.MultipleValidatorStatusRequest{
-				PublicKeys: [][]byte{inactiveKey[:], activeKey[:]},
-			},
-		).Return(resp2, nil /* err */)
-
-		err := v.waitForActivation(ctx, remoteKm.ReloadPublicKeysChan /* accountsChangedChan */)
-		require.NoError(t, err)
-=======
-		assert.NoError(t, v.internalWaitForActivation(context.Background(), channel))
->>>>>>> cc764c34
 		assert.LogsContain(t, hook, "Waiting for deposit to be observed by beacon node")
 		assert.LogsContain(t, hook, "Validator activated")
 	})
