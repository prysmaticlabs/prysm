--- conflicted
+++ resolved
@@ -39,11 +39,7 @@
 		log.Debug("Assigned to genesis slot, skipping proposal")
 		return
 	}
-<<<<<<< HEAD
-	lock := mputil.NewMultilock(string(rune(iface.RoleProposer)), string(pubKey[:]))
-=======
 	lock := mputil.NewMultilock(fmt.Sprint(iface.RoleProposer), string(pubKey[:]))
->>>>>>> bb8625ed
 	lock.Lock()
 	defer lock.Unlock()
 	ctx, span := trace.StartSpan(ctx, "validator.ProposeBlock")
