--- conflicted
+++ resolved
@@ -451,7 +451,6 @@
 	return []byte{}, nil
 }
 
-<<<<<<< HEAD
 func (v *validator) SetGraffiti(ctx context.Context, pubkey [fieldparams.BLSPubkeyLength]byte, graffiti []byte) error {
 	if graffiti == nil {
 		return nil
@@ -488,7 +487,8 @@
 	}
 	option.GraffitiConfig = nil
 	return v.SetProposerSettings(ctx, ps) // save the proposer settings
-=======
+}
+
 func blockLogFields(pubKey [fieldparams.BLSPubkeyLength]byte, blk interfaces.ReadOnlyBeaconBlock, sig []byte) logrus.Fields {
 	fields := logrus.Fields{
 		"proposerPublicKey": fmt.Sprintf("%#x", pubKey),
@@ -499,5 +499,4 @@
 		fields["signature"] = fmt.Sprintf("%#x", sig)
 	}
 	return fields
->>>>>>> ee9274a9
 }