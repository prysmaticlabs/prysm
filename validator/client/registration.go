package client

import (
	"context"

	"github.com/pkg/errors"
	"github.com/prysmaticlabs/prysm/beacon-chain/core/signing"
	"github.com/prysmaticlabs/prysm/config/params"
	ethpb "github.com/prysmaticlabs/prysm/proto/prysm/v1alpha1"
	validatorpb "github.com/prysmaticlabs/prysm/proto/prysm/v1alpha1/validator-client"
	"go.opencensus.io/trace"
)

// SubmitValidatorRegistration signs validator registration object and submits it to the beacon node.
<<<<<<< HEAD
func SubmitValidatorRegistration(ctx context.Context, validatorClient ethpb.BeaconNodeValidatorClient, signer signingFunc, reg *ethpb.ValidatorRegistrationV1) error {
	ctx, span := trace.StartSpan(ctx, "validator.SubmitBuilderValidatorRegistration")
	defer span.End()

	sig, err := signValidatorRegistration(ctx, signer, reg)
	if err != nil {
		return errors.Wrap(err, "failed to sign builder validator registration obj")
=======
func SubmitValidatorRegistration(
	ctx context.Context,
	validatorClient ethpb.BeaconNodeValidatorClient,
	nodeClient ethpb.NodeClient,
	signer signingFunc,
	regs []*ethpb.ValidatorRegistrationV1,
) error {
	ctx, span := trace.StartSpan(ctx, "validator.SubmitBuilderValidatorRegistration")
	defer span.End()

	if len(regs) == 0 {
		return nil
	}
	genesisResponse, err := nodeClient.GetGenesis(ctx, &emptypb.Empty{})
	if err != nil {
		return errors.Wrap(err, "gRPC call to get genesis time failed")
	}
	ts := time.Unix(int64(regs[0].Timestamp), 0)
	secs := int64(ts.Second()) - genesisResponse.GenesisTime.Seconds
	currentSlot := types.Slot(uint64(secs) / params.BeaconConfig().SecondsPerSlot)

	signedRegs := make([]*ethpb.SignedValidatorRegistrationV1, len(regs))
	for i, reg := range regs {
		sig, err := signValidatorRegistration(ctx, currentSlot, validatorClient, signer, reg)
		if err != nil {
			log.WithError(err).Error("failed to sign builder validator registration obj")
			continue
		}
		signedRegs[i] = &ethpb.SignedValidatorRegistrationV1{
			Message:   reg,
			Signature: sig,
		}
>>>>>>> 6b55d33e
	}

	if _, err := validatorClient.SubmitValidatorRegistration(ctx, &ethpb.SignedValidatorRegistrationsV1{
		Messages: signedRegs,
	}); err != nil {
		return errors.Wrap(err, "could not submit signed registrations to beacon node")
	}

	return nil
}

// Sings validator registration obj with the proposer domain and private key.
func signValidatorRegistration(ctx context.Context, signer signingFunc, reg *ethpb.ValidatorRegistrationV1) ([]byte, error) {

	// Per spec, we want the fork version and genesis validator to be nil.
	// Which is genesis value and zero by default.
	d, err := signing.ComputeDomain(
		params.BeaconConfig().DomainApplicationBuilder,
		nil, /* fork version */
		nil /* genesis val root */)
	if err != nil {
		return nil, err
	}

	r, err := signing.ComputeSigningRoot(reg, d)
	if err != nil {
		return nil, errors.Wrap(err, signingRootErr)
	}

	sig, err := signer(ctx, &validatorpb.SignRequest{
		PublicKey:       reg.Pubkey,
		SigningRoot:     r[:],
		SignatureDomain: d,
		Object:          &validatorpb.SignRequest_Registration{Registration: reg},
	})
	if err != nil {
		return nil, errors.Wrap(err, signExitErr)
	}
	return sig.Marshal(), nil
}<|MERGE_RESOLUTION|>--- conflicted
+++ resolved
@@ -12,19 +12,9 @@
 )
 
 // SubmitValidatorRegistration signs validator registration object and submits it to the beacon node.
-<<<<<<< HEAD
-func SubmitValidatorRegistration(ctx context.Context, validatorClient ethpb.BeaconNodeValidatorClient, signer signingFunc, reg *ethpb.ValidatorRegistrationV1) error {
-	ctx, span := trace.StartSpan(ctx, "validator.SubmitBuilderValidatorRegistration")
-	defer span.End()
-
-	sig, err := signValidatorRegistration(ctx, signer, reg)
-	if err != nil {
-		return errors.Wrap(err, "failed to sign builder validator registration obj")
-=======
 func SubmitValidatorRegistration(
 	ctx context.Context,
 	validatorClient ethpb.BeaconNodeValidatorClient,
-	nodeClient ethpb.NodeClient,
 	signer signingFunc,
 	regs []*ethpb.ValidatorRegistrationV1,
 ) error {
@@ -34,17 +24,10 @@
 	if len(regs) == 0 {
 		return nil
 	}
-	genesisResponse, err := nodeClient.GetGenesis(ctx, &emptypb.Empty{})
-	if err != nil {
-		return errors.Wrap(err, "gRPC call to get genesis time failed")
-	}
-	ts := time.Unix(int64(regs[0].Timestamp), 0)
-	secs := int64(ts.Second()) - genesisResponse.GenesisTime.Seconds
-	currentSlot := types.Slot(uint64(secs) / params.BeaconConfig().SecondsPerSlot)
 
 	signedRegs := make([]*ethpb.SignedValidatorRegistrationV1, len(regs))
 	for i, reg := range regs {
-		sig, err := signValidatorRegistration(ctx, currentSlot, validatorClient, signer, reg)
+		sig, err := signValidatorRegistration(ctx, signer, reg)
 		if err != nil {
 			log.WithError(err).Error("failed to sign builder validator registration obj")
 			continue
@@ -53,7 +36,6 @@
 			Message:   reg,
 			Signature: sig,
 		}
->>>>>>> 6b55d33e
 	}
 
 	if _, err := validatorClient.SubmitValidatorRegistration(ctx, &ethpb.SignedValidatorRegistrationsV1{
