--- conflicted
+++ resolved
@@ -60,23 +60,16 @@
 		if v.prevBalance > 0 {
 			prevBalance := float64(v.prevBalance) / float64(params.BeaconConfig().GweiPerEth)
 			percentNet := (newBalance - prevBalance) / prevBalance
-<<<<<<< HEAD
 			log.WithField("prevEthBalance", prevBalance).Infof("%v Previous validator balance", tpk)
 			if v.logValidatorBalances {
 				log.WithFields(logrus.Fields{
-					"eth":           fmt.Sprintf("%f", newBalance-prevBalance),
+					"prevBalance":   prevBalance,
+					"newBalance":    newBalance,
+					"delta":         fmt.Sprintf("%f", newBalance-prevBalance),
 					"percentChange": fmt.Sprintf("%.2f%%", percentNet*100),
-				}).Infof("%v Net gains/losses in eth", tpk)
+					"pubKey":        tpk,
+				}).Info("Net gains/losses in eth")
 			}
-=======
-			log.WithFields(logrus.Fields{
-				"prevBalance":   prevBalance,
-				"newBalance":    newBalance,
-				"delta":         fmt.Sprintf("%f", newBalance-prevBalance),
-				"percentChange": fmt.Sprintf("%.2f%%", percentNet*100),
-				"pubKey":        tpk,
-			}).Infof("Net gains/losses in eth")
->>>>>>> 82d0bbba
 		}
 		totalPrevBalance += resp.Balance
 	}
