package beacon_api

import (
	"bytes"
	"context"
	"encoding/json"
	"net/http"

	"github.com/ethereum/go-ethereum/common/hexutil"
	"github.com/pkg/errors"
	"github.com/prysmaticlabs/prysm/v4/beacon-chain/rpc/apimiddleware"
	"github.com/prysmaticlabs/prysm/v4/beacon-chain/rpc/eth/shared"
	"github.com/prysmaticlabs/prysm/v4/encoding/bytesutil"
	ethpb "github.com/prysmaticlabs/prysm/v4/proto/prysm/v1alpha1"
)

func (c beaconApiValidatorClient) proposeBeaconBlock(ctx context.Context, in *ethpb.GenericSignedBeaconBlock) (*ethpb.ProposeResponse, error) {
	var consensusVersion string
	var beaconBlockRoot [32]byte

	var err error
	var marshalledSignedBeaconBlockJson []byte
	blinded := false

	switch blockType := in.Block.(type) {
	case *ethpb.GenericSignedBeaconBlock_Phase0:
		consensusVersion = "phase0"
		beaconBlockRoot, err = blockType.Phase0.Block.HashTreeRoot()
		if err != nil {
			return nil, errors.Wrap(err, "failed to compute block root for phase0 beacon block")
		}

		marshalledSignedBeaconBlockJson, err = marshallBeaconBlockPhase0(blockType.Phase0)
		if err != nil {
			return nil, errors.Wrap(err, "failed to marshall phase0 beacon block")
		}
	case *ethpb.GenericSignedBeaconBlock_Altair:
		consensusVersion = "altair"
		beaconBlockRoot, err = blockType.Altair.Block.HashTreeRoot()
		if err != nil {
			return nil, errors.Wrap(err, "failed to compute block root for altair beacon block")
		}

		marshalledSignedBeaconBlockJson, err = marshallBeaconBlockAltair(blockType.Altair)
		if err != nil {
			return nil, errors.Wrap(err, "failed to marshall altair beacon block")
		}
	case *ethpb.GenericSignedBeaconBlock_Bellatrix:
		consensusVersion = "bellatrix"
		beaconBlockRoot, err = blockType.Bellatrix.Block.HashTreeRoot()
		if err != nil {
			return nil, errors.Wrap(err, "failed to compute block root for bellatrix beacon block")
		}

		marshalledSignedBeaconBlockJson, err = marshallBeaconBlockBellatrix(blockType.Bellatrix)
		if err != nil {
			return nil, errors.Wrap(err, "failed to marshall bellatrix beacon block")
		}
	case *ethpb.GenericSignedBeaconBlock_BlindedBellatrix:
		blinded = true
		consensusVersion = "bellatrix"
		beaconBlockRoot, err = blockType.BlindedBellatrix.Block.HashTreeRoot()
		if err != nil {
			return nil, errors.Wrap(err, "failed to compute block root for blinded bellatrix beacon block")
		}

		marshalledSignedBeaconBlockJson, err = marshallBeaconBlockBlindedBellatrix(blockType.BlindedBellatrix)
		if err != nil {
			return nil, errors.Wrap(err, "failed to marshall blinded bellatrix beacon block")
		}
	case *ethpb.GenericSignedBeaconBlock_Capella:
		consensusVersion = "capella"
		beaconBlockRoot, err = blockType.Capella.Block.HashTreeRoot()
		if err != nil {
			return nil, errors.Wrap(err, "failed to compute block root for capella beacon block")
		}

		marshalledSignedBeaconBlockJson, err = marshallBeaconBlockCapella(blockType.Capella)
		if err != nil {
			return nil, errors.Wrap(err, "failed to marshall capella beacon block")
		}
	case *ethpb.GenericSignedBeaconBlock_BlindedCapella:
		blinded = true
		consensusVersion = "capella"
		beaconBlockRoot, err = blockType.BlindedCapella.Block.HashTreeRoot()
		if err != nil {
			return nil, errors.Wrap(err, "failed to compute block root for blinded capella beacon block")
		}

		marshalledSignedBeaconBlockJson, err = marshallBeaconBlockBlindedCapella(blockType.BlindedCapella)
		if err != nil {
			return nil, errors.Wrap(err, "failed to marshall blinded capella beacon block")
		}
	case *ethpb.GenericSignedBeaconBlock_Deneb:
		consensusVersion = "deneb"
		beaconBlockRoot, err = blockType.Deneb.Block.HashTreeRoot()
		if err != nil {
			return nil, errors.Wrap(err, "failed to compute block root for deneb beacon block")
		}
		signedBlock, err := shared.SignedBeaconBlockContentsDenebFromConsensus(blockType.Deneb)
		if err != nil {
			return nil, errors.Wrap(err, "failed to convert deneb beacon block contents")
		}
		marshalledSignedBeaconBlockJson, err = json.Marshal(signedBlock)
		if err != nil {
			return nil, errors.Wrap(err, "failed to marshal deneb beacon block contents")
		}
	case *ethpb.GenericSignedBeaconBlock_BlindedDeneb:
		blinded = true
		consensusVersion = "deneb"
<<<<<<< HEAD
		beaconBlockRoot, err = blockType.BlindedDeneb.HashTreeRoot()
		if err != nil {
			return nil, errors.Wrap(err, "failed to compute block root for blinded deneb beacon block")
		}
		signedBlock, err := shared.SignedBlindedBeaconBlockDenebFromConsensus(blockType.BlindedDeneb)
		if err != nil {
			return nil, errors.Wrap(err, "failed to convert blinded deneb beacon block contents")
		}
		marshalledSignedBeaconBlockJson, err = json.Marshal(signedBlock)
		if err != nil {
			return nil, errors.Wrap(err, "failed to marshal blinded deneb beacon block contents")
		}
=======
		//TODO: update for beaocn API
		//beaconBlockRoot, err = blockType.BlindedDeneb.SignedBlindedBlock.HashTreeRoot()
		//if err != nil {
		//	return nil, errors.Wrap(err, "failed to compute block root for blinded deneb beacon block")
		//}
		//signedBlock, err := shared.SignedBlindedBeaconBlockContentsDenebFromConsensus(blockType.BlindedDeneb)
		//if err != nil {
		//	return nil, errors.Wrap(err, "failed to convert blinded deneb beacon block contents")
		//}
		//marshalledSignedBeaconBlockJson, err = json.Marshal(signedBlock)
		//if err != nil {
		//	return nil, errors.Wrap(err, "failed to marshal blinded deneb beacon block contents")
		//}
>>>>>>> bc107a61
	default:
		return nil, errors.Errorf("unsupported block type %T", in.Block)
	}

	var endpoint string

	if blinded {
		endpoint = "/eth/v1/beacon/blinded_blocks"
	} else {
		endpoint = "/eth/v1/beacon/blocks"
	}

	headers := map[string]string{"Eth-Consensus-Version": consensusVersion}
	if httpError, err := c.jsonRestHandler.Post(ctx, endpoint, headers, bytes.NewBuffer(marshalledSignedBeaconBlockJson), nil); err != nil {
		if httpError != nil && httpError.Code == http.StatusAccepted {
			// Error 202 means that the block was successfully broadcasted, but validation failed
			return nil, errors.Wrap(err, "block was successfully broadcasted but failed validation")
		}

		return nil, errors.Wrap(err, "failed to send POST data to REST endpoint")
	}

	return &ethpb.ProposeResponse{BlockRoot: beaconBlockRoot[:]}, nil
}

func marshallBeaconBlockPhase0(block *ethpb.SignedBeaconBlock) ([]byte, error) {
	signedBeaconBlockJson := &apimiddleware.SignedBeaconBlockJson{
		Signature: hexutil.Encode(block.Signature),
		Message: &apimiddleware.BeaconBlockJson{
			Body: &apimiddleware.BeaconBlockBodyJson{
				Attestations:      jsonifyAttestations(block.Block.Body.Attestations),
				AttesterSlashings: jsonifyAttesterSlashings(block.Block.Body.AttesterSlashings),
				Deposits:          jsonifyDeposits(block.Block.Body.Deposits),
				Eth1Data:          jsonifyEth1Data(block.Block.Body.Eth1Data),
				Graffiti:          hexutil.Encode(block.Block.Body.Graffiti),
				ProposerSlashings: jsonifyProposerSlashings(block.Block.Body.ProposerSlashings),
				RandaoReveal:      hexutil.Encode(block.Block.Body.RandaoReveal),
				VoluntaryExits:    JsonifySignedVoluntaryExits(block.Block.Body.VoluntaryExits),
			},
			ParentRoot:    hexutil.Encode(block.Block.ParentRoot),
			ProposerIndex: uint64ToString(block.Block.ProposerIndex),
			Slot:          uint64ToString(block.Block.Slot),
			StateRoot:     hexutil.Encode(block.Block.StateRoot),
		},
	}

	return json.Marshal(signedBeaconBlockJson)
}

func marshallBeaconBlockAltair(block *ethpb.SignedBeaconBlockAltair) ([]byte, error) {
	signedBeaconBlockAltairJson := &apimiddleware.SignedBeaconBlockAltairJson{
		Signature: hexutil.Encode(block.Signature),
		Message: &apimiddleware.BeaconBlockAltairJson{
			ParentRoot:    hexutil.Encode(block.Block.ParentRoot),
			ProposerIndex: uint64ToString(block.Block.ProposerIndex),
			Slot:          uint64ToString(block.Block.Slot),
			StateRoot:     hexutil.Encode(block.Block.StateRoot),
			Body: &apimiddleware.BeaconBlockBodyAltairJson{
				Attestations:      jsonifyAttestations(block.Block.Body.Attestations),
				AttesterSlashings: jsonifyAttesterSlashings(block.Block.Body.AttesterSlashings),
				Deposits:          jsonifyDeposits(block.Block.Body.Deposits),
				Eth1Data:          jsonifyEth1Data(block.Block.Body.Eth1Data),
				Graffiti:          hexutil.Encode(block.Block.Body.Graffiti),
				ProposerSlashings: jsonifyProposerSlashings(block.Block.Body.ProposerSlashings),
				RandaoReveal:      hexutil.Encode(block.Block.Body.RandaoReveal),
				VoluntaryExits:    JsonifySignedVoluntaryExits(block.Block.Body.VoluntaryExits),
				SyncAggregate: &apimiddleware.SyncAggregateJson{
					SyncCommitteeBits:      hexutil.Encode(block.Block.Body.SyncAggregate.SyncCommitteeBits),
					SyncCommitteeSignature: hexutil.Encode(block.Block.Body.SyncAggregate.SyncCommitteeSignature),
				},
			},
		},
	}

	return json.Marshal(signedBeaconBlockAltairJson)
}

func marshallBeaconBlockBellatrix(block *ethpb.SignedBeaconBlockBellatrix) ([]byte, error) {
	signedBeaconBlockBellatrixJson := &apimiddleware.SignedBeaconBlockBellatrixJson{
		Signature: hexutil.Encode(block.Signature),
		Message: &apimiddleware.BeaconBlockBellatrixJson{
			ParentRoot:    hexutil.Encode(block.Block.ParentRoot),
			ProposerIndex: uint64ToString(block.Block.ProposerIndex),
			Slot:          uint64ToString(block.Block.Slot),
			StateRoot:     hexutil.Encode(block.Block.StateRoot),
			Body: &apimiddleware.BeaconBlockBodyBellatrixJson{
				Attestations:      jsonifyAttestations(block.Block.Body.Attestations),
				AttesterSlashings: jsonifyAttesterSlashings(block.Block.Body.AttesterSlashings),
				Deposits:          jsonifyDeposits(block.Block.Body.Deposits),
				Eth1Data:          jsonifyEth1Data(block.Block.Body.Eth1Data),
				Graffiti:          hexutil.Encode(block.Block.Body.Graffiti),
				ProposerSlashings: jsonifyProposerSlashings(block.Block.Body.ProposerSlashings),
				RandaoReveal:      hexutil.Encode(block.Block.Body.RandaoReveal),
				VoluntaryExits:    JsonifySignedVoluntaryExits(block.Block.Body.VoluntaryExits),
				SyncAggregate: &apimiddleware.SyncAggregateJson{
					SyncCommitteeBits:      hexutil.Encode(block.Block.Body.SyncAggregate.SyncCommitteeBits),
					SyncCommitteeSignature: hexutil.Encode(block.Block.Body.SyncAggregate.SyncCommitteeSignature),
				},
				ExecutionPayload: &apimiddleware.ExecutionPayloadJson{
					BaseFeePerGas: bytesutil.LittleEndianBytesToBigInt(block.Block.Body.ExecutionPayload.BaseFeePerGas).String(),
					BlockHash:     hexutil.Encode(block.Block.Body.ExecutionPayload.BlockHash),
					BlockNumber:   uint64ToString(block.Block.Body.ExecutionPayload.BlockNumber),
					ExtraData:     hexutil.Encode(block.Block.Body.ExecutionPayload.ExtraData),
					FeeRecipient:  hexutil.Encode(block.Block.Body.ExecutionPayload.FeeRecipient),
					GasLimit:      uint64ToString(block.Block.Body.ExecutionPayload.GasLimit),
					GasUsed:       uint64ToString(block.Block.Body.ExecutionPayload.GasUsed),
					LogsBloom:     hexutil.Encode(block.Block.Body.ExecutionPayload.LogsBloom),
					ParentHash:    hexutil.Encode(block.Block.Body.ExecutionPayload.ParentHash),
					PrevRandao:    hexutil.Encode(block.Block.Body.ExecutionPayload.PrevRandao),
					ReceiptsRoot:  hexutil.Encode(block.Block.Body.ExecutionPayload.ReceiptsRoot),
					StateRoot:     hexutil.Encode(block.Block.Body.ExecutionPayload.StateRoot),
					TimeStamp:     uint64ToString(block.Block.Body.ExecutionPayload.Timestamp),
					Transactions:  jsonifyTransactions(block.Block.Body.ExecutionPayload.Transactions),
				},
			},
		},
	}

	return json.Marshal(signedBeaconBlockBellatrixJson)
}

func marshallBeaconBlockBlindedBellatrix(block *ethpb.SignedBlindedBeaconBlockBellatrix) ([]byte, error) {
	signedBeaconBlockBellatrixJson := &apimiddleware.SignedBlindedBeaconBlockBellatrixJson{
		Signature: hexutil.Encode(block.Signature),
		Message: &apimiddleware.BlindedBeaconBlockBellatrixJson{
			ParentRoot:    hexutil.Encode(block.Block.ParentRoot),
			ProposerIndex: uint64ToString(block.Block.ProposerIndex),
			Slot:          uint64ToString(block.Block.Slot),
			StateRoot:     hexutil.Encode(block.Block.StateRoot),
			Body: &apimiddleware.BlindedBeaconBlockBodyBellatrixJson{
				Attestations:      jsonifyAttestations(block.Block.Body.Attestations),
				AttesterSlashings: jsonifyAttesterSlashings(block.Block.Body.AttesterSlashings),
				Deposits:          jsonifyDeposits(block.Block.Body.Deposits),
				Eth1Data:          jsonifyEth1Data(block.Block.Body.Eth1Data),
				Graffiti:          hexutil.Encode(block.Block.Body.Graffiti),
				ProposerSlashings: jsonifyProposerSlashings(block.Block.Body.ProposerSlashings),
				RandaoReveal:      hexutil.Encode(block.Block.Body.RandaoReveal),
				VoluntaryExits:    JsonifySignedVoluntaryExits(block.Block.Body.VoluntaryExits),
				SyncAggregate: &apimiddleware.SyncAggregateJson{
					SyncCommitteeBits:      hexutil.Encode(block.Block.Body.SyncAggregate.SyncCommitteeBits),
					SyncCommitteeSignature: hexutil.Encode(block.Block.Body.SyncAggregate.SyncCommitteeSignature),
				},
				ExecutionPayloadHeader: &apimiddleware.ExecutionPayloadHeaderJson{
					BaseFeePerGas:    bytesutil.LittleEndianBytesToBigInt(block.Block.Body.ExecutionPayloadHeader.BaseFeePerGas).String(),
					BlockHash:        hexutil.Encode(block.Block.Body.ExecutionPayloadHeader.BlockHash),
					BlockNumber:      uint64ToString(block.Block.Body.ExecutionPayloadHeader.BlockNumber),
					ExtraData:        hexutil.Encode(block.Block.Body.ExecutionPayloadHeader.ExtraData),
					FeeRecipient:     hexutil.Encode(block.Block.Body.ExecutionPayloadHeader.FeeRecipient),
					GasLimit:         uint64ToString(block.Block.Body.ExecutionPayloadHeader.GasLimit),
					GasUsed:          uint64ToString(block.Block.Body.ExecutionPayloadHeader.GasUsed),
					LogsBloom:        hexutil.Encode(block.Block.Body.ExecutionPayloadHeader.LogsBloom),
					ParentHash:       hexutil.Encode(block.Block.Body.ExecutionPayloadHeader.ParentHash),
					PrevRandao:       hexutil.Encode(block.Block.Body.ExecutionPayloadHeader.PrevRandao),
					ReceiptsRoot:     hexutil.Encode(block.Block.Body.ExecutionPayloadHeader.ReceiptsRoot),
					StateRoot:        hexutil.Encode(block.Block.Body.ExecutionPayloadHeader.StateRoot),
					TimeStamp:        uint64ToString(block.Block.Body.ExecutionPayloadHeader.Timestamp),
					TransactionsRoot: hexutil.Encode(block.Block.Body.ExecutionPayloadHeader.TransactionsRoot),
				},
			},
		},
	}

	return json.Marshal(signedBeaconBlockBellatrixJson)
}

func marshallBeaconBlockCapella(block *ethpb.SignedBeaconBlockCapella) ([]byte, error) {
	signedBeaconBlockCapellaJson := &apimiddleware.SignedBeaconBlockCapellaJson{
		Signature: hexutil.Encode(block.Signature),
		Message: &apimiddleware.BeaconBlockCapellaJson{
			ParentRoot:    hexutil.Encode(block.Block.ParentRoot),
			ProposerIndex: uint64ToString(block.Block.ProposerIndex),
			Slot:          uint64ToString(block.Block.Slot),
			StateRoot:     hexutil.Encode(block.Block.StateRoot),
			Body: &apimiddleware.BeaconBlockBodyCapellaJson{
				Attestations:      jsonifyAttestations(block.Block.Body.Attestations),
				AttesterSlashings: jsonifyAttesterSlashings(block.Block.Body.AttesterSlashings),
				Deposits:          jsonifyDeposits(block.Block.Body.Deposits),
				Eth1Data:          jsonifyEth1Data(block.Block.Body.Eth1Data),
				Graffiti:          hexutil.Encode(block.Block.Body.Graffiti),
				ProposerSlashings: jsonifyProposerSlashings(block.Block.Body.ProposerSlashings),
				RandaoReveal:      hexutil.Encode(block.Block.Body.RandaoReveal),
				VoluntaryExits:    JsonifySignedVoluntaryExits(block.Block.Body.VoluntaryExits),
				SyncAggregate: &apimiddleware.SyncAggregateJson{
					SyncCommitteeBits:      hexutil.Encode(block.Block.Body.SyncAggregate.SyncCommitteeBits),
					SyncCommitteeSignature: hexutil.Encode(block.Block.Body.SyncAggregate.SyncCommitteeSignature),
				},
				ExecutionPayload: &apimiddleware.ExecutionPayloadCapellaJson{
					BaseFeePerGas: bytesutil.LittleEndianBytesToBigInt(block.Block.Body.ExecutionPayload.BaseFeePerGas).String(),
					BlockHash:     hexutil.Encode(block.Block.Body.ExecutionPayload.BlockHash),
					BlockNumber:   uint64ToString(block.Block.Body.ExecutionPayload.BlockNumber),
					ExtraData:     hexutil.Encode(block.Block.Body.ExecutionPayload.ExtraData),
					FeeRecipient:  hexutil.Encode(block.Block.Body.ExecutionPayload.FeeRecipient),
					GasLimit:      uint64ToString(block.Block.Body.ExecutionPayload.GasLimit),
					GasUsed:       uint64ToString(block.Block.Body.ExecutionPayload.GasUsed),
					LogsBloom:     hexutil.Encode(block.Block.Body.ExecutionPayload.LogsBloom),
					ParentHash:    hexutil.Encode(block.Block.Body.ExecutionPayload.ParentHash),
					PrevRandao:    hexutil.Encode(block.Block.Body.ExecutionPayload.PrevRandao),
					ReceiptsRoot:  hexutil.Encode(block.Block.Body.ExecutionPayload.ReceiptsRoot),
					StateRoot:     hexutil.Encode(block.Block.Body.ExecutionPayload.StateRoot),
					TimeStamp:     uint64ToString(block.Block.Body.ExecutionPayload.Timestamp),
					Transactions:  jsonifyTransactions(block.Block.Body.ExecutionPayload.Transactions),
					Withdrawals:   jsonifyWithdrawals(block.Block.Body.ExecutionPayload.Withdrawals),
				},
				BLSToExecutionChanges: jsonifyBlsToExecutionChanges(block.Block.Body.BlsToExecutionChanges),
			},
		},
	}

	return json.Marshal(signedBeaconBlockCapellaJson)
}

func marshallBeaconBlockBlindedCapella(block *ethpb.SignedBlindedBeaconBlockCapella) ([]byte, error) {
	signedBeaconBlockCapellaJson := &apimiddleware.SignedBlindedBeaconBlockCapellaJson{
		Signature: hexutil.Encode(block.Signature),
		Message: &apimiddleware.BlindedBeaconBlockCapellaJson{
			ParentRoot:    hexutil.Encode(block.Block.ParentRoot),
			ProposerIndex: uint64ToString(block.Block.ProposerIndex),
			Slot:          uint64ToString(block.Block.Slot),
			StateRoot:     hexutil.Encode(block.Block.StateRoot),
			Body: &apimiddleware.BlindedBeaconBlockBodyCapellaJson{
				Attestations:      jsonifyAttestations(block.Block.Body.Attestations),
				AttesterSlashings: jsonifyAttesterSlashings(block.Block.Body.AttesterSlashings),
				Deposits:          jsonifyDeposits(block.Block.Body.Deposits),
				Eth1Data:          jsonifyEth1Data(block.Block.Body.Eth1Data),
				Graffiti:          hexutil.Encode(block.Block.Body.Graffiti),
				ProposerSlashings: jsonifyProposerSlashings(block.Block.Body.ProposerSlashings),
				RandaoReveal:      hexutil.Encode(block.Block.Body.RandaoReveal),
				VoluntaryExits:    JsonifySignedVoluntaryExits(block.Block.Body.VoluntaryExits),
				SyncAggregate: &apimiddleware.SyncAggregateJson{
					SyncCommitteeBits:      hexutil.Encode(block.Block.Body.SyncAggregate.SyncCommitteeBits),
					SyncCommitteeSignature: hexutil.Encode(block.Block.Body.SyncAggregate.SyncCommitteeSignature),
				},
				ExecutionPayloadHeader: &apimiddleware.ExecutionPayloadHeaderCapellaJson{
					BaseFeePerGas:    bytesutil.LittleEndianBytesToBigInt(block.Block.Body.ExecutionPayloadHeader.BaseFeePerGas).String(),
					BlockHash:        hexutil.Encode(block.Block.Body.ExecutionPayloadHeader.BlockHash),
					BlockNumber:      uint64ToString(block.Block.Body.ExecutionPayloadHeader.BlockNumber),
					ExtraData:        hexutil.Encode(block.Block.Body.ExecutionPayloadHeader.ExtraData),
					FeeRecipient:     hexutil.Encode(block.Block.Body.ExecutionPayloadHeader.FeeRecipient),
					GasLimit:         uint64ToString(block.Block.Body.ExecutionPayloadHeader.GasLimit),
					GasUsed:          uint64ToString(block.Block.Body.ExecutionPayloadHeader.GasUsed),
					LogsBloom:        hexutil.Encode(block.Block.Body.ExecutionPayloadHeader.LogsBloom),
					ParentHash:       hexutil.Encode(block.Block.Body.ExecutionPayloadHeader.ParentHash),
					PrevRandao:       hexutil.Encode(block.Block.Body.ExecutionPayloadHeader.PrevRandao),
					ReceiptsRoot:     hexutil.Encode(block.Block.Body.ExecutionPayloadHeader.ReceiptsRoot),
					StateRoot:        hexutil.Encode(block.Block.Body.ExecutionPayloadHeader.StateRoot),
					TimeStamp:        uint64ToString(block.Block.Body.ExecutionPayloadHeader.Timestamp),
					TransactionsRoot: hexutil.Encode(block.Block.Body.ExecutionPayloadHeader.TransactionsRoot),
					WithdrawalsRoot:  hexutil.Encode(block.Block.Body.ExecutionPayloadHeader.WithdrawalsRoot),
				},
				BLSToExecutionChanges: jsonifyBlsToExecutionChanges(block.Block.Body.BlsToExecutionChanges),
			},
		},
	}

	return json.Marshal(signedBeaconBlockCapellaJson)
}<|MERGE_RESOLUTION|>--- conflicted
+++ resolved
@@ -97,7 +97,10 @@
 		if err != nil {
 			return nil, errors.Wrap(err, "failed to compute block root for deneb beacon block")
 		}
-		signedBlock, err := shared.SignedBeaconBlockContentsDenebFromConsensus(blockType.Deneb)
+		// TODO: Fix this as part of beacon API PR
+		signedBlock, err := shared.SignedBeaconBlockContentsDenebFromConsensus(&ethpb.SignedBeaconBlockAndBlobsDeneb{
+			Block: blockType.Deneb,
+		})
 		if err != nil {
 			return nil, errors.Wrap(err, "failed to convert deneb beacon block contents")
 		}
@@ -108,7 +111,6 @@
 	case *ethpb.GenericSignedBeaconBlock_BlindedDeneb:
 		blinded = true
 		consensusVersion = "deneb"
-<<<<<<< HEAD
 		beaconBlockRoot, err = blockType.BlindedDeneb.HashTreeRoot()
 		if err != nil {
 			return nil, errors.Wrap(err, "failed to compute block root for blinded deneb beacon block")
@@ -121,21 +123,6 @@
 		if err != nil {
 			return nil, errors.Wrap(err, "failed to marshal blinded deneb beacon block contents")
 		}
-=======
-		//TODO: update for beaocn API
-		//beaconBlockRoot, err = blockType.BlindedDeneb.SignedBlindedBlock.HashTreeRoot()
-		//if err != nil {
-		//	return nil, errors.Wrap(err, "failed to compute block root for blinded deneb beacon block")
-		//}
-		//signedBlock, err := shared.SignedBlindedBeaconBlockContentsDenebFromConsensus(blockType.BlindedDeneb)
-		//if err != nil {
-		//	return nil, errors.Wrap(err, "failed to convert blinded deneb beacon block contents")
-		//}
-		//marshalledSignedBeaconBlockJson, err = json.Marshal(signedBlock)
-		//if err != nil {
-		//	return nil, errors.Wrap(err, "failed to marshal blinded deneb beacon block contents")
-		//}
->>>>>>> bc107a61
 	default:
 		return nil, errors.Errorf("unsupported block type %T", in.Block)
 	}
