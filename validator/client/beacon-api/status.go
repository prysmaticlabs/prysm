package beacon_api

import (
	"context"
	"strconv"

	"github.com/ethereum/go-ethereum/common/hexutil"
	"github.com/pkg/errors"
	"github.com/prysmaticlabs/prysm/v3/config/params"
	types "github.com/prysmaticlabs/prysm/v3/consensus-types/primitives"
	ethpb "github.com/prysmaticlabs/prysm/v3/proto/prysm/v1alpha1"
)

<<<<<<< HEAD
func (c *beaconApiValidatorClient) validatorStatus(in *ethpb.ValidatorStatusRequest) (*ethpb.ValidatorStatusResponse, error) {
	_, _, validatorsStatusResponse, err := c.getValidatorsStatusResponse([][]byte{in.PublicKey}, nil)
=======
func (c *beaconApiValidatorClient) validatorStatus(ctx context.Context, in *ethpb.ValidatorStatusRequest) (*ethpb.ValidatorStatusResponse, error) {
	_, _, validatorsStatusResponse, err := c.getValidatorsStatusResponse(ctx, [][]byte{in.PublicKey}, nil)
>>>>>>> 9f44d6e4
	if err != nil {
		return nil, errors.Wrap(err, "failed to get validator status response")
	}

	if len(validatorsStatusResponse) != 1 {
		return nil, errors.New("number of validator status response not expected")
	}

	validatorStatusResponse := validatorsStatusResponse[0]

	return validatorStatusResponse, nil
}

<<<<<<< HEAD
func (c *beaconApiValidatorClient) multipleValidatorStatus(in *ethpb.MultipleValidatorStatusRequest) (*ethpb.MultipleValidatorStatusResponse, error) {
	publicKeys, indices, statuses, err := c.getValidatorsStatusResponse(in.PublicKeys, in.Indices)
=======
func (c *beaconApiValidatorClient) multipleValidatorStatus(ctx context.Context, in *ethpb.MultipleValidatorStatusRequest) (*ethpb.MultipleValidatorStatusResponse, error) {
	publicKeys, indices, statuses, err := c.getValidatorsStatusResponse(ctx, in.PublicKeys, in.Indices)
>>>>>>> 9f44d6e4
	if err != nil {
		return nil, errors.Wrap(err, "failed to get validators status response")
	}

	return &ethpb.MultipleValidatorStatusResponse{
		PublicKeys: publicKeys,
		Indices:    indices,
		Statuses:   statuses,
	}, nil
}

<<<<<<< HEAD
func (c *beaconApiValidatorClient) getValidatorsStatusResponse(inPubKeys [][]byte, inIndexes []int64) (
=======
func (c *beaconApiValidatorClient) getValidatorsStatusResponse(ctx context.Context, inPubKeys [][]byte, inIndexes []int64) (
>>>>>>> 9f44d6e4
	[][]byte,
	[]types.ValidatorIndex,
	[]*ethpb.ValidatorStatusResponse,
	error,
) {
	// Represents the target set of keys
	stringTargetPubKeysToPubKeys := make(map[string][]byte, len(inPubKeys))
	stringTargetPubKeys := make([]string, len(inPubKeys))

	// Represents the set of keys actually returned by the beacon node
	stringRetrievedPubKeys := make(map[string]struct{})

	// Contains all keys in targetPubKeys but not in retrievedPubKeys
	missingPubKeys := [][]byte{}

	totalLen := len(inPubKeys) + len(inIndexes)

	outPubKeys := make([][]byte, totalLen)
	outIndexes := make([]types.ValidatorIndex, totalLen)
	outValidatorsStatuses := make([]*ethpb.ValidatorStatusResponse, totalLen)

	for index, publicKey := range inPubKeys {
		stringPubKey := hexutil.Encode(publicKey)
		stringTargetPubKeysToPubKeys[stringPubKey] = publicKey
		stringTargetPubKeys[index] = stringPubKey
	}

	// Get state for the current validator
<<<<<<< HEAD
	stateValidatorsResponse, err := c.stateValidatorsProvider.GetStateValidators(stringTargetPubKeys, inIndexes, nil)
=======
	stateValidatorsResponse, err := c.stateValidatorsProvider.GetStateValidators(ctx, stringTargetPubKeys, inIndexes, nil)
>>>>>>> 9f44d6e4
	if err != nil {
		return nil, nil, nil, errors.Wrap(err, "failed to get state validators")
	}

	isLastActivatedValidatorIndexRetrieved := false
	var lastActivatedValidatorIndex uint64 = 0

	for i, validatorContainer := range stateValidatorsResponse.Data {
		stringPubKey := validatorContainer.Validator.PublicKey

		stringRetrievedPubKeys[stringPubKey] = struct{}{}

		pubKey, ok := stringTargetPubKeysToPubKeys[stringPubKey]
		if !ok {
			// string pub key is not already known because the index was used for this validator
			pubKey, err = hexutil.Decode(stringPubKey)
			if err != nil {
				return nil, nil, nil, errors.Wrapf(err, "failed to parse validator public key %s", stringPubKey)
			}
		}

		validatorIndex, err := strconv.ParseUint(validatorContainer.Index, 10, 64)
		if err != nil {
			return nil, nil, nil, errors.Wrapf(err, "failed to parse validator index %s", validatorContainer.Index)
		}

		outPubKeys[i] = pubKey
		outIndexes[i] = types.ValidatorIndex(validatorIndex)

		validatorStatus := &ethpb.ValidatorStatusResponse{}

		// Set Status
		status, ok := beaconAPITogRPCValidatorStatus[validatorContainer.Status]
		if !ok {
			return nil, nil, nil, errors.New("invalid validator status " + validatorContainer.Status)
		}

		validatorStatus.Status = status

		// Set activation epoch
		activationEpoch, err := strconv.ParseUint(validatorContainer.Validator.ActivationEpoch, 10, 64)
		if err != nil {
			return nil, nil, nil, errors.Wrapf(err, "failed to parse activation epoch %s", validatorContainer.Validator.ActivationEpoch)
		}

		validatorStatus.ActivationEpoch = types.Epoch(activationEpoch)

		// Set PositionInActivationQueue
		switch status {
		case ethpb.ValidatorStatus_PENDING, ethpb.ValidatorStatus_PARTIALLY_DEPOSITED, ethpb.ValidatorStatus_DEPOSITED:
			if !isLastActivatedValidatorIndexRetrieved {
				isLastActivatedValidatorIndexRetrieved = true

<<<<<<< HEAD
				activeStateValidators, err := c.stateValidatorsProvider.GetStateValidators(nil, nil, []string{"active"})
=======
				activeStateValidators, err := c.stateValidatorsProvider.GetStateValidators(ctx, nil, nil, []string{"active"})
>>>>>>> 9f44d6e4
				if err != nil {
					return nil, nil, nil, errors.Wrap(err, "failed to get state validators")
				}

				data := activeStateValidators.Data

				if nbActiveValidators := len(data); nbActiveValidators != 0 {
					lastValidator := data[nbActiveValidators-1]

					lastActivatedValidatorIndex, err = strconv.ParseUint(lastValidator.Index, 10, 64)
					if err != nil {
						return nil, nil, nil, errors.Wrapf(err, "failed to parse last validator index %s", lastValidator.Index)
					}
				}
			}

			validatorStatus.PositionInActivationQueue = validatorIndex - lastActivatedValidatorIndex
		}

		outValidatorsStatuses[i] = validatorStatus
	}

	for _, stringTargetPubKey := range stringTargetPubKeys {
		if _, ok := stringRetrievedPubKeys[stringTargetPubKey]; !ok {
			targetPubKey := stringTargetPubKeysToPubKeys[stringTargetPubKey]
			missingPubKeys = append(missingPubKeys, targetPubKey)
		}
	}

	nbStringRetrievedPubKeys := len(stringRetrievedPubKeys)

	for i, missingPubKey := range missingPubKeys {
		outPubKeys[nbStringRetrievedPubKeys+i] = missingPubKey
		outIndexes[nbStringRetrievedPubKeys+i] = types.ValidatorIndex(^uint64(0))

		outValidatorsStatuses[nbStringRetrievedPubKeys+i] = &ethpb.ValidatorStatusResponse{
			Status:          ethpb.ValidatorStatus_UNKNOWN_STATUS,
			ActivationEpoch: params.BeaconConfig().FarFutureEpoch,
		}
	}

	outLen := len(stateValidatorsResponse.Data) + len(missingPubKeys)
	return outPubKeys[:outLen], outIndexes[:outLen], outValidatorsStatuses[:outLen], nil
}<|MERGE_RESOLUTION|>--- conflicted
+++ resolved
@@ -11,13 +11,8 @@
 	ethpb "github.com/prysmaticlabs/prysm/v3/proto/prysm/v1alpha1"
 )
 
-<<<<<<< HEAD
-func (c *beaconApiValidatorClient) validatorStatus(in *ethpb.ValidatorStatusRequest) (*ethpb.ValidatorStatusResponse, error) {
-	_, _, validatorsStatusResponse, err := c.getValidatorsStatusResponse([][]byte{in.PublicKey}, nil)
-=======
 func (c *beaconApiValidatorClient) validatorStatus(ctx context.Context, in *ethpb.ValidatorStatusRequest) (*ethpb.ValidatorStatusResponse, error) {
 	_, _, validatorsStatusResponse, err := c.getValidatorsStatusResponse(ctx, [][]byte{in.PublicKey}, nil)
->>>>>>> 9f44d6e4
 	if err != nil {
 		return nil, errors.Wrap(err, "failed to get validator status response")
 	}
@@ -31,13 +26,8 @@
 	return validatorStatusResponse, nil
 }
 
-<<<<<<< HEAD
-func (c *beaconApiValidatorClient) multipleValidatorStatus(in *ethpb.MultipleValidatorStatusRequest) (*ethpb.MultipleValidatorStatusResponse, error) {
-	publicKeys, indices, statuses, err := c.getValidatorsStatusResponse(in.PublicKeys, in.Indices)
-=======
 func (c *beaconApiValidatorClient) multipleValidatorStatus(ctx context.Context, in *ethpb.MultipleValidatorStatusRequest) (*ethpb.MultipleValidatorStatusResponse, error) {
 	publicKeys, indices, statuses, err := c.getValidatorsStatusResponse(ctx, in.PublicKeys, in.Indices)
->>>>>>> 9f44d6e4
 	if err != nil {
 		return nil, errors.Wrap(err, "failed to get validators status response")
 	}
@@ -49,11 +39,7 @@
 	}, nil
 }
 
-<<<<<<< HEAD
-func (c *beaconApiValidatorClient) getValidatorsStatusResponse(inPubKeys [][]byte, inIndexes []int64) (
-=======
 func (c *beaconApiValidatorClient) getValidatorsStatusResponse(ctx context.Context, inPubKeys [][]byte, inIndexes []int64) (
->>>>>>> 9f44d6e4
 	[][]byte,
 	[]types.ValidatorIndex,
 	[]*ethpb.ValidatorStatusResponse,
@@ -82,11 +68,7 @@
 	}
 
 	// Get state for the current validator
-<<<<<<< HEAD
-	stateValidatorsResponse, err := c.stateValidatorsProvider.GetStateValidators(stringTargetPubKeys, inIndexes, nil)
-=======
 	stateValidatorsResponse, err := c.stateValidatorsProvider.GetStateValidators(ctx, stringTargetPubKeys, inIndexes, nil)
->>>>>>> 9f44d6e4
 	if err != nil {
 		return nil, nil, nil, errors.Wrap(err, "failed to get state validators")
 	}
@@ -140,11 +122,7 @@
 			if !isLastActivatedValidatorIndexRetrieved {
 				isLastActivatedValidatorIndexRetrieved = true
 
-<<<<<<< HEAD
-				activeStateValidators, err := c.stateValidatorsProvider.GetStateValidators(nil, nil, []string{"active"})
-=======
 				activeStateValidators, err := c.stateValidatorsProvider.GetStateValidators(ctx, nil, nil, []string{"active"})
->>>>>>> 9f44d6e4
 				if err != nil {
 					return nil, nil, nil, errors.Wrap(err, "failed to get state validators")
 				}
