package beacon_api

import (
	"bytes"
	"context"
	"encoding/json"
	"io"
	"net/http"
	"net/http/httptest"
	"testing"
	"time"

	"github.com/pkg/errors"
	"github.com/prysmaticlabs/prysm/v5/api"
	"github.com/prysmaticlabs/prysm/v5/api/server/structs"
	"github.com/prysmaticlabs/prysm/v5/network/httputil"
	"github.com/prysmaticlabs/prysm/v5/testing/assert"
	"github.com/prysmaticlabs/prysm/v5/testing/require"
)

func TestGet(t *testing.T) {
	ctx := context.Background()
	const endpoint = "/example/rest/api/endpoint"
	genesisJson := &structs.GetGenesisResponse{
		Data: &structs.Genesis{
			GenesisTime:           "123",
			GenesisValidatorsRoot: "0x456",
			GenesisForkVersion:    "0x789",
		},
	}
	mux := http.NewServeMux()
	mux.HandleFunc(endpoint, func(w http.ResponseWriter, r *http.Request) {
		marshalledJson, err := json.Marshal(genesisJson)
		require.NoError(t, err)

		w.Header().Set("Content-Type", api.JsonMediaType)
		_, err = w.Write(marshalledJson)
		require.NoError(t, err)
	})
	server := httptest.NewServer(mux)
	defer server.Close()

	jsonRestHandler := BeaconApiJsonRestHandler{
<<<<<<< HEAD
		HttpClient: http.Client{Timeout: time.Second * 5},
		Host:       func() string { return server.URL },
=======
		client: http.Client{Timeout: time.Second * 5},
		host:   server.URL,
>>>>>>> f7f1d249
	}
	resp := &structs.GetGenesisResponse{}
	require.NoError(t, jsonRestHandler.Get(ctx, endpoint+"?arg1=abc&arg2=def", resp))
	assert.DeepEqual(t, genesisJson, resp)
}

func TestPost(t *testing.T) {
	ctx := context.Background()
	const endpoint = "/example/rest/api/endpoint"
	dataBytes := []byte{1, 2, 3, 4, 5}
	headers := map[string]string{"foo": "bar"}

	genesisJson := &structs.GetGenesisResponse{
		Data: &structs.Genesis{
			GenesisTime:           "123",
			GenesisValidatorsRoot: "0x456",
			GenesisForkVersion:    "0x789",
		},
	}

	mux := http.NewServeMux()
	mux.HandleFunc(endpoint, func(w http.ResponseWriter, r *http.Request) {
		// Make sure the request headers have been set
		assert.Equal(t, "bar", r.Header.Get("foo"))
		assert.Equal(t, api.JsonMediaType, r.Header.Get("Content-Type"))

		// Make sure the data matches
		receivedBytes := make([]byte, len(dataBytes))
		numBytes, err := r.Body.Read(receivedBytes)
		assert.Equal(t, io.EOF, err)
		assert.Equal(t, len(dataBytes), numBytes)
		assert.DeepEqual(t, dataBytes, receivedBytes)

		marshalledJson, err := json.Marshal(genesisJson)
		require.NoError(t, err)

		w.Header().Set("Content-Type", api.JsonMediaType)
		_, err = w.Write(marshalledJson)
		require.NoError(t, err)
	})
	server := httptest.NewServer(mux)
	defer server.Close()

	jsonRestHandler := BeaconApiJsonRestHandler{
<<<<<<< HEAD
		HttpClient: http.Client{Timeout: time.Second * 5},
		Host:       func() string { return server.URL },
=======
		client: http.Client{Timeout: time.Second * 5},
		host:   server.URL,
>>>>>>> f7f1d249
	}
	resp := &structs.GetGenesisResponse{}
	require.NoError(t, jsonRestHandler.Post(ctx, endpoint, headers, bytes.NewBuffer(dataBytes), resp))
	assert.DeepEqual(t, genesisJson, resp)
}

func Test_decodeResp(t *testing.T) {
	type j struct {
		Foo string `json:"foo"`
	}

	t.Run("200 non-JSON", func(t *testing.T) {
		body := bytes.Buffer{}
		r := &http.Response{
			Status:     "200",
			StatusCode: http.StatusOK,
			Body:       io.NopCloser(&body),
			Header:     map[string][]string{"Content-Type": {api.OctetStreamMediaType}},
		}
		require.NoError(t, decodeResp(r, nil))
	})
	t.Run("204 non-JSON", func(t *testing.T) {
		body := bytes.Buffer{}
		r := &http.Response{
			Status:     "204",
			StatusCode: http.StatusNoContent,
			Body:       io.NopCloser(&body),
			Header:     map[string][]string{"Content-Type": {api.OctetStreamMediaType}},
		}
		require.NoError(t, decodeResp(r, nil))
	})
	t.Run("500 non-JSON", func(t *testing.T) {
		body := bytes.Buffer{}
		_, err := body.WriteString("foo")
		require.NoError(t, err)
		r := &http.Response{
			Status:     "500",
			StatusCode: http.StatusInternalServerError,
			Body:       io.NopCloser(&body),
			Header:     map[string][]string{"Content-Type": {api.OctetStreamMediaType}},
		}
		err = decodeResp(r, nil)
		errJson := &httputil.DefaultJsonError{}
		require.Equal(t, true, errors.As(err, &errJson))
		assert.Equal(t, http.StatusInternalServerError, errJson.Code)
		assert.Equal(t, "foo", errJson.Message)
	})
	t.Run("200 JSON with resp", func(t *testing.T) {
		body := bytes.Buffer{}
		b, err := json.Marshal(&j{Foo: "foo"})
		require.NoError(t, err)
		body.Write(b)
		r := &http.Response{
			Status:     "200",
			StatusCode: http.StatusOK,
			Body:       io.NopCloser(&body),
			Header:     map[string][]string{"Content-Type": {api.JsonMediaType}},
		}
		resp := &j{}
		require.NoError(t, decodeResp(r, resp))
		assert.Equal(t, "foo", resp.Foo)
	})
	t.Run("200 JSON without resp", func(t *testing.T) {
		body := bytes.Buffer{}
		r := &http.Response{
			Status:     "200",
			StatusCode: http.StatusOK,
			Body:       io.NopCloser(&body),
			Header:     map[string][]string{"Content-Type": {api.JsonMediaType}},
		}
		require.NoError(t, decodeResp(r, nil))
	})
	t.Run("204 JSON", func(t *testing.T) {
		body := bytes.Buffer{}
		r := &http.Response{
			Status:     "204",
			StatusCode: http.StatusNoContent,
			Body:       io.NopCloser(&body),
			Header:     map[string][]string{"Content-Type": {api.JsonMediaType}},
		}
		require.NoError(t, decodeResp(r, nil))
	})
	t.Run("500 JSON", func(t *testing.T) {
		body := bytes.Buffer{}
		b, err := json.Marshal(&httputil.DefaultJsonError{Code: http.StatusInternalServerError, Message: "error"})
		require.NoError(t, err)
		body.Write(b)
		r := &http.Response{
			Status:     "500",
			StatusCode: http.StatusInternalServerError,
			Body:       io.NopCloser(&body),
			Header:     map[string][]string{"Content-Type": {api.JsonMediaType}},
		}
		err = decodeResp(r, nil)
		errJson := &httputil.DefaultJsonError{}
		require.Equal(t, true, errors.As(err, &errJson))
		assert.Equal(t, http.StatusInternalServerError, errJson.Code)
		assert.Equal(t, "error", errJson.Message)
	})
	t.Run("200 JSON cannot decode", func(t *testing.T) {
		body := bytes.Buffer{}
		_, err := body.WriteString("foo")
		require.NoError(t, err)
		r := &http.Response{
			Status:     "200",
			StatusCode: http.StatusOK,
			Body:       io.NopCloser(&body),
			Header:     map[string][]string{"Content-Type": {api.JsonMediaType}},
			Request:    &http.Request{},
		}
		resp := &j{}
		err = decodeResp(r, resp)
		assert.ErrorContains(t, "failed to decode response body into json", err)
	})
	t.Run("500 JSON cannot decode", func(t *testing.T) {
		body := bytes.Buffer{}
		_, err := body.WriteString("foo")
		require.NoError(t, err)
		r := &http.Response{
			Status:     "500",
			StatusCode: http.StatusInternalServerError,
			Body:       io.NopCloser(&body),
			Header:     map[string][]string{"Content-Type": {api.JsonMediaType}},
			Request:    &http.Request{},
		}
		err = decodeResp(r, nil)
		assert.ErrorContains(t, "failed to decode response body into error json", err)
	})
}

func Test_Host(t *testing.T) {
	servers := []string{"127.0.0.1:0", "127.0.0.2:0"}
	jsonRestHandler := BeaconApiJsonRestHandler{
		HttpClient: http.Client{Timeout: time.Second * 5},
		Host:       func() string { return "" },
	}
	jsonRestHandler.SetHost(servers[0])

	host := jsonRestHandler.GetHost()
	require.Equal(t, servers[0], host)

	jsonRestHandler.SetHost(servers[1])
	host = jsonRestHandler.GetHost()
	require.Equal(t, servers[1], host)
}<|MERGE_RESOLUTION|>--- conflicted
+++ resolved
@@ -41,13 +41,10 @@
 	defer server.Close()
 
 	jsonRestHandler := BeaconApiJsonRestHandler{
-<<<<<<< HEAD
-		HttpClient: http.Client{Timeout: time.Second * 5},
-		Host:       func() string { return server.URL },
-=======
 		client: http.Client{Timeout: time.Second * 5},
-		host:   server.URL,
->>>>>>> f7f1d249
+		host: func() string {
+			return server.URL
+		},
 	}
 	resp := &structs.GetGenesisResponse{}
 	require.NoError(t, jsonRestHandler.Get(ctx, endpoint+"?arg1=abc&arg2=def", resp))
@@ -92,13 +89,10 @@
 	defer server.Close()
 
 	jsonRestHandler := BeaconApiJsonRestHandler{
-<<<<<<< HEAD
-		HttpClient: http.Client{Timeout: time.Second * 5},
-		Host:       func() string { return server.URL },
-=======
 		client: http.Client{Timeout: time.Second * 5},
-		host:   server.URL,
->>>>>>> f7f1d249
+		host: func() string {
+			return server.URL
+		},
 	}
 	resp := &structs.GetGenesisResponse{}
 	require.NoError(t, jsonRestHandler.Post(ctx, endpoint, headers, bytes.NewBuffer(dataBytes), resp))
@@ -227,20 +221,4 @@
 		err = decodeResp(r, nil)
 		assert.ErrorContains(t, "failed to decode response body into error json", err)
 	})
-}
-
-func Test_Host(t *testing.T) {
-	servers := []string{"127.0.0.1:0", "127.0.0.2:0"}
-	jsonRestHandler := BeaconApiJsonRestHandler{
-		HttpClient: http.Client{Timeout: time.Second * 5},
-		Host:       func() string { return "" },
-	}
-	jsonRestHandler.SetHost(servers[0])
-
-	host := jsonRestHandler.GetHost()
-	require.Equal(t, servers[0], host)
-
-	jsonRestHandler.SetHost(servers[1])
-	host = jsonRestHandler.GetHost()
-	require.Equal(t, servers[1], host)
 }