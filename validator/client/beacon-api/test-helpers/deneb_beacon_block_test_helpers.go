--- conflicted
+++ resolved
@@ -992,23 +992,12 @@
 						Signature:             FillEncodedByteSlice(96, 103),
 					},
 				},
-<<<<<<< HEAD
-				BLSToExecutionChanges: []*shared.SignedBLSToExecutionChange{
-					{
-						Message: &shared.BLSToExecutionChange{
-							ValidatorIndex:     "129",
-							FromBLSPubkey:      FillEncodedByteSlice(48, 130),
-							ToExecutionAddress: FillEncodedByteSlice(20, 131),
-						},
-						Signature: FillEncodedByteSlice(96, 132),
-=======
 			},
 			VoluntaryExits: []*shared.SignedVoluntaryExit{
 				{
 					Message: &shared.VoluntaryExit{
 						Epoch:          "104",
 						ValidatorIndex: "105",
->>>>>>> 440841d5
 					},
 					Signature: FillEncodedByteSlice(96, 106),
 				},
@@ -1043,7 +1032,7 @@
 				BlobGasUsed:      "127",
 				ExcessBlobGas:    "128",
 			},
-			BlsToExecutionChanges: []*shared.SignedBLSToExecutionChange{
+			BLSToExecutionChanges: []*shared.SignedBLSToExecutionChange{
 				{
 					Message: &shared.BLSToExecutionChange{
 						ValidatorIndex:     "129",
