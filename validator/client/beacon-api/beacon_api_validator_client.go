package beacon_api

import (
	"context"
	"net/http"
	"time"

	"github.com/ethereum/go-ethereum/common/hexutil"
	"github.com/golang/protobuf/ptypes/empty"
	"github.com/pkg/errors"
	"github.com/prysmaticlabs/prysm/v5/api/client/event"
	"github.com/prysmaticlabs/prysm/v5/consensus-types/primitives"
	"github.com/prysmaticlabs/prysm/v5/encoding/bytesutil"
	ethpb "github.com/prysmaticlabs/prysm/v5/proto/prysm/v1alpha1"
	"github.com/prysmaticlabs/prysm/v5/validator/client/iface"
)

type ValidatorClientOpt func(*beaconApiValidatorClient)

type beaconApiValidatorClient struct {
	genesisProvider         GenesisProvider
	dutiesProvider          dutiesProvider
	stateValidatorsProvider StateValidatorsProvider
	jsonRestHandler         JsonRestHandler
	beaconBlockConverter    BeaconBlockConverter
<<<<<<< HEAD
	prysmChainClient        iface.PrysmChainClient
=======
	prysmBeaconChainCLient  iface.PrysmBeaconChainClient
	isEventStreamRunning    bool
>>>>>>> 9befb6bd
}

func NewBeaconApiValidatorClient(jsonRestHandler JsonRestHandler, opts ...ValidatorClientOpt) iface.ValidatorClient {
	c := &beaconApiValidatorClient{
		genesisProvider:         &beaconApiGenesisProvider{jsonRestHandler: jsonRestHandler},
		dutiesProvider:          beaconApiDutiesProvider{jsonRestHandler: jsonRestHandler},
		stateValidatorsProvider: beaconApiStateValidatorsProvider{jsonRestHandler: jsonRestHandler},
		jsonRestHandler:         jsonRestHandler,
		beaconBlockConverter:    beaconApiBeaconBlockConverter{},
		prysmChainClient: prysmChainClient{
			nodeClient:      &beaconApiNodeClient{jsonRestHandler: jsonRestHandler},
			jsonRestHandler: jsonRestHandler,
		},
		isEventStreamRunning: false,
	}
	for _, o := range opts {
		o(c)
	}
	return c
}

func (c *beaconApiValidatorClient) GetDuties(ctx context.Context, in *ethpb.DutiesRequest) (*ethpb.DutiesResponse, error) {
	return wrapInMetrics[*ethpb.DutiesResponse]("GetDuties", func() (*ethpb.DutiesResponse, error) {
		return c.getDuties(ctx, in)
	})
}

func (c *beaconApiValidatorClient) CheckDoppelGanger(ctx context.Context, in *ethpb.DoppelGangerRequest) (*ethpb.DoppelGangerResponse, error) {
	return wrapInMetrics[*ethpb.DoppelGangerResponse]("CheckDoppelGanger", func() (*ethpb.DoppelGangerResponse, error) {
		return c.checkDoppelGanger(ctx, in)
	})
}

func (c *beaconApiValidatorClient) DomainData(ctx context.Context, in *ethpb.DomainRequest) (*ethpb.DomainResponse, error) {
	if len(in.Domain) != 4 {
		return nil, errors.Errorf("invalid domain type: %s", hexutil.Encode(in.Domain))
	}
	domainType := bytesutil.ToBytes4(in.Domain)

	return wrapInMetrics[*ethpb.DomainResponse]("DomainData", func() (*ethpb.DomainResponse, error) {
		return c.getDomainData(ctx, in.Epoch, domainType)
	})
}

func (c *beaconApiValidatorClient) GetAttestationData(ctx context.Context, in *ethpb.AttestationDataRequest) (*ethpb.AttestationData, error) {
	return wrapInMetrics[*ethpb.AttestationData]("GetAttestationData", func() (*ethpb.AttestationData, error) {
		return c.getAttestationData(ctx, in.Slot, in.CommitteeIndex)
	})
}

func (c *beaconApiValidatorClient) GetBeaconBlock(ctx context.Context, in *ethpb.BlockRequest) (*ethpb.GenericBeaconBlock, error) {
	return wrapInMetrics[*ethpb.GenericBeaconBlock]("GetBeaconBlock", func() (*ethpb.GenericBeaconBlock, error) {
		return c.getBeaconBlock(ctx, in.Slot, in.RandaoReveal, in.Graffiti)
	})
}

func (c *beaconApiValidatorClient) GetFeeRecipientByPubKey(_ context.Context, _ *ethpb.FeeRecipientByPubKeyRequest) (*ethpb.FeeRecipientByPubKeyResponse, error) {
	return nil, nil
}

func (c *beaconApiValidatorClient) GetSyncCommitteeContribution(ctx context.Context, in *ethpb.SyncCommitteeContributionRequest) (*ethpb.SyncCommitteeContribution, error) {
	return wrapInMetrics[*ethpb.SyncCommitteeContribution]("GetSyncCommitteeContribution", func() (*ethpb.SyncCommitteeContribution, error) {
		return c.getSyncCommitteeContribution(ctx, in)
	})
}

func (c *beaconApiValidatorClient) GetSyncMessageBlockRoot(ctx context.Context, _ *empty.Empty) (*ethpb.SyncMessageBlockRootResponse, error) {
	return wrapInMetrics[*ethpb.SyncMessageBlockRootResponse]("GetSyncMessageBlockRoot", func() (*ethpb.SyncMessageBlockRootResponse, error) {
		return c.getSyncMessageBlockRoot(ctx)
	})
}

func (c *beaconApiValidatorClient) GetSyncSubcommitteeIndex(ctx context.Context, in *ethpb.SyncSubcommitteeIndexRequest) (*ethpb.SyncSubcommitteeIndexResponse, error) {
	return wrapInMetrics[*ethpb.SyncSubcommitteeIndexResponse]("GetSyncSubcommitteeIndex", func() (*ethpb.SyncSubcommitteeIndexResponse, error) {
		return c.getSyncSubcommitteeIndex(ctx, in)
	})
}

func (c *beaconApiValidatorClient) MultipleValidatorStatus(ctx context.Context, in *ethpb.MultipleValidatorStatusRequest) (*ethpb.MultipleValidatorStatusResponse, error) {
	return wrapInMetrics[*ethpb.MultipleValidatorStatusResponse]("MultipleValidatorStatus", func() (*ethpb.MultipleValidatorStatusResponse, error) {
		return c.multipleValidatorStatus(ctx, in)
	})
}

func (c *beaconApiValidatorClient) PrepareBeaconProposer(ctx context.Context, in *ethpb.PrepareBeaconProposerRequest) (*empty.Empty, error) {
	return wrapInMetrics[*empty.Empty]("PrepareBeaconProposer", func() (*empty.Empty, error) {
		return new(empty.Empty), c.prepareBeaconProposer(ctx, in.Recipients)
	})
}

func (c *beaconApiValidatorClient) ProposeAttestation(ctx context.Context, in *ethpb.Attestation) (*ethpb.AttestResponse, error) {
	return wrapInMetrics[*ethpb.AttestResponse]("ProposeAttestation", func() (*ethpb.AttestResponse, error) {
		return c.proposeAttestation(ctx, in)
	})
}

func (c *beaconApiValidatorClient) ProposeBeaconBlock(ctx context.Context, in *ethpb.GenericSignedBeaconBlock) (*ethpb.ProposeResponse, error) {
	return wrapInMetrics[*ethpb.ProposeResponse]("ProposeBeaconBlock", func() (*ethpb.ProposeResponse, error) {
		return c.proposeBeaconBlock(ctx, in)
	})
}

func (c *beaconApiValidatorClient) ProposeExit(ctx context.Context, in *ethpb.SignedVoluntaryExit) (*ethpb.ProposeExitResponse, error) {
	return wrapInMetrics[*ethpb.ProposeExitResponse]("ProposeExit", func() (*ethpb.ProposeExitResponse, error) {
		return c.proposeExit(ctx, in)
	})
}

func (c *beaconApiValidatorClient) StreamBlocksAltair(ctx context.Context, in *ethpb.StreamBlocksRequest) (ethpb.BeaconNodeValidator_StreamBlocksAltairClient, error) {
	return c.streamBlocks(ctx, in, time.Second), nil
}

func (c *beaconApiValidatorClient) SubmitAggregateSelectionProof(ctx context.Context, in *ethpb.AggregateSelectionRequest, index primitives.ValidatorIndex, committeeLength uint64) (*ethpb.AggregateSelectionResponse, error) {
	return wrapInMetrics[*ethpb.AggregateSelectionResponse]("SubmitAggregateSelectionProof", func() (*ethpb.AggregateSelectionResponse, error) {
		return c.submitAggregateSelectionProof(ctx, in, index, committeeLength)
	})
}

func (c *beaconApiValidatorClient) SubmitSignedAggregateSelectionProof(ctx context.Context, in *ethpb.SignedAggregateSubmitRequest) (*ethpb.SignedAggregateSubmitResponse, error) {
	return wrapInMetrics[*ethpb.SignedAggregateSubmitResponse]("SubmitSignedAggregateSelectionProof", func() (*ethpb.SignedAggregateSubmitResponse, error) {
		return c.submitSignedAggregateSelectionProof(ctx, in)
	})
}

func (c *beaconApiValidatorClient) SubmitSignedContributionAndProof(ctx context.Context, in *ethpb.SignedContributionAndProof) (*empty.Empty, error) {
	return wrapInMetrics[*empty.Empty]("SubmitSignedContributionAndProof", func() (*empty.Empty, error) {
		return new(empty.Empty), c.submitSignedContributionAndProof(ctx, in)
	})
}

func (c *beaconApiValidatorClient) SubmitSyncMessage(ctx context.Context, in *ethpb.SyncCommitteeMessage) (*empty.Empty, error) {
	return wrapInMetrics[*empty.Empty]("SubmitSyncMessage", func() (*empty.Empty, error) {
		return new(empty.Empty), c.submitSyncMessage(ctx, in)
	})
}

func (c *beaconApiValidatorClient) SubmitValidatorRegistrations(ctx context.Context, in *ethpb.SignedValidatorRegistrationsV1) (*empty.Empty, error) {
	return wrapInMetrics[*empty.Empty]("SubmitValidatorRegistrations", func() (*empty.Empty, error) {
		return new(empty.Empty), c.submitValidatorRegistrations(ctx, in.Messages)
	})
}

func (c *beaconApiValidatorClient) SubscribeCommitteeSubnets(ctx context.Context, in *ethpb.CommitteeSubnetsSubscribeRequest, duties []*ethpb.DutiesResponse_Duty) (*empty.Empty, error) {
	return wrapInMetrics[*empty.Empty]("SubscribeCommitteeSubnets", func() (*empty.Empty, error) {
		return new(empty.Empty), c.subscribeCommitteeSubnets(ctx, in, duties)
	})
}

func (c *beaconApiValidatorClient) ValidatorIndex(ctx context.Context, in *ethpb.ValidatorIndexRequest) (*ethpb.ValidatorIndexResponse, error) {
	return wrapInMetrics[*ethpb.ValidatorIndexResponse]("ValidatorIndex", func() (*ethpb.ValidatorIndexResponse, error) {
		return c.validatorIndex(ctx, in)
	})
}

func (c *beaconApiValidatorClient) ValidatorStatus(ctx context.Context, in *ethpb.ValidatorStatusRequest) (*ethpb.ValidatorStatusResponse, error) {
	return c.validatorStatus(ctx, in)
}

func (c *beaconApiValidatorClient) WaitForActivation(ctx context.Context, in *ethpb.ValidatorActivationRequest) (ethpb.BeaconNodeValidator_WaitForActivationClient, error) {
	return c.waitForActivation(ctx, in)
}

// Deprecated: Do not use.
func (c *beaconApiValidatorClient) WaitForChainStart(ctx context.Context, _ *empty.Empty) (*ethpb.ChainStartResponse, error) {
	return c.waitForChainStart(ctx)
}

func (c *beaconApiValidatorClient) StartEventStream(ctx context.Context, topics []string, eventsChannel chan<- *event.Event) {
	client := &http.Client{} // event stream should not be subject to the same settings as other api calls, so we won't use c.jsonRestHandler.HttpClient()
	eventStream, err := event.NewEventStream(ctx, client, c.jsonRestHandler.Host(), topics)
	if err != nil {
		eventsChannel <- &event.Event{
			EventType: event.EventError,
			Data:      []byte(errors.Wrap(err, "failed to start event stream").Error()),
		}
		return
	}
	c.isEventStreamRunning = true
	eventStream.Subscribe(eventsChannel)
	c.isEventStreamRunning = false
}

func (c *beaconApiValidatorClient) EventStreamIsRunning() bool {
	return c.isEventStreamRunning
}

func (c *beaconApiValidatorClient) GetAggregatedSelections(ctx context.Context, selections []iface.BeaconCommitteeSelection) ([]iface.BeaconCommitteeSelection, error) {
	return c.getAggregatedSelection(ctx, selections)
}

func (c *beaconApiValidatorClient) GetAggregatedSyncSelections(ctx context.Context, selections []iface.SyncCommitteeSelection) ([]iface.SyncCommitteeSelection, error) {
	return c.getAggregatedSyncSelections(ctx, selections)
}

func wrapInMetrics[Resp any](action string, f func() (Resp, error)) (Resp, error) {
	now := time.Now()
	resp, err := f()
	httpActionCount.WithLabelValues(action).Inc()
	if err == nil {
		httpActionLatency.WithLabelValues(action).Observe(time.Since(now).Seconds())
	} else {
		failedHTTPActionCount.WithLabelValues(action).Inc()
	}
	return resp, err
}<|MERGE_RESOLUTION|>--- conflicted
+++ resolved
@@ -23,12 +23,8 @@
 	stateValidatorsProvider StateValidatorsProvider
 	jsonRestHandler         JsonRestHandler
 	beaconBlockConverter    BeaconBlockConverter
-<<<<<<< HEAD
-	prysmChainClient        iface.PrysmChainClient
-=======
-	prysmBeaconChainCLient  iface.PrysmBeaconChainClient
+	prysmChainClient  iface.PrysmBeaconChainClient
 	isEventStreamRunning    bool
->>>>>>> 9befb6bd
 }
 
 func NewBeaconApiValidatorClient(jsonRestHandler JsonRestHandler, opts ...ValidatorClientOpt) iface.ValidatorClient {
