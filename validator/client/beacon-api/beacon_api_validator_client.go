package beacon_api

import (
	"context"
	"net/http"
	"time"

	"github.com/ethereum/go-ethereum/common/hexutil"
	"github.com/golang/protobuf/ptypes/empty"
	"github.com/pkg/errors"
	types "github.com/prysmaticlabs/prysm/v3/consensus-types/primitives"
	"github.com/prysmaticlabs/prysm/v3/encoding/bytesutil"
	ethpb "github.com/prysmaticlabs/prysm/v3/proto/prysm/v1alpha1"
	iface "github.com/prysmaticlabs/prysm/v3/validator/client/iface"
)

type beaconApiValidatorClient struct {
<<<<<<< HEAD
	genesisProvider         genesisProvider
	stateValidatorsProvider stateValidatorsProvider
	jsonRestHandler         jsonRestHandler
	fallbackClient          iface.ValidatorClient
=======
	genesisProvider genesisProvider
	dutiesProvider  dutiesProvider
	jsonRestHandler jsonRestHandler
	fallbackClient  iface.ValidatorClient
>>>>>>> 22a96ea0
}

func NewBeaconApiValidatorClient(host string, timeout time.Duration) iface.ValidatorClient {
	return NewBeaconApiValidatorClientWithFallback(host, timeout, nil)
}

func NewBeaconApiValidatorClientWithFallback(host string, timeout time.Duration, fallbackClient iface.ValidatorClient) iface.ValidatorClient {
	jsonRestHandler := beaconApiJsonRestHandler{
		httpClient: http.Client{Timeout: timeout},
		host:       host,
	}

	return &beaconApiValidatorClient{
<<<<<<< HEAD
		genesisProvider:         beaconApiGenesisProvider{jsonRestHandler: jsonRestHandler},
		stateValidatorsProvider: beaconApiStateValidatorsProvider{jsonRestHandler: jsonRestHandler},
		jsonRestHandler:         jsonRestHandler,
		fallbackClient:          fallbackClient,
=======
		genesisProvider: beaconApiGenesisProvider{jsonRestHandler: jsonRestHandler},
		dutiesProvider:  beaconApiDutiesProvider{jsonRestHandler: jsonRestHandler},
		jsonRestHandler: jsonRestHandler,
		fallbackClient:  fallbackClient,
>>>>>>> 22a96ea0
	}
}

func (c *beaconApiValidatorClient) GetDuties(ctx context.Context, in *ethpb.DutiesRequest) (*ethpb.DutiesResponse, error) {
	if c.fallbackClient != nil {
		return c.fallbackClient.GetDuties(ctx, in)
	}

	// TODO: Implement me
	panic("beaconApiValidatorClient.GetDuties is not implemented. To use a fallback client, create this validator with NewBeaconApiValidatorClientWithFallback instead.")
}

func (c *beaconApiValidatorClient) CheckDoppelGanger(ctx context.Context, in *ethpb.DoppelGangerRequest) (*ethpb.DoppelGangerResponse, error) {
	if c.fallbackClient != nil {
		return c.fallbackClient.CheckDoppelGanger(ctx, in)
	}

	// TODO: Implement me
	panic("beaconApiValidatorClient.CheckDoppelGanger is not implemented. To use a fallback client, create this validator with NewBeaconApiValidatorClientWithFallback instead.")
}

func (c *beaconApiValidatorClient) DomainData(_ context.Context, in *ethpb.DomainRequest) (*ethpb.DomainResponse, error) {
	if len(in.Domain) != 4 {
		return nil, errors.Errorf("invalid domain type: %s", hexutil.Encode(in.Domain))
	}

	domainType := bytesutil.ToBytes4(in.Domain)
	return c.getDomainData(in.Epoch, domainType)
}

func (c *beaconApiValidatorClient) GetAttestationData(_ context.Context, in *ethpb.AttestationDataRequest) (*ethpb.AttestationData, error) {
	if in == nil {
		return nil, errors.New("GetAttestationData received nil argument `in`")
	}

	return c.getAttestationData(in.Slot, in.CommitteeIndex)
}

func (c *beaconApiValidatorClient) GetBeaconBlock(_ context.Context, in *ethpb.BlockRequest) (*ethpb.GenericBeaconBlock, error) {
	return c.getBeaconBlock(in.Slot, in.RandaoReveal, in.Graffiti)
}

func (c *beaconApiValidatorClient) GetFeeRecipientByPubKey(ctx context.Context, in *ethpb.FeeRecipientByPubKeyRequest) (*ethpb.FeeRecipientByPubKeyResponse, error) {
	if c.fallbackClient != nil {
		return c.fallbackClient.GetFeeRecipientByPubKey(ctx, in)
	}

	// TODO: Implement me
	panic("beaconApiValidatorClient.GetFeeRecipientByPubKey is not implemented. To use a fallback client, create this validator with NewBeaconApiValidatorClientWithFallback instead.")
}

func (c *beaconApiValidatorClient) GetSyncCommitteeContribution(ctx context.Context, in *ethpb.SyncCommitteeContributionRequest) (*ethpb.SyncCommitteeContribution, error) {
	if c.fallbackClient != nil {
		return c.fallbackClient.GetSyncCommitteeContribution(ctx, in)
	}

	// TODO: Implement me
	panic("beaconApiValidatorClient.GetSyncCommitteeContribution is not implemented. To use a fallback client, create this validator with NewBeaconApiValidatorClientWithFallback instead.")
}

func (c *beaconApiValidatorClient) GetSyncMessageBlockRoot(ctx context.Context, in *empty.Empty) (*ethpb.SyncMessageBlockRootResponse, error) {
	if c.fallbackClient != nil {
		return c.fallbackClient.GetSyncMessageBlockRoot(ctx, in)
	}

	// TODO: Implement me
	panic("beaconApiValidatorClient.GetSyncMessageBlockRoot is not implemented. To use a fallback client, create this validator with NewBeaconApiValidatorClientWithFallback instead.")
}

func (c *beaconApiValidatorClient) GetSyncSubcommitteeIndex(ctx context.Context, in *ethpb.SyncSubcommitteeIndexRequest) (*ethpb.SyncSubcommitteeIndexResponse, error) {
	if c.fallbackClient != nil {
		return c.fallbackClient.GetSyncSubcommitteeIndex(ctx, in)
	}

	// TODO: Implement me
	panic("beaconApiValidatorClient.GetSyncSubcommitteeIndex is not implemented. To use a fallback client, create this validator with NewBeaconApiValidatorClientWithFallback instead.")
}

func (c *beaconApiValidatorClient) MultipleValidatorStatus(_ context.Context, in *ethpb.MultipleValidatorStatusRequest) (*ethpb.MultipleValidatorStatusResponse, error) {
	return c.multipleValidatorStatus(in)
}

func (c *beaconApiValidatorClient) PrepareBeaconProposer(_ context.Context, in *ethpb.PrepareBeaconProposerRequest) (*empty.Empty, error) {
	return new(empty.Empty), c.prepareBeaconProposer(in.Recipients)
}

func (c *beaconApiValidatorClient) ProposeAttestation(ctx context.Context, in *ethpb.Attestation) (*ethpb.AttestResponse, error) {
	if c.fallbackClient != nil {
		return c.fallbackClient.ProposeAttestation(ctx, in)
	}

	// TODO: Implement me
	panic("beaconApiValidatorClient.ProposeAttestation is not implemented. To use a fallback client, create this validator with NewBeaconApiValidatorClientWithFallback instead.")
}

func (c *beaconApiValidatorClient) ProposeBeaconBlock(_ context.Context, in *ethpb.GenericSignedBeaconBlock) (*ethpb.ProposeResponse, error) {
	return c.proposeBeaconBlock(in)
}

func (c *beaconApiValidatorClient) ProposeExit(_ context.Context, in *ethpb.SignedVoluntaryExit) (*ethpb.ProposeExitResponse, error) {
	return c.proposeExit(in)
}

func (c *beaconApiValidatorClient) StreamBlocksAltair(ctx context.Context, in *ethpb.StreamBlocksRequest) (ethpb.BeaconNodeValidator_StreamBlocksAltairClient, error) {
	if c.fallbackClient != nil {
		return c.fallbackClient.StreamBlocksAltair(ctx, in)
	}

	// TODO: Implement me
	panic("beaconApiValidatorClient.StreamBlocksAltair is not implemented. To use a fallback client, create this validator with NewBeaconApiValidatorClientWithFallback instead.")
}

func (c *beaconApiValidatorClient) StreamDuties(ctx context.Context, in *ethpb.DutiesRequest) (ethpb.BeaconNodeValidator_StreamDutiesClient, error) {
	if c.fallbackClient != nil {
		return c.fallbackClient.StreamDuties(ctx, in)
	}

	// TODO: Implement me
	panic("beaconApiValidatorClient.StreamDuties is not implemented. To use a fallback client, create this validator with NewBeaconApiValidatorClientWithFallback instead.")
}

func (c *beaconApiValidatorClient) SubmitAggregateSelectionProof(ctx context.Context, in *ethpb.AggregateSelectionRequest) (*ethpb.AggregateSelectionResponse, error) {
	if c.fallbackClient != nil {
		return c.fallbackClient.SubmitAggregateSelectionProof(ctx, in)
	}

	// TODO: Implement me
	panic("beaconApiValidatorClient.SubmitAggregateSelectionProof is not implemented. To use a fallback client, create this validator with NewBeaconApiValidatorClientWithFallback instead.")
}

func (c *beaconApiValidatorClient) SubmitSignedAggregateSelectionProof(ctx context.Context, in *ethpb.SignedAggregateSubmitRequest) (*ethpb.SignedAggregateSubmitResponse, error) {
	if c.fallbackClient != nil {
		return c.fallbackClient.SubmitSignedAggregateSelectionProof(ctx, in)
	}

	// TODO: Implement me
	panic("beaconApiValidatorClient.SubmitSignedAggregateSelectionProof is not implemented. To use a fallback client, create this validator with NewBeaconApiValidatorClientWithFallback instead.")
}

func (c *beaconApiValidatorClient) SubmitSignedContributionAndProof(ctx context.Context, in *ethpb.SignedContributionAndProof) (*empty.Empty, error) {
	if c.fallbackClient != nil {
		return c.fallbackClient.SubmitSignedContributionAndProof(ctx, in)
	}

	// TODO: Implement me
	panic("beaconApiValidatorClient.SubmitSignedContributionAndProof is not implemented. To use a fallback client, create this validator with NewBeaconApiValidatorClientWithFallback instead.")
}

func (c *beaconApiValidatorClient) SubmitSyncMessage(ctx context.Context, in *ethpb.SyncCommitteeMessage) (*empty.Empty, error) {
	if c.fallbackClient != nil {
		return c.fallbackClient.SubmitSyncMessage(ctx, in)
	}

	// TODO: Implement me
	panic("beaconApiValidatorClient.SubmitSyncMessage is not implemented. To use a fallback client, create this validator with NewBeaconApiValidatorClientWithFallback instead.")
}

func (c *beaconApiValidatorClient) SubmitValidatorRegistrations(ctx context.Context, in *ethpb.SignedValidatorRegistrationsV1) (*empty.Empty, error) {
	if c.fallbackClient != nil {
		return c.fallbackClient.SubmitValidatorRegistrations(ctx, in)
	}

	// TODO: Implement me
	panic("beaconApiValidatorClient.SubmitValidatorRegistrations is not implemented. To use a fallback client, create this validator with NewBeaconApiValidatorClientWithFallback instead.")
}

func (c *beaconApiValidatorClient) SubscribeCommitteeSubnets(_ context.Context, in *ethpb.CommitteeSubnetsSubscribeRequest, validatorIndices []types.ValidatorIndex) (*empty.Empty, error) {
	return new(empty.Empty), c.subscribeCommitteeSubnets(in, validatorIndices)
}

func (c *beaconApiValidatorClient) ValidatorIndex(_ context.Context, in *ethpb.ValidatorIndexRequest) (*ethpb.ValidatorIndexResponse, error) {
	return c.validatorIndex(in)
}

func (c *beaconApiValidatorClient) ValidatorStatus(_ context.Context, in *ethpb.ValidatorStatusRequest) (*ethpb.ValidatorStatusResponse, error) {
	return c.validatorStatus(in)
}

func (c *beaconApiValidatorClient) WaitForActivation(ctx context.Context, in *ethpb.ValidatorActivationRequest) (ethpb.BeaconNodeValidator_WaitForActivationClient, error) {
	return c.waitForActivation(ctx, in)
}

// Deprecated: Do not use.
func (c *beaconApiValidatorClient) WaitForChainStart(ctx context.Context, _ *empty.Empty) (*ethpb.ChainStartResponse, error) {
	return c.waitForChainStart(ctx)
}<|MERGE_RESOLUTION|>--- conflicted
+++ resolved
@@ -15,17 +15,11 @@
 )
 
 type beaconApiValidatorClient struct {
-<<<<<<< HEAD
 	genesisProvider         genesisProvider
 	stateValidatorsProvider stateValidatorsProvider
+	dutiesProvider          dutiesProvider
 	jsonRestHandler         jsonRestHandler
 	fallbackClient          iface.ValidatorClient
-=======
-	genesisProvider genesisProvider
-	dutiesProvider  dutiesProvider
-	jsonRestHandler jsonRestHandler
-	fallbackClient  iface.ValidatorClient
->>>>>>> 22a96ea0
 }
 
 func NewBeaconApiValidatorClient(host string, timeout time.Duration) iface.ValidatorClient {
@@ -39,17 +33,11 @@
 	}
 
 	return &beaconApiValidatorClient{
-<<<<<<< HEAD
 		genesisProvider:         beaconApiGenesisProvider{jsonRestHandler: jsonRestHandler},
 		stateValidatorsProvider: beaconApiStateValidatorsProvider{jsonRestHandler: jsonRestHandler},
+		dutiesProvider:          beaconApiDutiesProvider{jsonRestHandler: jsonRestHandler},
 		jsonRestHandler:         jsonRestHandler,
 		fallbackClient:          fallbackClient,
-=======
-		genesisProvider: beaconApiGenesisProvider{jsonRestHandler: jsonRestHandler},
-		dutiesProvider:  beaconApiDutiesProvider{jsonRestHandler: jsonRestHandler},
-		jsonRestHandler: jsonRestHandler,
-		fallbackClient:  fallbackClient,
->>>>>>> 22a96ea0
 	}
 }
 
