--- conflicted
+++ resolved
@@ -1187,27 +1187,10 @@
 				nil,
 			).MinTimes(1)
 
-<<<<<<< HEAD
-			prysmChainClient := validatormock.NewMockPrysmChainClient(ctrl)
-			prysmChainClient.EXPECT().GetValidatorCount(
-				ctx,
-				gomock.Any(),
-				gomock.Any(),
-			).Return(
-				nil,
-				iface.ErrNotSupported,
-			).MinTimes(1)
-
-=======
->>>>>>> 9befb6bd
 			// Make sure that our values are equal to what would be returned by calling getDutiesForEpoch individually
 			validatorClient := &beaconApiValidatorClient{
 				dutiesProvider:          dutiesProvider,
 				stateValidatorsProvider: stateValidatorsProvider,
-<<<<<<< HEAD
-				prysmChainClient:        prysmChainClient,
-=======
->>>>>>> 9befb6bd
 			}
 
 			expectedCurrentEpochDuties, err := validatorClient.getDutiesForEpoch(
@@ -1306,13 +1289,7 @@
 		nil,
 		errors.New("foo error"),
 	).Times(1)
-<<<<<<< HEAD
-
-	prysmChainClient := validatormock.NewMockPrysmChainClient(ctrl)
-	prysmChainClient.EXPECT().GetValidatorCount(
-=======
 	dutiesProvider.EXPECT().GetAttesterDuties(
->>>>>>> 9befb6bd
 		ctx,
 		primitives.Epoch(2),
 		gomock.Any(),
@@ -1329,10 +1306,6 @@
 	validatorClient := &beaconApiValidatorClient{
 		stateValidatorsProvider: stateValidatorsProvider,
 		dutiesProvider:          dutiesProvider,
-<<<<<<< HEAD
-		prysmChainClient:        prysmChainClient,
-=======
->>>>>>> 9befb6bd
 	}
 
 	_, err := validatorClient.getDuties(ctx, &ethpb.DutiesRequest{
