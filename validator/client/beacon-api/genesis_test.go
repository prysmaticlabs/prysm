//go:build use_beacon_api
// +build use_beacon_api

package beacon_api

import (
	"testing"

	"github.com/golang/mock/gomock"
	"github.com/pkg/errors"
	"github.com/prysmaticlabs/prysm/v3/api/gateway/apimiddleware"
	rpcmiddleware "github.com/prysmaticlabs/prysm/v3/beacon-chain/rpc/apimiddleware"
	"github.com/prysmaticlabs/prysm/v3/testing/assert"
	"github.com/prysmaticlabs/prysm/v3/testing/require"
	"github.com/prysmaticlabs/prysm/v3/validator/client/beacon-api/mock"
)

func TestGetGenesis_ValidGenesis(t *testing.T) {
<<<<<<< HEAD
	ctrl := gomock.NewController(t)
	defer ctrl.Finish()

	genesisResponseJson := rpcmiddleware.GenesisResponseJson{}
	jsonRestHandler := mock.NewMockjsonRestHandler(ctrl)
	jsonRestHandler.EXPECT().GetRestJsonResponse(
		"/eth/v1/beacon/genesis",
		&genesisResponseJson,
	).Return(
		nil,
		nil,
	).SetArg(
		1,
		rpcmiddleware.GenesisResponseJson{
			Data: &rpcmiddleware.GenesisResponse_GenesisJson{
				GenesisTime:           "1234",
				GenesisValidatorsRoot: "0xcf8e0d4e9587369b2301d0790347320302cc0943d5a1884560367e8208d920f2",
			},
		},
	).Times(1)

	validatorClient := &beaconApiValidatorClient{jsonRestHandler: jsonRestHandler}
	resp, httpError, err := validatorClient.getGenesis()
=======
	server := httptest.NewServer(createGenesisHandler(&rpcmiddleware.GenesisResponse_GenesisJson{
		GenesisTime:           "1234",
		GenesisValidatorsRoot: "0xcf8e0d4e9587369b2301d0790347320302cc0943d5a1884560367e8208d920f2",
	}))
	defer server.Close()

	genesisProvider := &beaconApiGenesisProvider{url: server.URL, httpClient: http.Client{Timeout: time.Second * 5}}
	resp, httpError, err := genesisProvider.GetGenesis()
>>>>>>> 943a0556
	assert.NoError(t, err)
	assert.Equal(t, (*apimiddleware.DefaultErrorJson)(nil), httpError)
	require.NotNil(t, resp)
	assert.Equal(t, "1234", resp.GenesisTime)
	assert.Equal(t, "0xcf8e0d4e9587369b2301d0790347320302cc0943d5a1884560367e8208d920f2", resp.GenesisValidatorsRoot)
}

func TestGetGenesis_NilData(t *testing.T) {
<<<<<<< HEAD
	ctrl := gomock.NewController(t)
	defer ctrl.Finish()

	genesisResponseJson := rpcmiddleware.GenesisResponseJson{}
	jsonRestHandler := mock.NewMockjsonRestHandler(ctrl)
	jsonRestHandler.EXPECT().GetRestJsonResponse(
		"/eth/v1/beacon/genesis",
		&genesisResponseJson,
	).Return(
		nil,
		nil,
	).SetArg(
		1,
		rpcmiddleware.GenesisResponseJson{Data: nil},
	).Times(1)

	validatorClient := &beaconApiValidatorClient{jsonRestHandler: jsonRestHandler}
	_, httpError, err := validatorClient.getGenesis()
=======
	server := httptest.NewServer(createGenesisHandler(nil))
	defer server.Close()

	genesisProvider := &beaconApiGenesisProvider{url: server.URL, httpClient: http.Client{Timeout: time.Second * 5}}
	_, httpError, err := genesisProvider.GetGenesis()
>>>>>>> 943a0556
	assert.Equal(t, (*apimiddleware.DefaultErrorJson)(nil), httpError)
	assert.ErrorContains(t, "genesis data is nil", err)
}

<<<<<<< HEAD
func TestGetGenesis_JsonResponseError(t *testing.T) {
	ctrl := gomock.NewController(t)
	defer ctrl.Finish()

	expectedHttpErrorJson := &apimiddleware.DefaultErrorJson{
		Message: "http error message",
		Code:    999,
	}

	genesisResponseJson := rpcmiddleware.GenesisResponseJson{}
	jsonRestHandler := mock.NewMockjsonRestHandler(ctrl)
	jsonRestHandler.EXPECT().GetRestJsonResponse(
		"/eth/v1/beacon/genesis",
		&genesisResponseJson,
	).Return(
		expectedHttpErrorJson,
		errors.New("some specific json response error"),
	).Times(1)

	validatorClient := &beaconApiValidatorClient{jsonRestHandler: jsonRestHandler}
	_, httpError, err := validatorClient.getGenesis()
	assert.ErrorContains(t, "failed to get json response", err)
	assert.ErrorContains(t, "some specific json response error", err)
	assert.DeepEqual(t, expectedHttpErrorJson, httpError)
=======
func TestGetGenesis_InvalidJsonGenesis(t *testing.T) {
	server := httptest.NewServer(http.HandlerFunc(func(w http.ResponseWriter, r *http.Request) {
		_, err := w.Write([]byte("foo"))
		require.NoError(t, err)
	}))
	defer server.Close()

	genesisProvider := &beaconApiGenesisProvider{url: server.URL, httpClient: http.Client{Timeout: time.Second * 5}}
	_, httpError, err := genesisProvider.GetGenesis()
	assert.Equal(t, (*apimiddleware.DefaultErrorJson)(nil), httpError)
	assert.ErrorContains(t, "failed to decode response body genesis json", err)
}

func TestGetGenesis_InvalidJsonError(t *testing.T) {
	server := httptest.NewServer(http.HandlerFunc(invalidJsonErrHandler))
	defer server.Close()

	genesisProvider := &beaconApiGenesisProvider{url: server.URL, httpClient: http.Client{Timeout: time.Second * 5}}
	_, httpError, err := genesisProvider.GetGenesis()
	assert.Equal(t, (*apimiddleware.DefaultErrorJson)(nil), httpError)
	assert.ErrorContains(t, "failed to decode response body genesis error json", err)
}

func TestGetGenesis_404Error(t *testing.T) {
	server := httptest.NewServer(http.HandlerFunc(notFoundErrHandler))
	defer server.Close()

	validatorClient := &beaconApiGenesisProvider{url: server.URL, httpClient: http.Client{Timeout: time.Second * 5}}
	_, httpError, err := validatorClient.GetGenesis()
	require.NotNil(t, httpError)
	assert.Equal(t, http.StatusNotFound, httpError.Code)
	assert.Equal(t, "Not found", httpError.Message)
	assert.ErrorContains(t, "error 404: Not found", err)
}

func TestGetGenesis_500Error(t *testing.T) {
	server := httptest.NewServer(http.HandlerFunc(internalServerErrHandler))
	defer server.Close()

	validatorClient := &beaconApiGenesisProvider{url: server.URL, httpClient: http.Client{Timeout: time.Second * 5}}
	_, httpError, err := validatorClient.GetGenesis()
	require.NotNil(t, httpError)
	assert.Equal(t, http.StatusInternalServerError, httpError.Code)
	assert.Equal(t, "Internal server error", httpError.Message)
	assert.ErrorContains(t, "error 500: Internal server error", err)
}

func TestGetGenesis_Timeout(t *testing.T) {
	server := httptest.NewServer(createGenesisHandler(&rpcmiddleware.GenesisResponse_GenesisJson{
		GenesisTime:           "1234",
		GenesisValidatorsRoot: "0xcf8e0d4e9587369b2301d0790347320302cc0943d5a1884560367e8208d920f2",
	}))
	defer server.Close()

	genesisProvider := &beaconApiGenesisProvider{url: server.URL, httpClient: http.Client{Timeout: 1}}
	_, httpError, err := genesisProvider.GetGenesis()
	assert.Equal(t, (*apimiddleware.DefaultErrorJson)(nil), httpError)
	assert.ErrorContains(t, "failed to query REST API genesis endpoint", err)
>>>>>>> 943a0556
}<|MERGE_RESOLUTION|>--- conflicted
+++ resolved
@@ -16,7 +16,6 @@
 )
 
 func TestGetGenesis_ValidGenesis(t *testing.T) {
-<<<<<<< HEAD
 	ctrl := gomock.NewController(t)
 	defer ctrl.Finish()
 
@@ -38,18 +37,8 @@
 		},
 	).Times(1)
 
-	validatorClient := &beaconApiValidatorClient{jsonRestHandler: jsonRestHandler}
-	resp, httpError, err := validatorClient.getGenesis()
-=======
-	server := httptest.NewServer(createGenesisHandler(&rpcmiddleware.GenesisResponse_GenesisJson{
-		GenesisTime:           "1234",
-		GenesisValidatorsRoot: "0xcf8e0d4e9587369b2301d0790347320302cc0943d5a1884560367e8208d920f2",
-	}))
-	defer server.Close()
-
-	genesisProvider := &beaconApiGenesisProvider{url: server.URL, httpClient: http.Client{Timeout: time.Second * 5}}
+	genesisProvider := &beaconApiGenesisProvider{jsonRestHandler: jsonRestHandler}
 	resp, httpError, err := genesisProvider.GetGenesis()
->>>>>>> 943a0556
 	assert.NoError(t, err)
 	assert.Equal(t, (*apimiddleware.DefaultErrorJson)(nil), httpError)
 	require.NotNil(t, resp)
@@ -58,7 +47,6 @@
 }
 
 func TestGetGenesis_NilData(t *testing.T) {
-<<<<<<< HEAD
 	ctrl := gomock.NewController(t)
 	defer ctrl.Finish()
 
@@ -75,20 +63,12 @@
 		rpcmiddleware.GenesisResponseJson{Data: nil},
 	).Times(1)
 
-	validatorClient := &beaconApiValidatorClient{jsonRestHandler: jsonRestHandler}
-	_, httpError, err := validatorClient.getGenesis()
-=======
-	server := httptest.NewServer(createGenesisHandler(nil))
-	defer server.Close()
-
-	genesisProvider := &beaconApiGenesisProvider{url: server.URL, httpClient: http.Client{Timeout: time.Second * 5}}
+	genesisProvider := &beaconApiGenesisProvider{jsonRestHandler: jsonRestHandler}
 	_, httpError, err := genesisProvider.GetGenesis()
->>>>>>> 943a0556
 	assert.Equal(t, (*apimiddleware.DefaultErrorJson)(nil), httpError)
 	assert.ErrorContains(t, "genesis data is nil", err)
 }
 
-<<<<<<< HEAD
 func TestGetGenesis_JsonResponseError(t *testing.T) {
 	ctrl := gomock.NewController(t)
 	defer ctrl.Finish()
@@ -108,69 +88,9 @@
 		errors.New("some specific json response error"),
 	).Times(1)
 
-	validatorClient := &beaconApiValidatorClient{jsonRestHandler: jsonRestHandler}
-	_, httpError, err := validatorClient.getGenesis()
+	genesisProvider := &beaconApiGenesisProvider{jsonRestHandler: jsonRestHandler}
+	_, httpError, err := genesisProvider.GetGenesis()
 	assert.ErrorContains(t, "failed to get json response", err)
 	assert.ErrorContains(t, "some specific json response error", err)
 	assert.DeepEqual(t, expectedHttpErrorJson, httpError)
-=======
-func TestGetGenesis_InvalidJsonGenesis(t *testing.T) {
-	server := httptest.NewServer(http.HandlerFunc(func(w http.ResponseWriter, r *http.Request) {
-		_, err := w.Write([]byte("foo"))
-		require.NoError(t, err)
-	}))
-	defer server.Close()
-
-	genesisProvider := &beaconApiGenesisProvider{url: server.URL, httpClient: http.Client{Timeout: time.Second * 5}}
-	_, httpError, err := genesisProvider.GetGenesis()
-	assert.Equal(t, (*apimiddleware.DefaultErrorJson)(nil), httpError)
-	assert.ErrorContains(t, "failed to decode response body genesis json", err)
-}
-
-func TestGetGenesis_InvalidJsonError(t *testing.T) {
-	server := httptest.NewServer(http.HandlerFunc(invalidJsonErrHandler))
-	defer server.Close()
-
-	genesisProvider := &beaconApiGenesisProvider{url: server.URL, httpClient: http.Client{Timeout: time.Second * 5}}
-	_, httpError, err := genesisProvider.GetGenesis()
-	assert.Equal(t, (*apimiddleware.DefaultErrorJson)(nil), httpError)
-	assert.ErrorContains(t, "failed to decode response body genesis error json", err)
-}
-
-func TestGetGenesis_404Error(t *testing.T) {
-	server := httptest.NewServer(http.HandlerFunc(notFoundErrHandler))
-	defer server.Close()
-
-	validatorClient := &beaconApiGenesisProvider{url: server.URL, httpClient: http.Client{Timeout: time.Second * 5}}
-	_, httpError, err := validatorClient.GetGenesis()
-	require.NotNil(t, httpError)
-	assert.Equal(t, http.StatusNotFound, httpError.Code)
-	assert.Equal(t, "Not found", httpError.Message)
-	assert.ErrorContains(t, "error 404: Not found", err)
-}
-
-func TestGetGenesis_500Error(t *testing.T) {
-	server := httptest.NewServer(http.HandlerFunc(internalServerErrHandler))
-	defer server.Close()
-
-	validatorClient := &beaconApiGenesisProvider{url: server.URL, httpClient: http.Client{Timeout: time.Second * 5}}
-	_, httpError, err := validatorClient.GetGenesis()
-	require.NotNil(t, httpError)
-	assert.Equal(t, http.StatusInternalServerError, httpError.Code)
-	assert.Equal(t, "Internal server error", httpError.Message)
-	assert.ErrorContains(t, "error 500: Internal server error", err)
-}
-
-func TestGetGenesis_Timeout(t *testing.T) {
-	server := httptest.NewServer(createGenesisHandler(&rpcmiddleware.GenesisResponse_GenesisJson{
-		GenesisTime:           "1234",
-		GenesisValidatorsRoot: "0xcf8e0d4e9587369b2301d0790347320302cc0943d5a1884560367e8208d920f2",
-	}))
-	defer server.Close()
-
-	genesisProvider := &beaconApiGenesisProvider{url: server.URL, httpClient: http.Client{Timeout: 1}}
-	_, httpError, err := genesisProvider.GetGenesis()
-	assert.Equal(t, (*apimiddleware.DefaultErrorJson)(nil), httpError)
-	assert.ErrorContains(t, "failed to query REST API genesis endpoint", err)
->>>>>>> 943a0556
 }