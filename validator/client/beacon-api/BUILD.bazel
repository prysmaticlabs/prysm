load("@prysm//tools/go:def.bzl", "go_library", "go_test")

# gazelle:build_tags use_beacon_api
go_library(
    name = "go_default_library",
    srcs = [
        "attestation_data.go",
        "beacon_api_helpers.go",
        "beacon_api_validator_client.go",
        "domain_data.go",
        "genesis.go",
        "json_rest_handler.go",
    ],
    importpath = "github.com/prysmaticlabs/prysm/v3/validator/client/beacon-api",
    visibility = ["//validator:__subpackages__"],
    deps = [
        "//api/gateway/apimiddleware:go_default_library",
        "//beacon-chain/core/signing:go_default_library",
        "//beacon-chain/rpc/apimiddleware:go_default_library",
        "//consensus-types/primitives:go_default_library",
<<<<<<< HEAD
=======
        "//encoding/bytesutil:go_default_library",
        "//network/forks:go_default_library",
>>>>>>> 943a0556
        "//proto/prysm/v1alpha1:go_default_library",
        "//validator/client/iface:go_default_library",
        "@com_github_ethereum_go_ethereum//common/hexutil:go_default_library",
        "@com_github_pkg_errors//:go_default_library",
        "@io_bazel_rules_go//proto/wkt:empty_go_proto",
    ],
)

# gazelle:build_tags use_beacon_api
go_test(
    name = "go_default_test",
    size = "small",
    srcs = [
        "attestation_data_test.go",
        "beacon_api_helpers_test.go",
        "beacon_api_validator_client_test.go",
<<<<<<< HEAD
=======
        "domain_data_test.go",
>>>>>>> 943a0556
        "genesis_test.go",
        "json_rest_handler_test.go",
        "wait_for_chain_start_test.go",
    ],
    embed = [":go_default_library"],
    gotags = ["use_beacon_api"],
    deps = [
        "//api/gateway/apimiddleware:go_default_library",
        "//beacon-chain/rpc/apimiddleware:go_default_library",
<<<<<<< HEAD
        "//consensus-types/primitives:go_default_library",
=======
        "//config/params:go_default_library",
        "//encoding/bytesutil:go_default_library",
>>>>>>> 943a0556
        "//proto/prysm/v1alpha1:go_default_library",
        "//testing/assert:go_default_library",
        "//testing/require:go_default_library",
        "//validator/client/beacon-api/mock:go_default_library",
        "@com_github_ethereum_go_ethereum//common/hexutil:go_default_library",
        "@com_github_golang_mock//gomock:go_default_library",
<<<<<<< HEAD
        "@com_github_pkg_errors//:go_default_library",
=======
>>>>>>> 943a0556
        "@org_golang_google_protobuf//types/known/emptypb:go_default_library",
    ],
)<|MERGE_RESOLUTION|>--- conflicted
+++ resolved
@@ -18,11 +18,8 @@
         "//beacon-chain/core/signing:go_default_library",
         "//beacon-chain/rpc/apimiddleware:go_default_library",
         "//consensus-types/primitives:go_default_library",
-<<<<<<< HEAD
-=======
         "//encoding/bytesutil:go_default_library",
         "//network/forks:go_default_library",
->>>>>>> 943a0556
         "//proto/prysm/v1alpha1:go_default_library",
         "//validator/client/iface:go_default_library",
         "@com_github_ethereum_go_ethereum//common/hexutil:go_default_library",
@@ -39,10 +36,7 @@
         "attestation_data_test.go",
         "beacon_api_helpers_test.go",
         "beacon_api_validator_client_test.go",
-<<<<<<< HEAD
-=======
         "domain_data_test.go",
->>>>>>> 943a0556
         "genesis_test.go",
         "json_rest_handler_test.go",
         "wait_for_chain_start_test.go",
@@ -52,22 +46,16 @@
     deps = [
         "//api/gateway/apimiddleware:go_default_library",
         "//beacon-chain/rpc/apimiddleware:go_default_library",
-<<<<<<< HEAD
+        "//config/params:go_default_library",
         "//consensus-types/primitives:go_default_library",
-=======
-        "//config/params:go_default_library",
         "//encoding/bytesutil:go_default_library",
->>>>>>> 943a0556
         "//proto/prysm/v1alpha1:go_default_library",
         "//testing/assert:go_default_library",
         "//testing/require:go_default_library",
         "//validator/client/beacon-api/mock:go_default_library",
         "@com_github_ethereum_go_ethereum//common/hexutil:go_default_library",
         "@com_github_golang_mock//gomock:go_default_library",
-<<<<<<< HEAD
         "@com_github_pkg_errors//:go_default_library",
-=======
->>>>>>> 943a0556
         "@org_golang_google_protobuf//types/known/emptypb:go_default_library",
     ],
 )