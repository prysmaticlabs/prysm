package beacon_api

import (
	"bytes"
	"context"
	"encoding/json"
	"time"

	"github.com/ethereum/go-ethereum/common/hexutil"
	"github.com/pkg/errors"
<<<<<<< HEAD
	"github.com/prysmaticlabs/prysm/v4/beacon-chain/rpc/eth/shared"
=======
	"github.com/prysmaticlabs/prysm/v4/api/server/structs"
	"github.com/prysmaticlabs/prysm/v4/beacon-chain/rpc/eth/events"
>>>>>>> 55a29a46
	"github.com/prysmaticlabs/prysm/v4/consensus-types/primitives"
	ethpb "github.com/prysmaticlabs/prysm/v4/proto/prysm/v1alpha1"
	"google.golang.org/grpc"
)

type abstractSignedBlockResponseJson struct {
	Version             string          `json:"version" enum:"true"`
	ExecutionOptimistic bool            `json:"execution_optimistic"`
	Finalized           bool            `json:"finalized"`
	Data                json.RawMessage `json:"data"`
}

type streamBlocksAltairClient struct {
	grpc.ClientStream
	ctx                 context.Context
	beaconApiClient     beaconApiValidatorClient
	streamBlocksRequest *ethpb.StreamBlocksRequest
	prevBlockSlot       primitives.Slot
	pingDelay           time.Duration
}

type headSignedBeaconBlockResult struct {
	streamBlocksResponse *ethpb.StreamBlocksResponse
	executionOptimistic  bool
	slot                 primitives.Slot
}

func (c beaconApiValidatorClient) streamBlocks(ctx context.Context, in *ethpb.StreamBlocksRequest, pingDelay time.Duration) ethpb.BeaconNodeValidator_StreamBlocksAltairClient {
	return &streamBlocksAltairClient{
		ctx:                 ctx,
		beaconApiClient:     c,
		streamBlocksRequest: in,
		pingDelay:           pingDelay,
	}
}

<<<<<<< HEAD
=======
func (c *streamSlotsClient) Recv() (*ethpb.StreamSlotsResponse, error) {
	for {
		select {
		case rawEvent := <-c.ch:
			if rawEvent.eventType != events.HeadTopic {
				continue
			}
			e := &structs.HeadEvent{}
			if err := json.Unmarshal([]byte(rawEvent.data), e); err != nil {
				return nil, errors.Wrap(err, "failed to unmarshal head event into JSON")
			}
			uintSlot, err := strconv.ParseUint(e.Slot, 10, 64)
			if err != nil {
				return nil, errors.Wrap(err, "failed to parse slot")
			}
			return &ethpb.StreamSlotsResponse{
				Slot: primitives.Slot(uintSlot),
			}, nil
		case <-c.ctx.Done():
			return nil, errors.New("context canceled")
		}
	}
}

>>>>>>> 55a29a46
func (c *streamBlocksAltairClient) Recv() (*ethpb.StreamBlocksResponse, error) {
	result, err := c.beaconApiClient.getHeadSignedBeaconBlock(c.ctx)
	if err != nil {
		return nil, errors.Wrap(err, "failed to get latest signed block")
	}

	// We keep querying the beacon chain for the latest block until we receive a new slot
	for (c.streamBlocksRequest.VerifiedOnly && result.executionOptimistic) || c.prevBlockSlot == result.slot {
		select {
		case <-time.After(c.pingDelay):
			result, err = c.beaconApiClient.getHeadSignedBeaconBlock(c.ctx)
			if err != nil {
				return nil, errors.Wrap(err, "failed to get latest signed block")
			}
		case <-c.ctx.Done():
			return nil, errors.New("context canceled")
		}
	}

	c.prevBlockSlot = result.slot
	return result.streamBlocksResponse, nil
}

func (c beaconApiValidatorClient) getHeadSignedBeaconBlock(ctx context.Context) (*headSignedBeaconBlockResult, error) {
	// Since we don't know yet what the json looks like, we unmarshal into an abstract structure that has only a version
	// and a blob of data
	signedBlockResponseJson := abstractSignedBlockResponseJson{}
	if err := c.jsonRestHandler.Get(ctx, "/eth/v2/beacon/blocks/head", &signedBlockResponseJson); err != nil {
		return nil, err
	}

	// Once we know what the consensus version is, we can go ahead and unmarshal into the specific structs unique to each version
	decoder := json.NewDecoder(bytes.NewReader(signedBlockResponseJson.Data))

	response := &ethpb.StreamBlocksResponse{}
	var slot primitives.Slot

	switch signedBlockResponseJson.Version {
	case "phase0":
		jsonPhase0Block := structs.SignedBeaconBlock{}
		if err := decoder.Decode(&jsonPhase0Block); err != nil {
			return nil, errors.Wrap(err, "failed to decode signed phase0 block response json")
		}

		phase0Block, err := c.beaconBlockConverter.ConvertRESTPhase0BlockToProto(jsonPhase0Block.Message)
		if err != nil {
			return nil, errors.Wrap(err, "failed to get signed phase0 block")
		}

		decodedSignature, err := hexutil.Decode(jsonPhase0Block.Signature)
		if err != nil {
			return nil, errors.Wrapf(err, "failed to decode phase0 block signature `%s`", jsonPhase0Block.Signature)
		}

		response.Block = &ethpb.StreamBlocksResponse_Phase0Block{
			Phase0Block: &ethpb.SignedBeaconBlock{
				Signature: decodedSignature,
				Block:     phase0Block,
			},
		}

		slot = phase0Block.Slot

	case "altair":
		jsonAltairBlock := structs.SignedBeaconBlockAltair{}
		if err := decoder.Decode(&jsonAltairBlock); err != nil {
			return nil, errors.Wrap(err, "failed to decode signed altair block response json")
		}

		altairBlock, err := c.beaconBlockConverter.ConvertRESTAltairBlockToProto(jsonAltairBlock.Message)
		if err != nil {
			return nil, errors.Wrap(err, "failed to get signed altair block")
		}

		decodedSignature, err := hexutil.Decode(jsonAltairBlock.Signature)
		if err != nil {
			return nil, errors.Wrapf(err, "failed to decode altair block signature `%s`", jsonAltairBlock.Signature)
		}

		response.Block = &ethpb.StreamBlocksResponse_AltairBlock{
			AltairBlock: &ethpb.SignedBeaconBlockAltair{
				Signature: decodedSignature,
				Block:     altairBlock,
			},
		}

		slot = altairBlock.Slot

	case "bellatrix":
		jsonBellatrixBlock := structs.SignedBeaconBlockBellatrix{}
		if err := decoder.Decode(&jsonBellatrixBlock); err != nil {
			return nil, errors.Wrap(err, "failed to decode signed bellatrix block response json")
		}

		bellatrixBlock, err := c.beaconBlockConverter.ConvertRESTBellatrixBlockToProto(jsonBellatrixBlock.Message)
		if err != nil {
			return nil, errors.Wrap(err, "failed to get signed bellatrix block")
		}

		decodedSignature, err := hexutil.Decode(jsonBellatrixBlock.Signature)
		if err != nil {
			return nil, errors.Wrapf(err, "failed to decode bellatrix block signature `%s`", jsonBellatrixBlock.Signature)
		}

		response.Block = &ethpb.StreamBlocksResponse_BellatrixBlock{
			BellatrixBlock: &ethpb.SignedBeaconBlockBellatrix{
				Signature: decodedSignature,
				Block:     bellatrixBlock,
			},
		}

		slot = bellatrixBlock.Slot

	case "capella":
		jsonCapellaBlock := structs.SignedBeaconBlockCapella{}
		if err := decoder.Decode(&jsonCapellaBlock); err != nil {
			return nil, errors.Wrap(err, "failed to decode signed capella block response json")
		}

		capellaBlock, err := c.beaconBlockConverter.ConvertRESTCapellaBlockToProto(jsonCapellaBlock.Message)
		if err != nil {
			return nil, errors.Wrap(err, "failed to get signed capella block")
		}

		decodedSignature, err := hexutil.Decode(jsonCapellaBlock.Signature)
		if err != nil {
			return nil, errors.Wrapf(err, "failed to decode capella block signature `%s`", jsonCapellaBlock.Signature)
		}

		response.Block = &ethpb.StreamBlocksResponse_CapellaBlock{
			CapellaBlock: &ethpb.SignedBeaconBlockCapella{
				Signature: decodedSignature,
				Block:     capellaBlock,
			},
		}

		slot = capellaBlock.Slot
	case "deneb":
		jsonDenebBlock := structs.SignedBeaconBlockDeneb{}
		if err := decoder.Decode(&jsonDenebBlock); err != nil {
			return nil, errors.Wrap(err, "failed to decode signed deneb block response json")
		}

		denebBlock, err := jsonDenebBlock.ToConsensus()
		if err != nil {
			return nil, errors.Wrap(err, "failed to get signed deneb block")
		}

		response.Block = &ethpb.StreamBlocksResponse_DenebBlock{
			DenebBlock: &ethpb.SignedBeaconBlockDeneb{
				Signature: denebBlock.Signature,
				Block:     denebBlock.Block,
			},
		}

		slot = denebBlock.Block.Slot

	default:
		return nil, errors.Errorf("unsupported consensus version `%s`", signedBlockResponseJson.Version)
	}

	return &headSignedBeaconBlockResult{
		streamBlocksResponse: response,
		executionOptimistic:  signedBlockResponseJson.ExecutionOptimistic,
		slot:                 slot,
	}, nil
}<|MERGE_RESOLUTION|>--- conflicted
+++ resolved
@@ -8,12 +8,7 @@
 
 	"github.com/ethereum/go-ethereum/common/hexutil"
 	"github.com/pkg/errors"
-<<<<<<< HEAD
 	"github.com/prysmaticlabs/prysm/v4/beacon-chain/rpc/eth/shared"
-=======
-	"github.com/prysmaticlabs/prysm/v4/api/server/structs"
-	"github.com/prysmaticlabs/prysm/v4/beacon-chain/rpc/eth/events"
->>>>>>> 55a29a46
 	"github.com/prysmaticlabs/prysm/v4/consensus-types/primitives"
 	ethpb "github.com/prysmaticlabs/prysm/v4/proto/prysm/v1alpha1"
 	"google.golang.org/grpc"
@@ -50,33 +45,6 @@
 	}
 }
 
-<<<<<<< HEAD
-=======
-func (c *streamSlotsClient) Recv() (*ethpb.StreamSlotsResponse, error) {
-	for {
-		select {
-		case rawEvent := <-c.ch:
-			if rawEvent.eventType != events.HeadTopic {
-				continue
-			}
-			e := &structs.HeadEvent{}
-			if err := json.Unmarshal([]byte(rawEvent.data), e); err != nil {
-				return nil, errors.Wrap(err, "failed to unmarshal head event into JSON")
-			}
-			uintSlot, err := strconv.ParseUint(e.Slot, 10, 64)
-			if err != nil {
-				return nil, errors.Wrap(err, "failed to parse slot")
-			}
-			return &ethpb.StreamSlotsResponse{
-				Slot: primitives.Slot(uintSlot),
-			}, nil
-		case <-c.ctx.Done():
-			return nil, errors.New("context canceled")
-		}
-	}
-}
-
->>>>>>> 55a29a46
 func (c *streamBlocksAltairClient) Recv() (*ethpb.StreamBlocksResponse, error) {
 	result, err := c.beaconApiClient.getHeadSignedBeaconBlock(c.ctx)
 	if err != nil {
