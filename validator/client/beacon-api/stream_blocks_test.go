package beacon_api

<<<<<<< HEAD
//func TestStreamBlocks_UnsupportedConsensusVersion(t *testing.T) {
//	ctrl := gomock.NewController(t)
//	defer ctrl.Finish()
//
//	ctx := context.Background()
//
//	jsonRestHandler := mock.NewMockJsonRestHandler(ctrl)
//	jsonRestHandler.EXPECT().Get(
//		ctx,
//		gomock.Any(),
//		&abstractSignedBlockResponseJson{},
//	).SetArg(
//		2,
//		abstractSignedBlockResponseJson{Version: "foo"},
//	).Return(
//		nil,
//	).Times(1)
//
//	validatorClient := &beaconApiValidatorClient{jsonRestHandler: jsonRestHandler}
//	streamBlocksClient := validatorClient.streamBlocks(ctx, &eth.StreamBlocksRequest{}, time.Millisecond*100)
//	_, err := streamBlocksClient.Recv()
//	assert.ErrorContains(t, "unsupported consensus version `foo`", err)
//}
//
//func TestStreamBlocks_Error(t *testing.T) {
//	testSuites := []struct {
//		consensusVersion             string
//		generateBeaconBlockConverter func(ctrl *gomock.Controller, conversionError error) *mock.MockBeaconBlockConverter
//	}{
//		{
//			consensusVersion: "phase0",
//			generateBeaconBlockConverter: func(ctrl *gomock.Controller, conversionError error) *mock.MockBeaconBlockConverter {
//				beaconBlockConverter := mock.NewMockBeaconBlockConverter(ctrl)
//				beaconBlockConverter.EXPECT().ConvertRESTPhase0BlockToProto(
//					gomock.Any(),
//				).Return(
//					nil,
//					conversionError,
//				).AnyTimes()
//
//				return beaconBlockConverter
//			},
//		},
//		{
//			consensusVersion: "altair",
//			generateBeaconBlockConverter: func(ctrl *gomock.Controller, conversionError error) *mock.MockBeaconBlockConverter {
//				beaconBlockConverter := mock.NewMockBeaconBlockConverter(ctrl)
//				beaconBlockConverter.EXPECT().ConvertRESTAltairBlockToProto(
//					gomock.Any(),
//				).Return(
//					nil,
//					conversionError,
//				).AnyTimes()
//
//				return beaconBlockConverter
//			},
//		},
//		{
//			consensusVersion: "bellatrix",
//			generateBeaconBlockConverter: func(ctrl *gomock.Controller, conversionError error) *mock.MockBeaconBlockConverter {
//				beaconBlockConverter := mock.NewMockBeaconBlockConverter(ctrl)
//				beaconBlockConverter.EXPECT().ConvertRESTBellatrixBlockToProto(
//					gomock.Any(),
//				).Return(
//					nil,
//					conversionError,
//				).AnyTimes()
//
//				return beaconBlockConverter
//			},
//		},
//		{
//			consensusVersion: "capella",
//			generateBeaconBlockConverter: func(ctrl *gomock.Controller, conversionError error) *mock.MockBeaconBlockConverter {
//				beaconBlockConverter := mock.NewMockBeaconBlockConverter(ctrl)
//				beaconBlockConverter.EXPECT().ConvertRESTCapellaBlockToProto(
//					gomock.Any(),
//				).Return(
//					nil,
//					conversionError,
//				).AnyTimes()
//
//				return beaconBlockConverter
//			},
//		},
//	}
//
//	testCases := []struct {
//		name                 string
//		expectedErrorMessage string
//		conversionError      error
//		generateData         func(consensusVersion string) []byte
//	}{
//		{
//			name:                 "block decoding failed",
//			expectedErrorMessage: "failed to decode signed %s block response json",
//			generateData:         func(consensusVersion string) []byte { return []byte{} },
//		},
//		{
//			name:                 "block conversion failed",
//			expectedErrorMessage: "failed to get signed %s block",
//			conversionError:      errors.New("foo"),
//			generateData: func(consensusVersion string) []byte {
//				blockBytes, err := json.Marshal(shared.SignedBeaconBlock{Signature: "0x01"})
//				require.NoError(t, err)
//				return blockBytes
//			},
//		},
//		{
//			name:                 "signature decoding failed",
//			expectedErrorMessage: "failed to decode %s block signature `foo`",
//			generateData: func(consensusVersion string) []byte {
//				blockBytes, err := json.Marshal(shared.SignedBeaconBlock{Signature: "foo"})
//				require.NoError(t, err)
//				return blockBytes
//			},
//		},
//	}
//
//	for _, testSuite := range testSuites {
//		t.Run(testSuite.consensusVersion, func(t *testing.T) {
//			for _, testCase := range testCases {
//				t.Run(testCase.name, func(t *testing.T) {
//					ctrl := gomock.NewController(t)
//					defer ctrl.Finish()
//
//					ctx := context.Background()
//
//					jsonRestHandler := mock.NewMockJsonRestHandler(ctrl)
//					jsonRestHandler.EXPECT().Get(
//						ctx,
//						gomock.Any(),
//						&abstractSignedBlockResponseJson{},
//					).SetArg(
//						2,
//						abstractSignedBlockResponseJson{
//							Version: testSuite.consensusVersion,
//							Data:    testCase.generateData(testSuite.consensusVersion),
//						},
//					).Return(
//						nil,
//					).Times(1)
//
//					beaconBlockConverter := testSuite.generateBeaconBlockConverter(ctrl, testCase.conversionError)
//					validatorClient := &beaconApiValidatorClient{jsonRestHandler: jsonRestHandler, beaconBlockConverter: beaconBlockConverter}
//					streamBlocksClient := validatorClient.streamBlocks(ctx, &eth.StreamBlocksRequest{}, time.Millisecond*100)
//
//					_, err := streamBlocksClient.Recv()
//					assert.ErrorContains(t, fmt.Sprintf(testCase.expectedErrorMessage, testSuite.consensusVersion), err)
//				})
//			}
//		})
//	}
//
//}
//
//func TestStreamBlocks_Phase0Valid(t *testing.T) {
//	testCases := []struct {
//		name         string
//		verifiedOnly bool
//	}{
//		{
//			name:         "verified optional",
//			verifiedOnly: false,
//		},
//		{
//			name:         "verified only",
//			verifiedOnly: true,
//		},
//	}
//
//	for _, testCase := range testCases {
//		t.Run(testCase.name, func(t *testing.T) {
//			ctrl := gomock.NewController(t)
//			defer ctrl.Finish()
//
//			ctx := context.Background()
//
//			signedBlockResponseJson := abstractSignedBlockResponseJson{}
//			jsonRestHandler := mock.NewMockJsonRestHandler(ctrl)
//			beaconBlockConverter := mock.NewMockBeaconBlockConverter(ctrl)
//
//			// For the first call, return a block that satisfies the verifiedOnly condition. This block should be returned by the first Recv().
//			// For the second call, return the same block as the previous one. This block shouldn't be returned by the second Recv().
//			phase0BeaconBlock1 := test_helpers.GenerateJsonPhase0BeaconBlock()
//			phase0BeaconBlock1.Slot = "1"
//			signedBeaconBlockContainer1 := shared.SignedBeaconBlock{
//				Message:   phase0BeaconBlock1,
//				Signature: "0x01",
//			}
//
//			marshalledSignedBeaconBlockContainer1, err := json.Marshal(signedBeaconBlockContainer1)
//			require.NoError(t, err)
//
//			jsonRestHandler.EXPECT().Get(
//				ctx,
//				"/eth/v2/beacon/blocks/head",
//				&signedBlockResponseJson,
//			).Return(
//				nil,
//			).SetArg(
//				2,
//				abstractSignedBlockResponseJson{
//					Version:             "phase0",
//					ExecutionOptimistic: false,
//					Data:                marshalledSignedBeaconBlockContainer1,
//				},
//			).Times(2)
//
//			phase0ProtoBeaconBlock1 := test_helpers.GenerateProtoPhase0BeaconBlock()
//			phase0ProtoBeaconBlock1.Slot = 1
//
//			beaconBlockConverter.EXPECT().ConvertRESTPhase0BlockToProto(
//				phase0BeaconBlock1,
//			).Return(
//				phase0ProtoBeaconBlock1,
//				nil,
//			).Times(2)
//
//			// For the third call, return a block with a different slot than the previous one, but with the verifiedOnly condition not satisfied.
//			// If verifiedOnly == false, this block will be returned by the second Recv(); otherwise, another block will be requested.
//			phase0BeaconBlock2 := test_helpers.GenerateJsonPhase0BeaconBlock()
//			phase0BeaconBlock2.Slot = "2"
//			signedBeaconBlockContainer2 := shared.SignedBeaconBlock{
//				Message:   phase0BeaconBlock2,
//				Signature: "0x02",
//			}
//
//			marshalledSignedBeaconBlockContainer2, err := json.Marshal(signedBeaconBlockContainer2)
//			require.NoError(t, err)
//
//			jsonRestHandler.EXPECT().Get(
//				ctx,
//				"/eth/v2/beacon/blocks/head",
//				&signedBlockResponseJson,
//			).Return(
//				nil,
//			).SetArg(
//				2,
//				abstractSignedBlockResponseJson{
//					Version:             "phase0",
//					ExecutionOptimistic: true,
//					Data:                marshalledSignedBeaconBlockContainer2,
//				},
//			).Times(1)
//
//			phase0ProtoBeaconBlock2 := test_helpers.GenerateProtoPhase0BeaconBlock()
//			phase0ProtoBeaconBlock2.Slot = 2
//
//			beaconBlockConverter.EXPECT().ConvertRESTPhase0BlockToProto(
//				phase0BeaconBlock2,
//			).Return(
//				phase0ProtoBeaconBlock2,
//				nil,
//			).Times(1)
//
//			// The fourth call is only necessary when verifiedOnly == true since the previous block was optimistic
//			if testCase.verifiedOnly {
//				jsonRestHandler.EXPECT().Get(
//					ctx,
//					"/eth/v2/beacon/blocks/head",
//					&signedBlockResponseJson,
//				).Return(
//					nil,
//				).SetArg(
//					2,
//					abstractSignedBlockResponseJson{
//						Version:             "phase0",
//						ExecutionOptimistic: false,
//						Data:                marshalledSignedBeaconBlockContainer2,
//					},
//				).Times(1)
//
//				beaconBlockConverter.EXPECT().ConvertRESTPhase0BlockToProto(
//					phase0BeaconBlock2,
//				).Return(
//					phase0ProtoBeaconBlock2,
//					nil,
//				).Times(1)
//			}
//
//			validatorClient := &beaconApiValidatorClient{jsonRestHandler: jsonRestHandler, beaconBlockConverter: beaconBlockConverter}
//			streamBlocksClient := validatorClient.streamBlocks(ctx, &eth.StreamBlocksRequest{VerifiedOnly: testCase.verifiedOnly}, time.Millisecond*100)
//
//			// Get the first block
//			streamBlocksResponse1, err := streamBlocksClient.Recv()
//			require.NoError(t, err)
//
//			expectedStreamBlocksResponse1 := &eth.StreamBlocksResponse{
//				Block: &eth.StreamBlocksResponse_Phase0Block{
//					Phase0Block: &eth.SignedBeaconBlock{
//						Block:     phase0ProtoBeaconBlock1,
//						Signature: []byte{1},
//					},
//				},
//			}
//
//			assert.DeepEqual(t, expectedStreamBlocksResponse1, streamBlocksResponse1)
//
//			// Get the second block
//			streamBlocksResponse2, err := streamBlocksClient.Recv()
//			require.NoError(t, err)
//
//			expectedStreamBlocksResponse2 := &eth.StreamBlocksResponse{
//				Block: &eth.StreamBlocksResponse_Phase0Block{
//					Phase0Block: &eth.SignedBeaconBlock{
//						Block:     phase0ProtoBeaconBlock2,
//						Signature: []byte{2},
//					},
//				},
//			}
//
//			assert.DeepEqual(t, expectedStreamBlocksResponse2, streamBlocksResponse2)
//		})
//	}
//}
//
//func TestStreamBlocks_AltairValid(t *testing.T) {
//	testCases := []struct {
//		name         string
//		verifiedOnly bool
//	}{
//		{
//			name:         "verified optional",
//			verifiedOnly: false,
//		},
//		{
//			name:         "verified only",
//			verifiedOnly: true,
//		},
//	}
//
//	for _, testCase := range testCases {
//		t.Run(testCase.name, func(t *testing.T) {
//			ctrl := gomock.NewController(t)
//			defer ctrl.Finish()
//
//			ctx := context.Background()
//
//			signedBlockResponseJson := abstractSignedBlockResponseJson{}
//			jsonRestHandler := mock.NewMockJsonRestHandler(ctrl)
//			beaconBlockConverter := mock.NewMockBeaconBlockConverter(ctrl)
//
//			// For the first call, return a block that satisfies the verifiedOnly condition. This block should be returned by the first Recv().
//			// For the second call, return the same block as the previous one. This block shouldn't be returned by the second Recv().
//			altairBeaconBlock1 := test_helpers.GenerateJsonAltairBeaconBlock()
//			altairBeaconBlock1.Slot = "1"
//			signedBeaconBlockContainer1 := shared.SignedBeaconBlockAltair{
//				Message:   altairBeaconBlock1,
//				Signature: "0x01",
//			}
//
//			marshalledSignedBeaconBlockContainer1, err := json.Marshal(signedBeaconBlockContainer1)
//			require.NoError(t, err)
//
//			jsonRestHandler.EXPECT().Get(
//				ctx,
//				"/eth/v2/beacon/blocks/head",
//				&signedBlockResponseJson,
//			).Return(
//				nil,
//			).SetArg(
//				2,
//				abstractSignedBlockResponseJson{
//					Version:             "altair",
//					ExecutionOptimistic: false,
//					Data:                marshalledSignedBeaconBlockContainer1,
//				},
//			).Times(2)
//
//			altairProtoBeaconBlock1 := test_helpers.GenerateProtoAltairBeaconBlock()
//			altairProtoBeaconBlock1.Slot = 1
//
//			beaconBlockConverter.EXPECT().ConvertRESTAltairBlockToProto(
//				altairBeaconBlock1,
//			).Return(
//				altairProtoBeaconBlock1,
//				nil,
//			).Times(2)
//
//			// For the third call, return a block with a different slot than the previous one, but with the verifiedOnly condition not satisfied.
//			// If verifiedOnly == false, this block will be returned by the second Recv(); otherwise, another block will be requested.
//			altairBeaconBlock2 := test_helpers.GenerateJsonAltairBeaconBlock()
//			altairBeaconBlock2.Slot = "2"
//			signedBeaconBlockContainer2 := shared.SignedBeaconBlockAltair{
//				Message:   altairBeaconBlock2,
//				Signature: "0x02",
//			}
//
//			marshalledSignedBeaconBlockContainer2, err := json.Marshal(signedBeaconBlockContainer2)
//			require.NoError(t, err)
//
//			jsonRestHandler.EXPECT().Get(
//				ctx,
//				"/eth/v2/beacon/blocks/head",
//				&signedBlockResponseJson,
//			).Return(
//				nil,
//			).SetArg(
//				2,
//				abstractSignedBlockResponseJson{
//					Version:             "altair",
//					ExecutionOptimistic: true,
//					Data:                marshalledSignedBeaconBlockContainer2,
//				},
//			).Times(1)
//
//			altairProtoBeaconBlock2 := test_helpers.GenerateProtoAltairBeaconBlock()
//			altairProtoBeaconBlock2.Slot = 2
//
//			beaconBlockConverter.EXPECT().ConvertRESTAltairBlockToProto(
//				altairBeaconBlock2,
//			).Return(
//				altairProtoBeaconBlock2,
//				nil,
//			).Times(1)
//
//			// The fourth call is only necessary when verifiedOnly == true since the previous block was optimistic
//			if testCase.verifiedOnly {
//				jsonRestHandler.EXPECT().Get(
//					ctx,
//					"/eth/v2/beacon/blocks/head",
//					&signedBlockResponseJson,
//				).Return(
//					nil,
//				).SetArg(
//					2,
//					abstractSignedBlockResponseJson{
//						Version:             "altair",
//						ExecutionOptimistic: false,
//						Data:                marshalledSignedBeaconBlockContainer2,
//					},
//				).Times(1)
//
//				beaconBlockConverter.EXPECT().ConvertRESTAltairBlockToProto(
//					altairBeaconBlock2,
//				).Return(
//					altairProtoBeaconBlock2,
//					nil,
//				).Times(1)
//			}
//
//			validatorClient := &beaconApiValidatorClient{jsonRestHandler: jsonRestHandler, beaconBlockConverter: beaconBlockConverter}
//			streamBlocksClient := validatorClient.streamBlocks(ctx, &eth.StreamBlocksRequest{VerifiedOnly: testCase.verifiedOnly}, time.Millisecond*100)
//
//			// Get the first block
//			streamBlocksResponse1, err := streamBlocksClient.Recv()
//			require.NoError(t, err)
//
//			expectedStreamBlocksResponse1 := &eth.StreamBlocksResponse{
//				Block: &eth.StreamBlocksResponse_AltairBlock{
//					AltairBlock: &eth.SignedBeaconBlockAltair{
//						Block:     altairProtoBeaconBlock1,
//						Signature: []byte{1},
//					},
//				},
//			}
//
//			assert.DeepEqual(t, expectedStreamBlocksResponse1, streamBlocksResponse1)
//
//			// Get the second block
//			streamBlocksResponse2, err := streamBlocksClient.Recv()
//			require.NoError(t, err)
//
//			expectedStreamBlocksResponse2 := &eth.StreamBlocksResponse{
//				Block: &eth.StreamBlocksResponse_AltairBlock{
//					AltairBlock: &eth.SignedBeaconBlockAltair{
//						Block:     altairProtoBeaconBlock2,
//						Signature: []byte{2},
//					},
//				},
//			}
//
//			assert.DeepEqual(t, expectedStreamBlocksResponse2, streamBlocksResponse2)
//		})
//	}
//}
//
//func TestStreamBlocks_BellatrixValid(t *testing.T) {
//	testCases := []struct {
//		name         string
//		verifiedOnly bool
//	}{
//		{
//			name:         "verified optional",
//			verifiedOnly: false,
//		},
//		{
//			name:         "verified only",
//			verifiedOnly: true,
//		},
//	}
//
//	for _, testCase := range testCases {
//		t.Run(testCase.name, func(t *testing.T) {
//			ctrl := gomock.NewController(t)
//			defer ctrl.Finish()
//
//			ctx := context.Background()
//
//			signedBlockResponseJson := abstractSignedBlockResponseJson{}
//			jsonRestHandler := mock.NewMockJsonRestHandler(ctrl)
//			beaconBlockConverter := mock.NewMockBeaconBlockConverter(ctrl)
//
//			// For the first call, return a block that satisfies the verifiedOnly condition. This block should be returned by the first Recv().
//			// For the second call, return the same block as the previous one. This block shouldn't be returned by the second Recv().
//			bellatrixBeaconBlock1 := test_helpers.GenerateJsonBellatrixBeaconBlock()
//			bellatrixBeaconBlock1.Slot = "1"
//			signedBeaconBlockContainer1 := shared.SignedBeaconBlockBellatrix{
//				Message:   bellatrixBeaconBlock1,
//				Signature: "0x01",
//			}
//
//			marshalledSignedBeaconBlockContainer1, err := json.Marshal(signedBeaconBlockContainer1)
//			require.NoError(t, err)
//
//			jsonRestHandler.EXPECT().Get(
//				ctx,
//				"/eth/v2/beacon/blocks/head",
//				&signedBlockResponseJson,
//			).Return(
//				nil,
//			).SetArg(
//				2,
//				abstractSignedBlockResponseJson{
//					Version:             "bellatrix",
//					ExecutionOptimistic: false,
//					Data:                marshalledSignedBeaconBlockContainer1,
//				},
//			).Times(2)
//
//			bellatrixProtoBeaconBlock1 := test_helpers.GenerateProtoBellatrixBeaconBlock()
//			bellatrixProtoBeaconBlock1.Slot = 1
//
//			beaconBlockConverter.EXPECT().ConvertRESTBellatrixBlockToProto(
//				bellatrixBeaconBlock1,
//			).Return(
//				bellatrixProtoBeaconBlock1,
//				nil,
//			).Times(2)
//
//			// For the third call, return a block with a different slot than the previous one, but with the verifiedOnly condition not satisfied.
//			// If verifiedOnly == false, this block will be returned by the second Recv(); otherwise, another block will be requested.
//			bellatrixBeaconBlock2 := test_helpers.GenerateJsonBellatrixBeaconBlock()
//			bellatrixBeaconBlock2.Slot = "2"
//			signedBeaconBlockContainer2 := shared.SignedBeaconBlockBellatrix{
//				Message:   bellatrixBeaconBlock2,
//				Signature: "0x02",
//			}
//
//			marshalledSignedBeaconBlockContainer2, err := json.Marshal(signedBeaconBlockContainer2)
//			require.NoError(t, err)
//
//			jsonRestHandler.EXPECT().Get(
//				ctx,
//				"/eth/v2/beacon/blocks/head",
//				&signedBlockResponseJson,
//			).Return(
//				nil,
//			).SetArg(
//				2,
//				abstractSignedBlockResponseJson{
//					Version:             "bellatrix",
//					ExecutionOptimistic: true,
//					Data:                marshalledSignedBeaconBlockContainer2,
//				},
//			).Times(1)
//
//			bellatrixProtoBeaconBlock2 := test_helpers.GenerateProtoBellatrixBeaconBlock()
//			bellatrixProtoBeaconBlock2.Slot = 2
//
//			beaconBlockConverter.EXPECT().ConvertRESTBellatrixBlockToProto(
//				bellatrixBeaconBlock2,
//			).Return(
//				bellatrixProtoBeaconBlock2,
//				nil,
//			).Times(1)
//
//			// The fourth call is only necessary when verifiedOnly == true since the previous block was optimistic
//			if testCase.verifiedOnly {
//				jsonRestHandler.EXPECT().Get(
//					ctx,
//					"/eth/v2/beacon/blocks/head",
//					&signedBlockResponseJson,
//				).Return(
//					nil,
//				).SetArg(
//					2,
//					abstractSignedBlockResponseJson{
//						Version:             "bellatrix",
//						ExecutionOptimistic: false,
//						Data:                marshalledSignedBeaconBlockContainer2,
//					},
//				).Times(1)
//
//				beaconBlockConverter.EXPECT().ConvertRESTBellatrixBlockToProto(
//					bellatrixBeaconBlock2,
//				).Return(
//					bellatrixProtoBeaconBlock2,
//					nil,
//				).Times(1)
//			}
//
//			validatorClient := &beaconApiValidatorClient{jsonRestHandler: jsonRestHandler, beaconBlockConverter: beaconBlockConverter}
//			streamBlocksClient := validatorClient.streamBlocks(ctx, &eth.StreamBlocksRequest{VerifiedOnly: testCase.verifiedOnly}, time.Millisecond*100)
//
//			// Get the first block
//			streamBlocksResponse1, err := streamBlocksClient.Recv()
//			require.NoError(t, err)
//
//			expectedStreamBlocksResponse1 := &eth.StreamBlocksResponse{
//				Block: &eth.StreamBlocksResponse_BellatrixBlock{
//					BellatrixBlock: &eth.SignedBeaconBlockBellatrix{
//						Block:     bellatrixProtoBeaconBlock1,
//						Signature: []byte{1},
//					},
//				},
//			}
//
//			assert.DeepEqual(t, expectedStreamBlocksResponse1, streamBlocksResponse1)
//
//			// Get the second block
//			streamBlocksResponse2, err := streamBlocksClient.Recv()
//			require.NoError(t, err)
//
//			expectedStreamBlocksResponse2 := &eth.StreamBlocksResponse{
//				Block: &eth.StreamBlocksResponse_BellatrixBlock{
//					BellatrixBlock: &eth.SignedBeaconBlockBellatrix{
//						Block:     bellatrixProtoBeaconBlock2,
//						Signature: []byte{2},
//					},
//				},
//			}
//
//			assert.DeepEqual(t, expectedStreamBlocksResponse2, streamBlocksResponse2)
//		})
//	}
//}
//
//func TestStreamBlocks_CapellaValid(t *testing.T) {
//	testCases := []struct {
//		name         string
//		verifiedOnly bool
//	}{
//		{
//			name:         "verified optional",
//			verifiedOnly: false,
//		},
//		{
//			name:         "verified only",
//			verifiedOnly: true,
//		},
//	}
//
//	for _, testCase := range testCases {
//		t.Run(testCase.name, func(t *testing.T) {
//			ctrl := gomock.NewController(t)
//			defer ctrl.Finish()
//
//			ctx := context.Background()
//
//			signedBlockResponseJson := abstractSignedBlockResponseJson{}
//			jsonRestHandler := mock.NewMockJsonRestHandler(ctrl)
//			beaconBlockConverter := mock.NewMockBeaconBlockConverter(ctrl)
//
//			// For the first call, return a block that satisfies the verifiedOnly condition. This block should be returned by the first Recv().
//			// For the second call, return the same block as the previous one. This block shouldn't be returned by the second Recv().
//			capellaBeaconBlock1 := test_helpers.GenerateJsonCapellaBeaconBlock()
//			capellaBeaconBlock1.Slot = "1"
//			signedBeaconBlockContainer1 := shared.SignedBeaconBlockCapella{
//				Message:   capellaBeaconBlock1,
//				Signature: "0x01",
//			}
//
//			marshalledSignedBeaconBlockContainer1, err := json.Marshal(signedBeaconBlockContainer1)
//			require.NoError(t, err)
//
//			jsonRestHandler.EXPECT().Get(
//				ctx,
//				"/eth/v2/beacon/blocks/head",
//				&signedBlockResponseJson,
//			).Return(
//				nil,
//			).SetArg(
//				2,
//				abstractSignedBlockResponseJson{
//					Version:             "capella",
//					ExecutionOptimistic: false,
//					Data:                marshalledSignedBeaconBlockContainer1,
//				},
//			).Times(2)
//
//			capellaProtoBeaconBlock1 := test_helpers.GenerateProtoCapellaBeaconBlock()
//			capellaProtoBeaconBlock1.Slot = 1
//
//			beaconBlockConverter.EXPECT().ConvertRESTCapellaBlockToProto(
//				capellaBeaconBlock1,
//			).Return(
//				capellaProtoBeaconBlock1,
//				nil,
//			).Times(2)
//
//			// For the third call, return a block with a different slot than the previous one, but with the verifiedOnly condition not satisfied.
//			// If verifiedOnly == false, this block will be returned by the second Recv(); otherwise, another block will be requested.
//			capellaBeaconBlock2 := test_helpers.GenerateJsonCapellaBeaconBlock()
//			capellaBeaconBlock2.Slot = "2"
//			signedBeaconBlockContainer2 := shared.SignedBeaconBlockCapella{
//				Message:   capellaBeaconBlock2,
//				Signature: "0x02",
//			}
//
//			marshalledSignedBeaconBlockContainer2, err := json.Marshal(signedBeaconBlockContainer2)
//			require.NoError(t, err)
//
//			jsonRestHandler.EXPECT().Get(
//				ctx,
//				"/eth/v2/beacon/blocks/head",
//				&signedBlockResponseJson,
//			).Return(
//				nil,
//			).SetArg(
//				2,
//				abstractSignedBlockResponseJson{
//					Version:             "capella",
//					ExecutionOptimistic: true,
//					Data:                marshalledSignedBeaconBlockContainer2,
//				},
//			).Times(1)
//
//			capellaProtoBeaconBlock2 := test_helpers.GenerateProtoCapellaBeaconBlock()
//			capellaProtoBeaconBlock2.Slot = 2
//
//			beaconBlockConverter.EXPECT().ConvertRESTCapellaBlockToProto(
//				capellaBeaconBlock2,
//			).Return(
//				capellaProtoBeaconBlock2,
//				nil,
//			).Times(1)
//
//			// The fourth call is only necessary when verifiedOnly == true since the previous block was optimistic
//			if testCase.verifiedOnly {
//				jsonRestHandler.EXPECT().Get(
//					ctx,
//					"/eth/v2/beacon/blocks/head",
//					&signedBlockResponseJson,
//				).Return(
//					nil,
//				).SetArg(
//					2,
//					abstractSignedBlockResponseJson{
//						Version:             "capella",
//						ExecutionOptimistic: false,
//						Data:                marshalledSignedBeaconBlockContainer2,
//					},
//				).Times(1)
//
//				beaconBlockConverter.EXPECT().ConvertRESTCapellaBlockToProto(
//					capellaBeaconBlock2,
//				).Return(
//					capellaProtoBeaconBlock2,
//					nil,
//				).Times(1)
//			}
//
//			validatorClient := &beaconApiValidatorClient{jsonRestHandler: jsonRestHandler, beaconBlockConverter: beaconBlockConverter}
//			streamBlocksClient := validatorClient.streamBlocks(ctx, &eth.StreamBlocksRequest{VerifiedOnly: testCase.verifiedOnly}, time.Millisecond*100)
//
//			// Get the first block
//			streamBlocksResponse1, err := streamBlocksClient.Recv()
//			require.NoError(t, err)
//
//			expectedStreamBlocksResponse1 := &eth.StreamBlocksResponse{
//				Block: &eth.StreamBlocksResponse_CapellaBlock{
//					CapellaBlock: &eth.SignedBeaconBlockCapella{
//						Block:     capellaProtoBeaconBlock1,
//						Signature: []byte{1},
//					},
//				},
//			}
//
//			assert.DeepEqual(t, expectedStreamBlocksResponse1, streamBlocksResponse1)
//
//			// Get the second block
//			streamBlocksResponse2, err := streamBlocksClient.Recv()
//			require.NoError(t, err)
//
//			expectedStreamBlocksResponse2 := &eth.StreamBlocksResponse{
//				Block: &eth.StreamBlocksResponse_CapellaBlock{
//					CapellaBlock: &eth.SignedBeaconBlockCapella{
//						Block:     capellaProtoBeaconBlock2,
//						Signature: []byte{2},
//					},
//				},
//			}
//
//			assert.DeepEqual(t, expectedStreamBlocksResponse2, streamBlocksResponse2)
//		})
//	}
//}
//
//func TestStreamBlocks_DenebValid(t *testing.T) {
//	testCases := []struct {
//		name         string
//		verifiedOnly bool
//	}{
//		{
//			name:         "verified optional",
//			verifiedOnly: false,
//		},
//		{
//			name:         "verified only",
//			verifiedOnly: true,
//		},
//	}
//
//	for _, testCase := range testCases {
//		t.Run(testCase.name, func(t *testing.T) {
//			ctrl := gomock.NewController(t)
//			defer ctrl.Finish()
//
//			ctx := context.Background()
//
//			signedBlockResponseJson := abstractSignedBlockResponseJson{}
//			jsonRestHandler := mock.NewMockJsonRestHandler(ctrl)
//			beaconBlockConverter := mock.NewMockBeaconBlockConverter(ctrl)
//
//			// For the first call, return a block that satisfies the verifiedOnly condition. This block should be returned by the first Recv().
//			// For the second call, return the same block as the previous one. This block shouldn't be returned by the second Recv().
//			var blockContents shared.SignedBeaconBlockContentsDeneb
//			err := json.Unmarshal([]byte(rpctesting.DenebBlockContents), &blockContents)
//			require.NoError(t, err)
//			sig := "0x1b66ac1fb663c9bc59509846d6ec05345bd908eda73e670af888da41af171505cc411d61252fb6cb3fa0017b679f8bb2305b26a285fa2737f175668d0dff91cc1b66ac1fb663c9bc59509846d6ec05345bd908eda73e670af888da41af171505"
//			denebBlock := blockContents.SignedBlock
//			denebBlock.Message.Slot = "1"
//			denebBlock.Signature = sig
//
//			marshalledSignedBeaconBlockContainer1, err := json.Marshal(denebBlock)
//			require.NoError(t, err)
//			jsonRestHandler.EXPECT().Get(
//				ctx,
//				"/eth/v2/beacon/blocks/head",
//				&signedBlockResponseJson,
//			).Return(
//				nil,
//			).SetArg(
//				2,
//				abstractSignedBlockResponseJson{
//					Version:             "deneb",
//					ExecutionOptimistic: false,
//					Data:                marshalledSignedBeaconBlockContainer1,
//				},
//			).Times(2)
//
//			// For the third call, return a block with a different slot than the previous one, but with the verifiedOnly condition not satisfied.
//			// If verifiedOnly == false, this block will be returned by the second Recv(); otherwise, another block will be requested.
//
//			var blockContents2 shared.SignedBeaconBlockContentsDeneb
//			err = json.Unmarshal([]byte(rpctesting.DenebBlockContents), &blockContents2)
//			require.NoError(t, err)
//			sig2 := "0x2b66ac1fb663c9bc59509846d6ec05345bd908eda73e670af888da41af171505cc411d61252fb6cb3fa0017b679f8bb2305b26a285fa2737f175668d0dff91cc1b66ac1fb663c9bc59509846d6ec05345bd908eda73e670af888da41af171505"
//			denebBlock2 := blockContents.SignedBlock
//			denebBlock2.Message.Slot = "2"
//			denebBlock2.Signature = sig2
//
//			marshalledSignedBeaconBlockContainer2, err := json.Marshal(denebBlock2)
//			require.NoError(t, err)
//
//			jsonRestHandler.EXPECT().Get(
//				ctx,
//				"/eth/v2/beacon/blocks/head",
//				&signedBlockResponseJson,
//			).Return(
//				nil,
//			).SetArg(
//				2,
//				abstractSignedBlockResponseJson{
//					Version:             "deneb",
//					ExecutionOptimistic: true,
//					Data:                marshalledSignedBeaconBlockContainer2,
//				},
//			).Times(1)
//
//			// The fourth call is only necessary when verifiedOnly == true since the previous block was optimistic
//			if testCase.verifiedOnly {
//				jsonRestHandler.EXPECT().Get(
//					ctx,
//					"/eth/v2/beacon/blocks/head",
//					&signedBlockResponseJson,
//				).Return(
//					nil,
//				).SetArg(
//					2,
//					abstractSignedBlockResponseJson{
//						Version:             "deneb",
//						ExecutionOptimistic: false,
//						Data:                marshalledSignedBeaconBlockContainer2,
//					},
//				).Times(1)
//			}
//
//			validatorClient := &beaconApiValidatorClient{jsonRestHandler: jsonRestHandler, beaconBlockConverter: beaconBlockConverter}
//			streamBlocksClient := validatorClient.streamBlocks(ctx, &eth.StreamBlocksRequest{VerifiedOnly: testCase.verifiedOnly}, time.Millisecond*100)
//
//			// Get the first block
//			streamBlocksResponse1, err := streamBlocksClient.Recv()
//			require.NoError(t, err)
//			consensusBlock, err := denebBlock.Message.ToConsensus()
//			consensusBlock.Slot = 1
//			require.NoError(t, err)
//			sigBytes, err := hexutil.Decode(sig)
//			require.NoError(t, err)
//			expectedStreamBlocksResponse1 := &eth.StreamBlocksResponse{
//				Block: &eth.StreamBlocksResponse_DenebBlock{
//					DenebBlock: &eth.SignedBeaconBlockDeneb{
//						Block:     consensusBlock,
//						Signature: sigBytes,
//					},
//				},
//			}
//
//			assert.DeepEqual(t, expectedStreamBlocksResponse1, streamBlocksResponse1)
//
//			// Get the second block
//			streamBlocksResponse2, err := streamBlocksClient.Recv()
//			require.NoError(t, err)
//			consensusBlock.Slot = 2
//			sig2Bytes, err := hexutil.Decode(sig2)
//			require.NoError(t, err)
//			expectedStreamBlocksResponse2 := &eth.StreamBlocksResponse{
//				Block: &eth.StreamBlocksResponse_DenebBlock{
//					DenebBlock: &eth.SignedBeaconBlockDeneb{
//						Block:     consensusBlock,
//						Signature: sig2Bytes,
//					},
//				},
//			}
//
//			assert.DeepEqual(t, expectedStreamBlocksResponse2, streamBlocksResponse2)
//		})
//	}
//}
=======
import (
	"context"
	"encoding/json"
	"fmt"
	"testing"
	"time"

	"github.com/ethereum/go-ethereum/common/hexutil"
	"github.com/golang/mock/gomock"
	"github.com/pkg/errors"
	"github.com/prysmaticlabs/prysm/v4/api/server/structs"
	rpctesting "github.com/prysmaticlabs/prysm/v4/beacon-chain/rpc/eth/shared/testing"
	eth "github.com/prysmaticlabs/prysm/v4/proto/prysm/v1alpha1"
	"github.com/prysmaticlabs/prysm/v4/testing/assert"
	"github.com/prysmaticlabs/prysm/v4/testing/require"
	"github.com/prysmaticlabs/prysm/v4/validator/client/beacon-api/mock"
	test_helpers "github.com/prysmaticlabs/prysm/v4/validator/client/beacon-api/test-helpers"
)

func TestStreamBlocks_UnsupportedConsensusVersion(t *testing.T) {
	ctrl := gomock.NewController(t)
	defer ctrl.Finish()

	ctx := context.Background()

	jsonRestHandler := mock.NewMockJsonRestHandler(ctrl)
	jsonRestHandler.EXPECT().Get(
		ctx,
		gomock.Any(),
		&abstractSignedBlockResponseJson{},
	).SetArg(
		2,
		abstractSignedBlockResponseJson{Version: "foo"},
	).Return(
		nil,
	).Times(1)

	validatorClient := &beaconApiValidatorClient{jsonRestHandler: jsonRestHandler}
	streamBlocksClient := validatorClient.streamBlocks(ctx, &eth.StreamBlocksRequest{}, time.Millisecond*100)
	_, err := streamBlocksClient.Recv()
	assert.ErrorContains(t, "unsupported consensus version `foo`", err)
}

func TestStreamBlocks_Error(t *testing.T) {
	testSuites := []struct {
		consensusVersion             string
		generateBeaconBlockConverter func(ctrl *gomock.Controller, conversionError error) *mock.MockBeaconBlockConverter
	}{
		{
			consensusVersion: "phase0",
			generateBeaconBlockConverter: func(ctrl *gomock.Controller, conversionError error) *mock.MockBeaconBlockConverter {
				beaconBlockConverter := mock.NewMockBeaconBlockConverter(ctrl)
				beaconBlockConverter.EXPECT().ConvertRESTPhase0BlockToProto(
					gomock.Any(),
				).Return(
					nil,
					conversionError,
				).AnyTimes()

				return beaconBlockConverter
			},
		},
		{
			consensusVersion: "altair",
			generateBeaconBlockConverter: func(ctrl *gomock.Controller, conversionError error) *mock.MockBeaconBlockConverter {
				beaconBlockConverter := mock.NewMockBeaconBlockConverter(ctrl)
				beaconBlockConverter.EXPECT().ConvertRESTAltairBlockToProto(
					gomock.Any(),
				).Return(
					nil,
					conversionError,
				).AnyTimes()

				return beaconBlockConverter
			},
		},
		{
			consensusVersion: "bellatrix",
			generateBeaconBlockConverter: func(ctrl *gomock.Controller, conversionError error) *mock.MockBeaconBlockConverter {
				beaconBlockConverter := mock.NewMockBeaconBlockConverter(ctrl)
				beaconBlockConverter.EXPECT().ConvertRESTBellatrixBlockToProto(
					gomock.Any(),
				).Return(
					nil,
					conversionError,
				).AnyTimes()

				return beaconBlockConverter
			},
		},
		{
			consensusVersion: "capella",
			generateBeaconBlockConverter: func(ctrl *gomock.Controller, conversionError error) *mock.MockBeaconBlockConverter {
				beaconBlockConverter := mock.NewMockBeaconBlockConverter(ctrl)
				beaconBlockConverter.EXPECT().ConvertRESTCapellaBlockToProto(
					gomock.Any(),
				).Return(
					nil,
					conversionError,
				).AnyTimes()

				return beaconBlockConverter
			},
		},
	}

	testCases := []struct {
		name                 string
		expectedErrorMessage string
		conversionError      error
		generateData         func(consensusVersion string) []byte
	}{
		{
			name:                 "block decoding failed",
			expectedErrorMessage: "failed to decode signed %s block response json",
			generateData:         func(consensusVersion string) []byte { return []byte{} },
		},
		{
			name:                 "block conversion failed",
			expectedErrorMessage: "failed to get signed %s block",
			conversionError:      errors.New("foo"),
			generateData: func(consensusVersion string) []byte {
				blockBytes, err := json.Marshal(structs.SignedBeaconBlock{Signature: "0x01"})
				require.NoError(t, err)
				return blockBytes
			},
		},
		{
			name:                 "signature decoding failed",
			expectedErrorMessage: "failed to decode %s block signature `foo`",
			generateData: func(consensusVersion string) []byte {
				blockBytes, err := json.Marshal(structs.SignedBeaconBlock{Signature: "foo"})
				require.NoError(t, err)
				return blockBytes
			},
		},
	}

	for _, testSuite := range testSuites {
		t.Run(testSuite.consensusVersion, func(t *testing.T) {
			for _, testCase := range testCases {
				t.Run(testCase.name, func(t *testing.T) {
					ctrl := gomock.NewController(t)
					defer ctrl.Finish()

					ctx := context.Background()

					jsonRestHandler := mock.NewMockJsonRestHandler(ctrl)
					jsonRestHandler.EXPECT().Get(
						ctx,
						gomock.Any(),
						&abstractSignedBlockResponseJson{},
					).SetArg(
						2,
						abstractSignedBlockResponseJson{
							Version: testSuite.consensusVersion,
							Data:    testCase.generateData(testSuite.consensusVersion),
						},
					).Return(
						nil,
					).Times(1)

					beaconBlockConverter := testSuite.generateBeaconBlockConverter(ctrl, testCase.conversionError)
					validatorClient := &beaconApiValidatorClient{jsonRestHandler: jsonRestHandler, beaconBlockConverter: beaconBlockConverter}
					streamBlocksClient := validatorClient.streamBlocks(ctx, &eth.StreamBlocksRequest{}, time.Millisecond*100)

					_, err := streamBlocksClient.Recv()
					assert.ErrorContains(t, fmt.Sprintf(testCase.expectedErrorMessage, testSuite.consensusVersion), err)
				})
			}
		})
	}

}

func TestStreamBlocks_Phase0Valid(t *testing.T) {
	testCases := []struct {
		name         string
		verifiedOnly bool
	}{
		{
			name:         "verified optional",
			verifiedOnly: false,
		},
		{
			name:         "verified only",
			verifiedOnly: true,
		},
	}

	for _, testCase := range testCases {
		t.Run(testCase.name, func(t *testing.T) {
			ctrl := gomock.NewController(t)
			defer ctrl.Finish()

			ctx := context.Background()

			signedBlockResponseJson := abstractSignedBlockResponseJson{}
			jsonRestHandler := mock.NewMockJsonRestHandler(ctrl)
			beaconBlockConverter := mock.NewMockBeaconBlockConverter(ctrl)

			// For the first call, return a block that satisfies the verifiedOnly condition. This block should be returned by the first Recv().
			// For the second call, return the same block as the previous one. This block shouldn't be returned by the second Recv().
			phase0BeaconBlock1 := test_helpers.GenerateJsonPhase0BeaconBlock()
			phase0BeaconBlock1.Slot = "1"
			signedBeaconBlockContainer1 := structs.SignedBeaconBlock{
				Message:   phase0BeaconBlock1,
				Signature: "0x01",
			}

			marshalledSignedBeaconBlockContainer1, err := json.Marshal(signedBeaconBlockContainer1)
			require.NoError(t, err)

			jsonRestHandler.EXPECT().Get(
				ctx,
				"/eth/v2/beacon/blocks/head",
				&signedBlockResponseJson,
			).Return(
				nil,
			).SetArg(
				2,
				abstractSignedBlockResponseJson{
					Version:             "phase0",
					ExecutionOptimistic: false,
					Data:                marshalledSignedBeaconBlockContainer1,
				},
			).Times(2)

			phase0ProtoBeaconBlock1 := test_helpers.GenerateProtoPhase0BeaconBlock()
			phase0ProtoBeaconBlock1.Slot = 1

			beaconBlockConverter.EXPECT().ConvertRESTPhase0BlockToProto(
				phase0BeaconBlock1,
			).Return(
				phase0ProtoBeaconBlock1,
				nil,
			).Times(2)

			// For the third call, return a block with a different slot than the previous one, but with the verifiedOnly condition not satisfied.
			// If verifiedOnly == false, this block will be returned by the second Recv(); otherwise, another block will be requested.
			phase0BeaconBlock2 := test_helpers.GenerateJsonPhase0BeaconBlock()
			phase0BeaconBlock2.Slot = "2"
			signedBeaconBlockContainer2 := structs.SignedBeaconBlock{
				Message:   phase0BeaconBlock2,
				Signature: "0x02",
			}

			marshalledSignedBeaconBlockContainer2, err := json.Marshal(signedBeaconBlockContainer2)
			require.NoError(t, err)

			jsonRestHandler.EXPECT().Get(
				ctx,
				"/eth/v2/beacon/blocks/head",
				&signedBlockResponseJson,
			).Return(
				nil,
			).SetArg(
				2,
				abstractSignedBlockResponseJson{
					Version:             "phase0",
					ExecutionOptimistic: true,
					Data:                marshalledSignedBeaconBlockContainer2,
				},
			).Times(1)

			phase0ProtoBeaconBlock2 := test_helpers.GenerateProtoPhase0BeaconBlock()
			phase0ProtoBeaconBlock2.Slot = 2

			beaconBlockConverter.EXPECT().ConvertRESTPhase0BlockToProto(
				phase0BeaconBlock2,
			).Return(
				phase0ProtoBeaconBlock2,
				nil,
			).Times(1)

			// The fourth call is only necessary when verifiedOnly == true since the previous block was optimistic
			if testCase.verifiedOnly {
				jsonRestHandler.EXPECT().Get(
					ctx,
					"/eth/v2/beacon/blocks/head",
					&signedBlockResponseJson,
				).Return(
					nil,
				).SetArg(
					2,
					abstractSignedBlockResponseJson{
						Version:             "phase0",
						ExecutionOptimistic: false,
						Data:                marshalledSignedBeaconBlockContainer2,
					},
				).Times(1)

				beaconBlockConverter.EXPECT().ConvertRESTPhase0BlockToProto(
					phase0BeaconBlock2,
				).Return(
					phase0ProtoBeaconBlock2,
					nil,
				).Times(1)
			}

			validatorClient := &beaconApiValidatorClient{jsonRestHandler: jsonRestHandler, beaconBlockConverter: beaconBlockConverter}
			streamBlocksClient := validatorClient.streamBlocks(ctx, &eth.StreamBlocksRequest{VerifiedOnly: testCase.verifiedOnly}, time.Millisecond*100)

			// Get the first block
			streamBlocksResponse1, err := streamBlocksClient.Recv()
			require.NoError(t, err)

			expectedStreamBlocksResponse1 := &eth.StreamBlocksResponse{
				Block: &eth.StreamBlocksResponse_Phase0Block{
					Phase0Block: &eth.SignedBeaconBlock{
						Block:     phase0ProtoBeaconBlock1,
						Signature: []byte{1},
					},
				},
			}

			assert.DeepEqual(t, expectedStreamBlocksResponse1, streamBlocksResponse1)

			// Get the second block
			streamBlocksResponse2, err := streamBlocksClient.Recv()
			require.NoError(t, err)

			expectedStreamBlocksResponse2 := &eth.StreamBlocksResponse{
				Block: &eth.StreamBlocksResponse_Phase0Block{
					Phase0Block: &eth.SignedBeaconBlock{
						Block:     phase0ProtoBeaconBlock2,
						Signature: []byte{2},
					},
				},
			}

			assert.DeepEqual(t, expectedStreamBlocksResponse2, streamBlocksResponse2)
		})
	}
}

func TestStreamBlocks_AltairValid(t *testing.T) {
	testCases := []struct {
		name         string
		verifiedOnly bool
	}{
		{
			name:         "verified optional",
			verifiedOnly: false,
		},
		{
			name:         "verified only",
			verifiedOnly: true,
		},
	}

	for _, testCase := range testCases {
		t.Run(testCase.name, func(t *testing.T) {
			ctrl := gomock.NewController(t)
			defer ctrl.Finish()

			ctx := context.Background()

			signedBlockResponseJson := abstractSignedBlockResponseJson{}
			jsonRestHandler := mock.NewMockJsonRestHandler(ctrl)
			beaconBlockConverter := mock.NewMockBeaconBlockConverter(ctrl)

			// For the first call, return a block that satisfies the verifiedOnly condition. This block should be returned by the first Recv().
			// For the second call, return the same block as the previous one. This block shouldn't be returned by the second Recv().
			altairBeaconBlock1 := test_helpers.GenerateJsonAltairBeaconBlock()
			altairBeaconBlock1.Slot = "1"
			signedBeaconBlockContainer1 := structs.SignedBeaconBlockAltair{
				Message:   altairBeaconBlock1,
				Signature: "0x01",
			}

			marshalledSignedBeaconBlockContainer1, err := json.Marshal(signedBeaconBlockContainer1)
			require.NoError(t, err)

			jsonRestHandler.EXPECT().Get(
				ctx,
				"/eth/v2/beacon/blocks/head",
				&signedBlockResponseJson,
			).Return(
				nil,
			).SetArg(
				2,
				abstractSignedBlockResponseJson{
					Version:             "altair",
					ExecutionOptimistic: false,
					Data:                marshalledSignedBeaconBlockContainer1,
				},
			).Times(2)

			altairProtoBeaconBlock1 := test_helpers.GenerateProtoAltairBeaconBlock()
			altairProtoBeaconBlock1.Slot = 1

			beaconBlockConverter.EXPECT().ConvertRESTAltairBlockToProto(
				altairBeaconBlock1,
			).Return(
				altairProtoBeaconBlock1,
				nil,
			).Times(2)

			// For the third call, return a block with a different slot than the previous one, but with the verifiedOnly condition not satisfied.
			// If verifiedOnly == false, this block will be returned by the second Recv(); otherwise, another block will be requested.
			altairBeaconBlock2 := test_helpers.GenerateJsonAltairBeaconBlock()
			altairBeaconBlock2.Slot = "2"
			signedBeaconBlockContainer2 := structs.SignedBeaconBlockAltair{
				Message:   altairBeaconBlock2,
				Signature: "0x02",
			}

			marshalledSignedBeaconBlockContainer2, err := json.Marshal(signedBeaconBlockContainer2)
			require.NoError(t, err)

			jsonRestHandler.EXPECT().Get(
				ctx,
				"/eth/v2/beacon/blocks/head",
				&signedBlockResponseJson,
			).Return(
				nil,
			).SetArg(
				2,
				abstractSignedBlockResponseJson{
					Version:             "altair",
					ExecutionOptimistic: true,
					Data:                marshalledSignedBeaconBlockContainer2,
				},
			).Times(1)

			altairProtoBeaconBlock2 := test_helpers.GenerateProtoAltairBeaconBlock()
			altairProtoBeaconBlock2.Slot = 2

			beaconBlockConverter.EXPECT().ConvertRESTAltairBlockToProto(
				altairBeaconBlock2,
			).Return(
				altairProtoBeaconBlock2,
				nil,
			).Times(1)

			// The fourth call is only necessary when verifiedOnly == true since the previous block was optimistic
			if testCase.verifiedOnly {
				jsonRestHandler.EXPECT().Get(
					ctx,
					"/eth/v2/beacon/blocks/head",
					&signedBlockResponseJson,
				).Return(
					nil,
				).SetArg(
					2,
					abstractSignedBlockResponseJson{
						Version:             "altair",
						ExecutionOptimistic: false,
						Data:                marshalledSignedBeaconBlockContainer2,
					},
				).Times(1)

				beaconBlockConverter.EXPECT().ConvertRESTAltairBlockToProto(
					altairBeaconBlock2,
				).Return(
					altairProtoBeaconBlock2,
					nil,
				).Times(1)
			}

			validatorClient := &beaconApiValidatorClient{jsonRestHandler: jsonRestHandler, beaconBlockConverter: beaconBlockConverter}
			streamBlocksClient := validatorClient.streamBlocks(ctx, &eth.StreamBlocksRequest{VerifiedOnly: testCase.verifiedOnly}, time.Millisecond*100)

			// Get the first block
			streamBlocksResponse1, err := streamBlocksClient.Recv()
			require.NoError(t, err)

			expectedStreamBlocksResponse1 := &eth.StreamBlocksResponse{
				Block: &eth.StreamBlocksResponse_AltairBlock{
					AltairBlock: &eth.SignedBeaconBlockAltair{
						Block:     altairProtoBeaconBlock1,
						Signature: []byte{1},
					},
				},
			}

			assert.DeepEqual(t, expectedStreamBlocksResponse1, streamBlocksResponse1)

			// Get the second block
			streamBlocksResponse2, err := streamBlocksClient.Recv()
			require.NoError(t, err)

			expectedStreamBlocksResponse2 := &eth.StreamBlocksResponse{
				Block: &eth.StreamBlocksResponse_AltairBlock{
					AltairBlock: &eth.SignedBeaconBlockAltair{
						Block:     altairProtoBeaconBlock2,
						Signature: []byte{2},
					},
				},
			}

			assert.DeepEqual(t, expectedStreamBlocksResponse2, streamBlocksResponse2)
		})
	}
}

func TestStreamBlocks_BellatrixValid(t *testing.T) {
	testCases := []struct {
		name         string
		verifiedOnly bool
	}{
		{
			name:         "verified optional",
			verifiedOnly: false,
		},
		{
			name:         "verified only",
			verifiedOnly: true,
		},
	}

	for _, testCase := range testCases {
		t.Run(testCase.name, func(t *testing.T) {
			ctrl := gomock.NewController(t)
			defer ctrl.Finish()

			ctx := context.Background()

			signedBlockResponseJson := abstractSignedBlockResponseJson{}
			jsonRestHandler := mock.NewMockJsonRestHandler(ctrl)
			beaconBlockConverter := mock.NewMockBeaconBlockConverter(ctrl)

			// For the first call, return a block that satisfies the verifiedOnly condition. This block should be returned by the first Recv().
			// For the second call, return the same block as the previous one. This block shouldn't be returned by the second Recv().
			bellatrixBeaconBlock1 := test_helpers.GenerateJsonBellatrixBeaconBlock()
			bellatrixBeaconBlock1.Slot = "1"
			signedBeaconBlockContainer1 := structs.SignedBeaconBlockBellatrix{
				Message:   bellatrixBeaconBlock1,
				Signature: "0x01",
			}

			marshalledSignedBeaconBlockContainer1, err := json.Marshal(signedBeaconBlockContainer1)
			require.NoError(t, err)

			jsonRestHandler.EXPECT().Get(
				ctx,
				"/eth/v2/beacon/blocks/head",
				&signedBlockResponseJson,
			).Return(
				nil,
			).SetArg(
				2,
				abstractSignedBlockResponseJson{
					Version:             "bellatrix",
					ExecutionOptimistic: false,
					Data:                marshalledSignedBeaconBlockContainer1,
				},
			).Times(2)

			bellatrixProtoBeaconBlock1 := test_helpers.GenerateProtoBellatrixBeaconBlock()
			bellatrixProtoBeaconBlock1.Slot = 1

			beaconBlockConverter.EXPECT().ConvertRESTBellatrixBlockToProto(
				bellatrixBeaconBlock1,
			).Return(
				bellatrixProtoBeaconBlock1,
				nil,
			).Times(2)

			// For the third call, return a block with a different slot than the previous one, but with the verifiedOnly condition not satisfied.
			// If verifiedOnly == false, this block will be returned by the second Recv(); otherwise, another block will be requested.
			bellatrixBeaconBlock2 := test_helpers.GenerateJsonBellatrixBeaconBlock()
			bellatrixBeaconBlock2.Slot = "2"
			signedBeaconBlockContainer2 := structs.SignedBeaconBlockBellatrix{
				Message:   bellatrixBeaconBlock2,
				Signature: "0x02",
			}

			marshalledSignedBeaconBlockContainer2, err := json.Marshal(signedBeaconBlockContainer2)
			require.NoError(t, err)

			jsonRestHandler.EXPECT().Get(
				ctx,
				"/eth/v2/beacon/blocks/head",
				&signedBlockResponseJson,
			).Return(
				nil,
			).SetArg(
				2,
				abstractSignedBlockResponseJson{
					Version:             "bellatrix",
					ExecutionOptimistic: true,
					Data:                marshalledSignedBeaconBlockContainer2,
				},
			).Times(1)

			bellatrixProtoBeaconBlock2 := test_helpers.GenerateProtoBellatrixBeaconBlock()
			bellatrixProtoBeaconBlock2.Slot = 2

			beaconBlockConverter.EXPECT().ConvertRESTBellatrixBlockToProto(
				bellatrixBeaconBlock2,
			).Return(
				bellatrixProtoBeaconBlock2,
				nil,
			).Times(1)

			// The fourth call is only necessary when verifiedOnly == true since the previous block was optimistic
			if testCase.verifiedOnly {
				jsonRestHandler.EXPECT().Get(
					ctx,
					"/eth/v2/beacon/blocks/head",
					&signedBlockResponseJson,
				).Return(
					nil,
				).SetArg(
					2,
					abstractSignedBlockResponseJson{
						Version:             "bellatrix",
						ExecutionOptimistic: false,
						Data:                marshalledSignedBeaconBlockContainer2,
					},
				).Times(1)

				beaconBlockConverter.EXPECT().ConvertRESTBellatrixBlockToProto(
					bellatrixBeaconBlock2,
				).Return(
					bellatrixProtoBeaconBlock2,
					nil,
				).Times(1)
			}

			validatorClient := &beaconApiValidatorClient{jsonRestHandler: jsonRestHandler, beaconBlockConverter: beaconBlockConverter}
			streamBlocksClient := validatorClient.streamBlocks(ctx, &eth.StreamBlocksRequest{VerifiedOnly: testCase.verifiedOnly}, time.Millisecond*100)

			// Get the first block
			streamBlocksResponse1, err := streamBlocksClient.Recv()
			require.NoError(t, err)

			expectedStreamBlocksResponse1 := &eth.StreamBlocksResponse{
				Block: &eth.StreamBlocksResponse_BellatrixBlock{
					BellatrixBlock: &eth.SignedBeaconBlockBellatrix{
						Block:     bellatrixProtoBeaconBlock1,
						Signature: []byte{1},
					},
				},
			}

			assert.DeepEqual(t, expectedStreamBlocksResponse1, streamBlocksResponse1)

			// Get the second block
			streamBlocksResponse2, err := streamBlocksClient.Recv()
			require.NoError(t, err)

			expectedStreamBlocksResponse2 := &eth.StreamBlocksResponse{
				Block: &eth.StreamBlocksResponse_BellatrixBlock{
					BellatrixBlock: &eth.SignedBeaconBlockBellatrix{
						Block:     bellatrixProtoBeaconBlock2,
						Signature: []byte{2},
					},
				},
			}

			assert.DeepEqual(t, expectedStreamBlocksResponse2, streamBlocksResponse2)
		})
	}
}

func TestStreamBlocks_CapellaValid(t *testing.T) {
	testCases := []struct {
		name         string
		verifiedOnly bool
	}{
		{
			name:         "verified optional",
			verifiedOnly: false,
		},
		{
			name:         "verified only",
			verifiedOnly: true,
		},
	}

	for _, testCase := range testCases {
		t.Run(testCase.name, func(t *testing.T) {
			ctrl := gomock.NewController(t)
			defer ctrl.Finish()

			ctx := context.Background()

			signedBlockResponseJson := abstractSignedBlockResponseJson{}
			jsonRestHandler := mock.NewMockJsonRestHandler(ctrl)
			beaconBlockConverter := mock.NewMockBeaconBlockConverter(ctrl)

			// For the first call, return a block that satisfies the verifiedOnly condition. This block should be returned by the first Recv().
			// For the second call, return the same block as the previous one. This block shouldn't be returned by the second Recv().
			capellaBeaconBlock1 := test_helpers.GenerateJsonCapellaBeaconBlock()
			capellaBeaconBlock1.Slot = "1"
			signedBeaconBlockContainer1 := structs.SignedBeaconBlockCapella{
				Message:   capellaBeaconBlock1,
				Signature: "0x01",
			}

			marshalledSignedBeaconBlockContainer1, err := json.Marshal(signedBeaconBlockContainer1)
			require.NoError(t, err)

			jsonRestHandler.EXPECT().Get(
				ctx,
				"/eth/v2/beacon/blocks/head",
				&signedBlockResponseJson,
			).Return(
				nil,
			).SetArg(
				2,
				abstractSignedBlockResponseJson{
					Version:             "capella",
					ExecutionOptimistic: false,
					Data:                marshalledSignedBeaconBlockContainer1,
				},
			).Times(2)

			capellaProtoBeaconBlock1 := test_helpers.GenerateProtoCapellaBeaconBlock()
			capellaProtoBeaconBlock1.Slot = 1

			beaconBlockConverter.EXPECT().ConvertRESTCapellaBlockToProto(
				capellaBeaconBlock1,
			).Return(
				capellaProtoBeaconBlock1,
				nil,
			).Times(2)

			// For the third call, return a block with a different slot than the previous one, but with the verifiedOnly condition not satisfied.
			// If verifiedOnly == false, this block will be returned by the second Recv(); otherwise, another block will be requested.
			capellaBeaconBlock2 := test_helpers.GenerateJsonCapellaBeaconBlock()
			capellaBeaconBlock2.Slot = "2"
			signedBeaconBlockContainer2 := structs.SignedBeaconBlockCapella{
				Message:   capellaBeaconBlock2,
				Signature: "0x02",
			}

			marshalledSignedBeaconBlockContainer2, err := json.Marshal(signedBeaconBlockContainer2)
			require.NoError(t, err)

			jsonRestHandler.EXPECT().Get(
				ctx,
				"/eth/v2/beacon/blocks/head",
				&signedBlockResponseJson,
			).Return(
				nil,
			).SetArg(
				2,
				abstractSignedBlockResponseJson{
					Version:             "capella",
					ExecutionOptimistic: true,
					Data:                marshalledSignedBeaconBlockContainer2,
				},
			).Times(1)

			capellaProtoBeaconBlock2 := test_helpers.GenerateProtoCapellaBeaconBlock()
			capellaProtoBeaconBlock2.Slot = 2

			beaconBlockConverter.EXPECT().ConvertRESTCapellaBlockToProto(
				capellaBeaconBlock2,
			).Return(
				capellaProtoBeaconBlock2,
				nil,
			).Times(1)

			// The fourth call is only necessary when verifiedOnly == true since the previous block was optimistic
			if testCase.verifiedOnly {
				jsonRestHandler.EXPECT().Get(
					ctx,
					"/eth/v2/beacon/blocks/head",
					&signedBlockResponseJson,
				).Return(
					nil,
				).SetArg(
					2,
					abstractSignedBlockResponseJson{
						Version:             "capella",
						ExecutionOptimistic: false,
						Data:                marshalledSignedBeaconBlockContainer2,
					},
				).Times(1)

				beaconBlockConverter.EXPECT().ConvertRESTCapellaBlockToProto(
					capellaBeaconBlock2,
				).Return(
					capellaProtoBeaconBlock2,
					nil,
				).Times(1)
			}

			validatorClient := &beaconApiValidatorClient{jsonRestHandler: jsonRestHandler, beaconBlockConverter: beaconBlockConverter}
			streamBlocksClient := validatorClient.streamBlocks(ctx, &eth.StreamBlocksRequest{VerifiedOnly: testCase.verifiedOnly}, time.Millisecond*100)

			// Get the first block
			streamBlocksResponse1, err := streamBlocksClient.Recv()
			require.NoError(t, err)

			expectedStreamBlocksResponse1 := &eth.StreamBlocksResponse{
				Block: &eth.StreamBlocksResponse_CapellaBlock{
					CapellaBlock: &eth.SignedBeaconBlockCapella{
						Block:     capellaProtoBeaconBlock1,
						Signature: []byte{1},
					},
				},
			}

			assert.DeepEqual(t, expectedStreamBlocksResponse1, streamBlocksResponse1)

			// Get the second block
			streamBlocksResponse2, err := streamBlocksClient.Recv()
			require.NoError(t, err)

			expectedStreamBlocksResponse2 := &eth.StreamBlocksResponse{
				Block: &eth.StreamBlocksResponse_CapellaBlock{
					CapellaBlock: &eth.SignedBeaconBlockCapella{
						Block:     capellaProtoBeaconBlock2,
						Signature: []byte{2},
					},
				},
			}

			assert.DeepEqual(t, expectedStreamBlocksResponse2, streamBlocksResponse2)
		})
	}
}

func TestStreamBlocks_DenebValid(t *testing.T) {
	testCases := []struct {
		name         string
		verifiedOnly bool
	}{
		{
			name:         "verified optional",
			verifiedOnly: false,
		},
		{
			name:         "verified only",
			verifiedOnly: true,
		},
	}

	for _, testCase := range testCases {
		t.Run(testCase.name, func(t *testing.T) {
			ctrl := gomock.NewController(t)
			defer ctrl.Finish()

			ctx := context.Background()

			signedBlockResponseJson := abstractSignedBlockResponseJson{}
			jsonRestHandler := mock.NewMockJsonRestHandler(ctrl)
			beaconBlockConverter := mock.NewMockBeaconBlockConverter(ctrl)

			// For the first call, return a block that satisfies the verifiedOnly condition. This block should be returned by the first Recv().
			// For the second call, return the same block as the previous one. This block shouldn't be returned by the second Recv().
			var blockContents structs.SignedBeaconBlockContentsDeneb
			err := json.Unmarshal([]byte(rpctesting.DenebBlockContents), &blockContents)
			require.NoError(t, err)
			sig := "0x1b66ac1fb663c9bc59509846d6ec05345bd908eda73e670af888da41af171505cc411d61252fb6cb3fa0017b679f8bb2305b26a285fa2737f175668d0dff91cc1b66ac1fb663c9bc59509846d6ec05345bd908eda73e670af888da41af171505"
			denebBlock := blockContents.SignedBlock
			denebBlock.Message.Slot = "1"
			denebBlock.Signature = sig

			marshalledSignedBeaconBlockContainer1, err := json.Marshal(denebBlock)
			require.NoError(t, err)
			jsonRestHandler.EXPECT().Get(
				ctx,
				"/eth/v2/beacon/blocks/head",
				&signedBlockResponseJson,
			).Return(
				nil,
			).SetArg(
				2,
				abstractSignedBlockResponseJson{
					Version:             "deneb",
					ExecutionOptimistic: false,
					Data:                marshalledSignedBeaconBlockContainer1,
				},
			).Times(2)

			// For the third call, return a block with a different slot than the previous one, but with the verifiedOnly condition not satisfied.
			// If verifiedOnly == false, this block will be returned by the second Recv(); otherwise, another block will be requested.

			var blockContents2 structs.SignedBeaconBlockContentsDeneb
			err = json.Unmarshal([]byte(rpctesting.DenebBlockContents), &blockContents2)
			require.NoError(t, err)
			sig2 := "0x2b66ac1fb663c9bc59509846d6ec05345bd908eda73e670af888da41af171505cc411d61252fb6cb3fa0017b679f8bb2305b26a285fa2737f175668d0dff91cc1b66ac1fb663c9bc59509846d6ec05345bd908eda73e670af888da41af171505"
			denebBlock2 := blockContents.SignedBlock
			denebBlock2.Message.Slot = "2"
			denebBlock2.Signature = sig2

			marshalledSignedBeaconBlockContainer2, err := json.Marshal(denebBlock2)
			require.NoError(t, err)

			jsonRestHandler.EXPECT().Get(
				ctx,
				"/eth/v2/beacon/blocks/head",
				&signedBlockResponseJson,
			).Return(
				nil,
			).SetArg(
				2,
				abstractSignedBlockResponseJson{
					Version:             "deneb",
					ExecutionOptimistic: true,
					Data:                marshalledSignedBeaconBlockContainer2,
				},
			).Times(1)

			// The fourth call is only necessary when verifiedOnly == true since the previous block was optimistic
			if testCase.verifiedOnly {
				jsonRestHandler.EXPECT().Get(
					ctx,
					"/eth/v2/beacon/blocks/head",
					&signedBlockResponseJson,
				).Return(
					nil,
				).SetArg(
					2,
					abstractSignedBlockResponseJson{
						Version:             "deneb",
						ExecutionOptimistic: false,
						Data:                marshalledSignedBeaconBlockContainer2,
					},
				).Times(1)
			}

			validatorClient := &beaconApiValidatorClient{jsonRestHandler: jsonRestHandler, beaconBlockConverter: beaconBlockConverter}
			streamBlocksClient := validatorClient.streamBlocks(ctx, &eth.StreamBlocksRequest{VerifiedOnly: testCase.verifiedOnly}, time.Millisecond*100)

			// Get the first block
			streamBlocksResponse1, err := streamBlocksClient.Recv()
			require.NoError(t, err)
			consensusBlock, err := denebBlock.Message.ToConsensus()
			consensusBlock.Slot = 1
			require.NoError(t, err)
			sigBytes, err := hexutil.Decode(sig)
			require.NoError(t, err)
			expectedStreamBlocksResponse1 := &eth.StreamBlocksResponse{
				Block: &eth.StreamBlocksResponse_DenebBlock{
					DenebBlock: &eth.SignedBeaconBlockDeneb{
						Block:     consensusBlock,
						Signature: sigBytes,
					},
				},
			}

			assert.DeepEqual(t, expectedStreamBlocksResponse1, streamBlocksResponse1)

			// Get the second block
			streamBlocksResponse2, err := streamBlocksClient.Recv()
			require.NoError(t, err)
			consensusBlock.Slot = 2
			sig2Bytes, err := hexutil.Decode(sig2)
			require.NoError(t, err)
			expectedStreamBlocksResponse2 := &eth.StreamBlocksResponse{
				Block: &eth.StreamBlocksResponse_DenebBlock{
					DenebBlock: &eth.SignedBeaconBlockDeneb{
						Block:     consensusBlock,
						Signature: sig2Bytes,
					},
				},
			}

			assert.DeepEqual(t, expectedStreamBlocksResponse2, streamBlocksResponse2)
		})
	}
}
>>>>>>> 55a29a46
<|MERGE_RESOLUTION|>--- conflicted
+++ resolved
@@ -1,948 +1,5 @@
 package beacon_api
 
-<<<<<<< HEAD
-//func TestStreamBlocks_UnsupportedConsensusVersion(t *testing.T) {
-//	ctrl := gomock.NewController(t)
-//	defer ctrl.Finish()
-//
-//	ctx := context.Background()
-//
-//	jsonRestHandler := mock.NewMockJsonRestHandler(ctrl)
-//	jsonRestHandler.EXPECT().Get(
-//		ctx,
-//		gomock.Any(),
-//		&abstractSignedBlockResponseJson{},
-//	).SetArg(
-//		2,
-//		abstractSignedBlockResponseJson{Version: "foo"},
-//	).Return(
-//		nil,
-//	).Times(1)
-//
-//	validatorClient := &beaconApiValidatorClient{jsonRestHandler: jsonRestHandler}
-//	streamBlocksClient := validatorClient.streamBlocks(ctx, &eth.StreamBlocksRequest{}, time.Millisecond*100)
-//	_, err := streamBlocksClient.Recv()
-//	assert.ErrorContains(t, "unsupported consensus version `foo`", err)
-//}
-//
-//func TestStreamBlocks_Error(t *testing.T) {
-//	testSuites := []struct {
-//		consensusVersion             string
-//		generateBeaconBlockConverter func(ctrl *gomock.Controller, conversionError error) *mock.MockBeaconBlockConverter
-//	}{
-//		{
-//			consensusVersion: "phase0",
-//			generateBeaconBlockConverter: func(ctrl *gomock.Controller, conversionError error) *mock.MockBeaconBlockConverter {
-//				beaconBlockConverter := mock.NewMockBeaconBlockConverter(ctrl)
-//				beaconBlockConverter.EXPECT().ConvertRESTPhase0BlockToProto(
-//					gomock.Any(),
-//				).Return(
-//					nil,
-//					conversionError,
-//				).AnyTimes()
-//
-//				return beaconBlockConverter
-//			},
-//		},
-//		{
-//			consensusVersion: "altair",
-//			generateBeaconBlockConverter: func(ctrl *gomock.Controller, conversionError error) *mock.MockBeaconBlockConverter {
-//				beaconBlockConverter := mock.NewMockBeaconBlockConverter(ctrl)
-//				beaconBlockConverter.EXPECT().ConvertRESTAltairBlockToProto(
-//					gomock.Any(),
-//				).Return(
-//					nil,
-//					conversionError,
-//				).AnyTimes()
-//
-//				return beaconBlockConverter
-//			},
-//		},
-//		{
-//			consensusVersion: "bellatrix",
-//			generateBeaconBlockConverter: func(ctrl *gomock.Controller, conversionError error) *mock.MockBeaconBlockConverter {
-//				beaconBlockConverter := mock.NewMockBeaconBlockConverter(ctrl)
-//				beaconBlockConverter.EXPECT().ConvertRESTBellatrixBlockToProto(
-//					gomock.Any(),
-//				).Return(
-//					nil,
-//					conversionError,
-//				).AnyTimes()
-//
-//				return beaconBlockConverter
-//			},
-//		},
-//		{
-//			consensusVersion: "capella",
-//			generateBeaconBlockConverter: func(ctrl *gomock.Controller, conversionError error) *mock.MockBeaconBlockConverter {
-//				beaconBlockConverter := mock.NewMockBeaconBlockConverter(ctrl)
-//				beaconBlockConverter.EXPECT().ConvertRESTCapellaBlockToProto(
-//					gomock.Any(),
-//				).Return(
-//					nil,
-//					conversionError,
-//				).AnyTimes()
-//
-//				return beaconBlockConverter
-//			},
-//		},
-//	}
-//
-//	testCases := []struct {
-//		name                 string
-//		expectedErrorMessage string
-//		conversionError      error
-//		generateData         func(consensusVersion string) []byte
-//	}{
-//		{
-//			name:                 "block decoding failed",
-//			expectedErrorMessage: "failed to decode signed %s block response json",
-//			generateData:         func(consensusVersion string) []byte { return []byte{} },
-//		},
-//		{
-//			name:                 "block conversion failed",
-//			expectedErrorMessage: "failed to get signed %s block",
-//			conversionError:      errors.New("foo"),
-//			generateData: func(consensusVersion string) []byte {
-//				blockBytes, err := json.Marshal(shared.SignedBeaconBlock{Signature: "0x01"})
-//				require.NoError(t, err)
-//				return blockBytes
-//			},
-//		},
-//		{
-//			name:                 "signature decoding failed",
-//			expectedErrorMessage: "failed to decode %s block signature `foo`",
-//			generateData: func(consensusVersion string) []byte {
-//				blockBytes, err := json.Marshal(shared.SignedBeaconBlock{Signature: "foo"})
-//				require.NoError(t, err)
-//				return blockBytes
-//			},
-//		},
-//	}
-//
-//	for _, testSuite := range testSuites {
-//		t.Run(testSuite.consensusVersion, func(t *testing.T) {
-//			for _, testCase := range testCases {
-//				t.Run(testCase.name, func(t *testing.T) {
-//					ctrl := gomock.NewController(t)
-//					defer ctrl.Finish()
-//
-//					ctx := context.Background()
-//
-//					jsonRestHandler := mock.NewMockJsonRestHandler(ctrl)
-//					jsonRestHandler.EXPECT().Get(
-//						ctx,
-//						gomock.Any(),
-//						&abstractSignedBlockResponseJson{},
-//					).SetArg(
-//						2,
-//						abstractSignedBlockResponseJson{
-//							Version: testSuite.consensusVersion,
-//							Data:    testCase.generateData(testSuite.consensusVersion),
-//						},
-//					).Return(
-//						nil,
-//					).Times(1)
-//
-//					beaconBlockConverter := testSuite.generateBeaconBlockConverter(ctrl, testCase.conversionError)
-//					validatorClient := &beaconApiValidatorClient{jsonRestHandler: jsonRestHandler, beaconBlockConverter: beaconBlockConverter}
-//					streamBlocksClient := validatorClient.streamBlocks(ctx, &eth.StreamBlocksRequest{}, time.Millisecond*100)
-//
-//					_, err := streamBlocksClient.Recv()
-//					assert.ErrorContains(t, fmt.Sprintf(testCase.expectedErrorMessage, testSuite.consensusVersion), err)
-//				})
-//			}
-//		})
-//	}
-//
-//}
-//
-//func TestStreamBlocks_Phase0Valid(t *testing.T) {
-//	testCases := []struct {
-//		name         string
-//		verifiedOnly bool
-//	}{
-//		{
-//			name:         "verified optional",
-//			verifiedOnly: false,
-//		},
-//		{
-//			name:         "verified only",
-//			verifiedOnly: true,
-//		},
-//	}
-//
-//	for _, testCase := range testCases {
-//		t.Run(testCase.name, func(t *testing.T) {
-//			ctrl := gomock.NewController(t)
-//			defer ctrl.Finish()
-//
-//			ctx := context.Background()
-//
-//			signedBlockResponseJson := abstractSignedBlockResponseJson{}
-//			jsonRestHandler := mock.NewMockJsonRestHandler(ctrl)
-//			beaconBlockConverter := mock.NewMockBeaconBlockConverter(ctrl)
-//
-//			// For the first call, return a block that satisfies the verifiedOnly condition. This block should be returned by the first Recv().
-//			// For the second call, return the same block as the previous one. This block shouldn't be returned by the second Recv().
-//			phase0BeaconBlock1 := test_helpers.GenerateJsonPhase0BeaconBlock()
-//			phase0BeaconBlock1.Slot = "1"
-//			signedBeaconBlockContainer1 := shared.SignedBeaconBlock{
-//				Message:   phase0BeaconBlock1,
-//				Signature: "0x01",
-//			}
-//
-//			marshalledSignedBeaconBlockContainer1, err := json.Marshal(signedBeaconBlockContainer1)
-//			require.NoError(t, err)
-//
-//			jsonRestHandler.EXPECT().Get(
-//				ctx,
-//				"/eth/v2/beacon/blocks/head",
-//				&signedBlockResponseJson,
-//			).Return(
-//				nil,
-//			).SetArg(
-//				2,
-//				abstractSignedBlockResponseJson{
-//					Version:             "phase0",
-//					ExecutionOptimistic: false,
-//					Data:                marshalledSignedBeaconBlockContainer1,
-//				},
-//			).Times(2)
-//
-//			phase0ProtoBeaconBlock1 := test_helpers.GenerateProtoPhase0BeaconBlock()
-//			phase0ProtoBeaconBlock1.Slot = 1
-//
-//			beaconBlockConverter.EXPECT().ConvertRESTPhase0BlockToProto(
-//				phase0BeaconBlock1,
-//			).Return(
-//				phase0ProtoBeaconBlock1,
-//				nil,
-//			).Times(2)
-//
-//			// For the third call, return a block with a different slot than the previous one, but with the verifiedOnly condition not satisfied.
-//			// If verifiedOnly == false, this block will be returned by the second Recv(); otherwise, another block will be requested.
-//			phase0BeaconBlock2 := test_helpers.GenerateJsonPhase0BeaconBlock()
-//			phase0BeaconBlock2.Slot = "2"
-//			signedBeaconBlockContainer2 := shared.SignedBeaconBlock{
-//				Message:   phase0BeaconBlock2,
-//				Signature: "0x02",
-//			}
-//
-//			marshalledSignedBeaconBlockContainer2, err := json.Marshal(signedBeaconBlockContainer2)
-//			require.NoError(t, err)
-//
-//			jsonRestHandler.EXPECT().Get(
-//				ctx,
-//				"/eth/v2/beacon/blocks/head",
-//				&signedBlockResponseJson,
-//			).Return(
-//				nil,
-//			).SetArg(
-//				2,
-//				abstractSignedBlockResponseJson{
-//					Version:             "phase0",
-//					ExecutionOptimistic: true,
-//					Data:                marshalledSignedBeaconBlockContainer2,
-//				},
-//			).Times(1)
-//
-//			phase0ProtoBeaconBlock2 := test_helpers.GenerateProtoPhase0BeaconBlock()
-//			phase0ProtoBeaconBlock2.Slot = 2
-//
-//			beaconBlockConverter.EXPECT().ConvertRESTPhase0BlockToProto(
-//				phase0BeaconBlock2,
-//			).Return(
-//				phase0ProtoBeaconBlock2,
-//				nil,
-//			).Times(1)
-//
-//			// The fourth call is only necessary when verifiedOnly == true since the previous block was optimistic
-//			if testCase.verifiedOnly {
-//				jsonRestHandler.EXPECT().Get(
-//					ctx,
-//					"/eth/v2/beacon/blocks/head",
-//					&signedBlockResponseJson,
-//				).Return(
-//					nil,
-//				).SetArg(
-//					2,
-//					abstractSignedBlockResponseJson{
-//						Version:             "phase0",
-//						ExecutionOptimistic: false,
-//						Data:                marshalledSignedBeaconBlockContainer2,
-//					},
-//				).Times(1)
-//
-//				beaconBlockConverter.EXPECT().ConvertRESTPhase0BlockToProto(
-//					phase0BeaconBlock2,
-//				).Return(
-//					phase0ProtoBeaconBlock2,
-//					nil,
-//				).Times(1)
-//			}
-//
-//			validatorClient := &beaconApiValidatorClient{jsonRestHandler: jsonRestHandler, beaconBlockConverter: beaconBlockConverter}
-//			streamBlocksClient := validatorClient.streamBlocks(ctx, &eth.StreamBlocksRequest{VerifiedOnly: testCase.verifiedOnly}, time.Millisecond*100)
-//
-//			// Get the first block
-//			streamBlocksResponse1, err := streamBlocksClient.Recv()
-//			require.NoError(t, err)
-//
-//			expectedStreamBlocksResponse1 := &eth.StreamBlocksResponse{
-//				Block: &eth.StreamBlocksResponse_Phase0Block{
-//					Phase0Block: &eth.SignedBeaconBlock{
-//						Block:     phase0ProtoBeaconBlock1,
-//						Signature: []byte{1},
-//					},
-//				},
-//			}
-//
-//			assert.DeepEqual(t, expectedStreamBlocksResponse1, streamBlocksResponse1)
-//
-//			// Get the second block
-//			streamBlocksResponse2, err := streamBlocksClient.Recv()
-//			require.NoError(t, err)
-//
-//			expectedStreamBlocksResponse2 := &eth.StreamBlocksResponse{
-//				Block: &eth.StreamBlocksResponse_Phase0Block{
-//					Phase0Block: &eth.SignedBeaconBlock{
-//						Block:     phase0ProtoBeaconBlock2,
-//						Signature: []byte{2},
-//					},
-//				},
-//			}
-//
-//			assert.DeepEqual(t, expectedStreamBlocksResponse2, streamBlocksResponse2)
-//		})
-//	}
-//}
-//
-//func TestStreamBlocks_AltairValid(t *testing.T) {
-//	testCases := []struct {
-//		name         string
-//		verifiedOnly bool
-//	}{
-//		{
-//			name:         "verified optional",
-//			verifiedOnly: false,
-//		},
-//		{
-//			name:         "verified only",
-//			verifiedOnly: true,
-//		},
-//	}
-//
-//	for _, testCase := range testCases {
-//		t.Run(testCase.name, func(t *testing.T) {
-//			ctrl := gomock.NewController(t)
-//			defer ctrl.Finish()
-//
-//			ctx := context.Background()
-//
-//			signedBlockResponseJson := abstractSignedBlockResponseJson{}
-//			jsonRestHandler := mock.NewMockJsonRestHandler(ctrl)
-//			beaconBlockConverter := mock.NewMockBeaconBlockConverter(ctrl)
-//
-//			// For the first call, return a block that satisfies the verifiedOnly condition. This block should be returned by the first Recv().
-//			// For the second call, return the same block as the previous one. This block shouldn't be returned by the second Recv().
-//			altairBeaconBlock1 := test_helpers.GenerateJsonAltairBeaconBlock()
-//			altairBeaconBlock1.Slot = "1"
-//			signedBeaconBlockContainer1 := shared.SignedBeaconBlockAltair{
-//				Message:   altairBeaconBlock1,
-//				Signature: "0x01",
-//			}
-//
-//			marshalledSignedBeaconBlockContainer1, err := json.Marshal(signedBeaconBlockContainer1)
-//			require.NoError(t, err)
-//
-//			jsonRestHandler.EXPECT().Get(
-//				ctx,
-//				"/eth/v2/beacon/blocks/head",
-//				&signedBlockResponseJson,
-//			).Return(
-//				nil,
-//			).SetArg(
-//				2,
-//				abstractSignedBlockResponseJson{
-//					Version:             "altair",
-//					ExecutionOptimistic: false,
-//					Data:                marshalledSignedBeaconBlockContainer1,
-//				},
-//			).Times(2)
-//
-//			altairProtoBeaconBlock1 := test_helpers.GenerateProtoAltairBeaconBlock()
-//			altairProtoBeaconBlock1.Slot = 1
-//
-//			beaconBlockConverter.EXPECT().ConvertRESTAltairBlockToProto(
-//				altairBeaconBlock1,
-//			).Return(
-//				altairProtoBeaconBlock1,
-//				nil,
-//			).Times(2)
-//
-//			// For the third call, return a block with a different slot than the previous one, but with the verifiedOnly condition not satisfied.
-//			// If verifiedOnly == false, this block will be returned by the second Recv(); otherwise, another block will be requested.
-//			altairBeaconBlock2 := test_helpers.GenerateJsonAltairBeaconBlock()
-//			altairBeaconBlock2.Slot = "2"
-//			signedBeaconBlockContainer2 := shared.SignedBeaconBlockAltair{
-//				Message:   altairBeaconBlock2,
-//				Signature: "0x02",
-//			}
-//
-//			marshalledSignedBeaconBlockContainer2, err := json.Marshal(signedBeaconBlockContainer2)
-//			require.NoError(t, err)
-//
-//			jsonRestHandler.EXPECT().Get(
-//				ctx,
-//				"/eth/v2/beacon/blocks/head",
-//				&signedBlockResponseJson,
-//			).Return(
-//				nil,
-//			).SetArg(
-//				2,
-//				abstractSignedBlockResponseJson{
-//					Version:             "altair",
-//					ExecutionOptimistic: true,
-//					Data:                marshalledSignedBeaconBlockContainer2,
-//				},
-//			).Times(1)
-//
-//			altairProtoBeaconBlock2 := test_helpers.GenerateProtoAltairBeaconBlock()
-//			altairProtoBeaconBlock2.Slot = 2
-//
-//			beaconBlockConverter.EXPECT().ConvertRESTAltairBlockToProto(
-//				altairBeaconBlock2,
-//			).Return(
-//				altairProtoBeaconBlock2,
-//				nil,
-//			).Times(1)
-//
-//			// The fourth call is only necessary when verifiedOnly == true since the previous block was optimistic
-//			if testCase.verifiedOnly {
-//				jsonRestHandler.EXPECT().Get(
-//					ctx,
-//					"/eth/v2/beacon/blocks/head",
-//					&signedBlockResponseJson,
-//				).Return(
-//					nil,
-//				).SetArg(
-//					2,
-//					abstractSignedBlockResponseJson{
-//						Version:             "altair",
-//						ExecutionOptimistic: false,
-//						Data:                marshalledSignedBeaconBlockContainer2,
-//					},
-//				).Times(1)
-//
-//				beaconBlockConverter.EXPECT().ConvertRESTAltairBlockToProto(
-//					altairBeaconBlock2,
-//				).Return(
-//					altairProtoBeaconBlock2,
-//					nil,
-//				).Times(1)
-//			}
-//
-//			validatorClient := &beaconApiValidatorClient{jsonRestHandler: jsonRestHandler, beaconBlockConverter: beaconBlockConverter}
-//			streamBlocksClient := validatorClient.streamBlocks(ctx, &eth.StreamBlocksRequest{VerifiedOnly: testCase.verifiedOnly}, time.Millisecond*100)
-//
-//			// Get the first block
-//			streamBlocksResponse1, err := streamBlocksClient.Recv()
-//			require.NoError(t, err)
-//
-//			expectedStreamBlocksResponse1 := &eth.StreamBlocksResponse{
-//				Block: &eth.StreamBlocksResponse_AltairBlock{
-//					AltairBlock: &eth.SignedBeaconBlockAltair{
-//						Block:     altairProtoBeaconBlock1,
-//						Signature: []byte{1},
-//					},
-//				},
-//			}
-//
-//			assert.DeepEqual(t, expectedStreamBlocksResponse1, streamBlocksResponse1)
-//
-//			// Get the second block
-//			streamBlocksResponse2, err := streamBlocksClient.Recv()
-//			require.NoError(t, err)
-//
-//			expectedStreamBlocksResponse2 := &eth.StreamBlocksResponse{
-//				Block: &eth.StreamBlocksResponse_AltairBlock{
-//					AltairBlock: &eth.SignedBeaconBlockAltair{
-//						Block:     altairProtoBeaconBlock2,
-//						Signature: []byte{2},
-//					},
-//				},
-//			}
-//
-//			assert.DeepEqual(t, expectedStreamBlocksResponse2, streamBlocksResponse2)
-//		})
-//	}
-//}
-//
-//func TestStreamBlocks_BellatrixValid(t *testing.T) {
-//	testCases := []struct {
-//		name         string
-//		verifiedOnly bool
-//	}{
-//		{
-//			name:         "verified optional",
-//			verifiedOnly: false,
-//		},
-//		{
-//			name:         "verified only",
-//			verifiedOnly: true,
-//		},
-//	}
-//
-//	for _, testCase := range testCases {
-//		t.Run(testCase.name, func(t *testing.T) {
-//			ctrl := gomock.NewController(t)
-//			defer ctrl.Finish()
-//
-//			ctx := context.Background()
-//
-//			signedBlockResponseJson := abstractSignedBlockResponseJson{}
-//			jsonRestHandler := mock.NewMockJsonRestHandler(ctrl)
-//			beaconBlockConverter := mock.NewMockBeaconBlockConverter(ctrl)
-//
-//			// For the first call, return a block that satisfies the verifiedOnly condition. This block should be returned by the first Recv().
-//			// For the second call, return the same block as the previous one. This block shouldn't be returned by the second Recv().
-//			bellatrixBeaconBlock1 := test_helpers.GenerateJsonBellatrixBeaconBlock()
-//			bellatrixBeaconBlock1.Slot = "1"
-//			signedBeaconBlockContainer1 := shared.SignedBeaconBlockBellatrix{
-//				Message:   bellatrixBeaconBlock1,
-//				Signature: "0x01",
-//			}
-//
-//			marshalledSignedBeaconBlockContainer1, err := json.Marshal(signedBeaconBlockContainer1)
-//			require.NoError(t, err)
-//
-//			jsonRestHandler.EXPECT().Get(
-//				ctx,
-//				"/eth/v2/beacon/blocks/head",
-//				&signedBlockResponseJson,
-//			).Return(
-//				nil,
-//			).SetArg(
-//				2,
-//				abstractSignedBlockResponseJson{
-//					Version:             "bellatrix",
-//					ExecutionOptimistic: false,
-//					Data:                marshalledSignedBeaconBlockContainer1,
-//				},
-//			).Times(2)
-//
-//			bellatrixProtoBeaconBlock1 := test_helpers.GenerateProtoBellatrixBeaconBlock()
-//			bellatrixProtoBeaconBlock1.Slot = 1
-//
-//			beaconBlockConverter.EXPECT().ConvertRESTBellatrixBlockToProto(
-//				bellatrixBeaconBlock1,
-//			).Return(
-//				bellatrixProtoBeaconBlock1,
-//				nil,
-//			).Times(2)
-//
-//			// For the third call, return a block with a different slot than the previous one, but with the verifiedOnly condition not satisfied.
-//			// If verifiedOnly == false, this block will be returned by the second Recv(); otherwise, another block will be requested.
-//			bellatrixBeaconBlock2 := test_helpers.GenerateJsonBellatrixBeaconBlock()
-//			bellatrixBeaconBlock2.Slot = "2"
-//			signedBeaconBlockContainer2 := shared.SignedBeaconBlockBellatrix{
-//				Message:   bellatrixBeaconBlock2,
-//				Signature: "0x02",
-//			}
-//
-//			marshalledSignedBeaconBlockContainer2, err := json.Marshal(signedBeaconBlockContainer2)
-//			require.NoError(t, err)
-//
-//			jsonRestHandler.EXPECT().Get(
-//				ctx,
-//				"/eth/v2/beacon/blocks/head",
-//				&signedBlockResponseJson,
-//			).Return(
-//				nil,
-//			).SetArg(
-//				2,
-//				abstractSignedBlockResponseJson{
-//					Version:             "bellatrix",
-//					ExecutionOptimistic: true,
-//					Data:                marshalledSignedBeaconBlockContainer2,
-//				},
-//			).Times(1)
-//
-//			bellatrixProtoBeaconBlock2 := test_helpers.GenerateProtoBellatrixBeaconBlock()
-//			bellatrixProtoBeaconBlock2.Slot = 2
-//
-//			beaconBlockConverter.EXPECT().ConvertRESTBellatrixBlockToProto(
-//				bellatrixBeaconBlock2,
-//			).Return(
-//				bellatrixProtoBeaconBlock2,
-//				nil,
-//			).Times(1)
-//
-//			// The fourth call is only necessary when verifiedOnly == true since the previous block was optimistic
-//			if testCase.verifiedOnly {
-//				jsonRestHandler.EXPECT().Get(
-//					ctx,
-//					"/eth/v2/beacon/blocks/head",
-//					&signedBlockResponseJson,
-//				).Return(
-//					nil,
-//				).SetArg(
-//					2,
-//					abstractSignedBlockResponseJson{
-//						Version:             "bellatrix",
-//						ExecutionOptimistic: false,
-//						Data:                marshalledSignedBeaconBlockContainer2,
-//					},
-//				).Times(1)
-//
-//				beaconBlockConverter.EXPECT().ConvertRESTBellatrixBlockToProto(
-//					bellatrixBeaconBlock2,
-//				).Return(
-//					bellatrixProtoBeaconBlock2,
-//					nil,
-//				).Times(1)
-//			}
-//
-//			validatorClient := &beaconApiValidatorClient{jsonRestHandler: jsonRestHandler, beaconBlockConverter: beaconBlockConverter}
-//			streamBlocksClient := validatorClient.streamBlocks(ctx, &eth.StreamBlocksRequest{VerifiedOnly: testCase.verifiedOnly}, time.Millisecond*100)
-//
-//			// Get the first block
-//			streamBlocksResponse1, err := streamBlocksClient.Recv()
-//			require.NoError(t, err)
-//
-//			expectedStreamBlocksResponse1 := &eth.StreamBlocksResponse{
-//				Block: &eth.StreamBlocksResponse_BellatrixBlock{
-//					BellatrixBlock: &eth.SignedBeaconBlockBellatrix{
-//						Block:     bellatrixProtoBeaconBlock1,
-//						Signature: []byte{1},
-//					},
-//				},
-//			}
-//
-//			assert.DeepEqual(t, expectedStreamBlocksResponse1, streamBlocksResponse1)
-//
-//			// Get the second block
-//			streamBlocksResponse2, err := streamBlocksClient.Recv()
-//			require.NoError(t, err)
-//
-//			expectedStreamBlocksResponse2 := &eth.StreamBlocksResponse{
-//				Block: &eth.StreamBlocksResponse_BellatrixBlock{
-//					BellatrixBlock: &eth.SignedBeaconBlockBellatrix{
-//						Block:     bellatrixProtoBeaconBlock2,
-//						Signature: []byte{2},
-//					},
-//				},
-//			}
-//
-//			assert.DeepEqual(t, expectedStreamBlocksResponse2, streamBlocksResponse2)
-//		})
-//	}
-//}
-//
-//func TestStreamBlocks_CapellaValid(t *testing.T) {
-//	testCases := []struct {
-//		name         string
-//		verifiedOnly bool
-//	}{
-//		{
-//			name:         "verified optional",
-//			verifiedOnly: false,
-//		},
-//		{
-//			name:         "verified only",
-//			verifiedOnly: true,
-//		},
-//	}
-//
-//	for _, testCase := range testCases {
-//		t.Run(testCase.name, func(t *testing.T) {
-//			ctrl := gomock.NewController(t)
-//			defer ctrl.Finish()
-//
-//			ctx := context.Background()
-//
-//			signedBlockResponseJson := abstractSignedBlockResponseJson{}
-//			jsonRestHandler := mock.NewMockJsonRestHandler(ctrl)
-//			beaconBlockConverter := mock.NewMockBeaconBlockConverter(ctrl)
-//
-//			// For the first call, return a block that satisfies the verifiedOnly condition. This block should be returned by the first Recv().
-//			// For the second call, return the same block as the previous one. This block shouldn't be returned by the second Recv().
-//			capellaBeaconBlock1 := test_helpers.GenerateJsonCapellaBeaconBlock()
-//			capellaBeaconBlock1.Slot = "1"
-//			signedBeaconBlockContainer1 := shared.SignedBeaconBlockCapella{
-//				Message:   capellaBeaconBlock1,
-//				Signature: "0x01",
-//			}
-//
-//			marshalledSignedBeaconBlockContainer1, err := json.Marshal(signedBeaconBlockContainer1)
-//			require.NoError(t, err)
-//
-//			jsonRestHandler.EXPECT().Get(
-//				ctx,
-//				"/eth/v2/beacon/blocks/head",
-//				&signedBlockResponseJson,
-//			).Return(
-//				nil,
-//			).SetArg(
-//				2,
-//				abstractSignedBlockResponseJson{
-//					Version:             "capella",
-//					ExecutionOptimistic: false,
-//					Data:                marshalledSignedBeaconBlockContainer1,
-//				},
-//			).Times(2)
-//
-//			capellaProtoBeaconBlock1 := test_helpers.GenerateProtoCapellaBeaconBlock()
-//			capellaProtoBeaconBlock1.Slot = 1
-//
-//			beaconBlockConverter.EXPECT().ConvertRESTCapellaBlockToProto(
-//				capellaBeaconBlock1,
-//			).Return(
-//				capellaProtoBeaconBlock1,
-//				nil,
-//			).Times(2)
-//
-//			// For the third call, return a block with a different slot than the previous one, but with the verifiedOnly condition not satisfied.
-//			// If verifiedOnly == false, this block will be returned by the second Recv(); otherwise, another block will be requested.
-//			capellaBeaconBlock2 := test_helpers.GenerateJsonCapellaBeaconBlock()
-//			capellaBeaconBlock2.Slot = "2"
-//			signedBeaconBlockContainer2 := shared.SignedBeaconBlockCapella{
-//				Message:   capellaBeaconBlock2,
-//				Signature: "0x02",
-//			}
-//
-//			marshalledSignedBeaconBlockContainer2, err := json.Marshal(signedBeaconBlockContainer2)
-//			require.NoError(t, err)
-//
-//			jsonRestHandler.EXPECT().Get(
-//				ctx,
-//				"/eth/v2/beacon/blocks/head",
-//				&signedBlockResponseJson,
-//			).Return(
-//				nil,
-//			).SetArg(
-//				2,
-//				abstractSignedBlockResponseJson{
-//					Version:             "capella",
-//					ExecutionOptimistic: true,
-//					Data:                marshalledSignedBeaconBlockContainer2,
-//				},
-//			).Times(1)
-//
-//			capellaProtoBeaconBlock2 := test_helpers.GenerateProtoCapellaBeaconBlock()
-//			capellaProtoBeaconBlock2.Slot = 2
-//
-//			beaconBlockConverter.EXPECT().ConvertRESTCapellaBlockToProto(
-//				capellaBeaconBlock2,
-//			).Return(
-//				capellaProtoBeaconBlock2,
-//				nil,
-//			).Times(1)
-//
-//			// The fourth call is only necessary when verifiedOnly == true since the previous block was optimistic
-//			if testCase.verifiedOnly {
-//				jsonRestHandler.EXPECT().Get(
-//					ctx,
-//					"/eth/v2/beacon/blocks/head",
-//					&signedBlockResponseJson,
-//				).Return(
-//					nil,
-//				).SetArg(
-//					2,
-//					abstractSignedBlockResponseJson{
-//						Version:             "capella",
-//						ExecutionOptimistic: false,
-//						Data:                marshalledSignedBeaconBlockContainer2,
-//					},
-//				).Times(1)
-//
-//				beaconBlockConverter.EXPECT().ConvertRESTCapellaBlockToProto(
-//					capellaBeaconBlock2,
-//				).Return(
-//					capellaProtoBeaconBlock2,
-//					nil,
-//				).Times(1)
-//			}
-//
-//			validatorClient := &beaconApiValidatorClient{jsonRestHandler: jsonRestHandler, beaconBlockConverter: beaconBlockConverter}
-//			streamBlocksClient := validatorClient.streamBlocks(ctx, &eth.StreamBlocksRequest{VerifiedOnly: testCase.verifiedOnly}, time.Millisecond*100)
-//
-//			// Get the first block
-//			streamBlocksResponse1, err := streamBlocksClient.Recv()
-//			require.NoError(t, err)
-//
-//			expectedStreamBlocksResponse1 := &eth.StreamBlocksResponse{
-//				Block: &eth.StreamBlocksResponse_CapellaBlock{
-//					CapellaBlock: &eth.SignedBeaconBlockCapella{
-//						Block:     capellaProtoBeaconBlock1,
-//						Signature: []byte{1},
-//					},
-//				},
-//			}
-//
-//			assert.DeepEqual(t, expectedStreamBlocksResponse1, streamBlocksResponse1)
-//
-//			// Get the second block
-//			streamBlocksResponse2, err := streamBlocksClient.Recv()
-//			require.NoError(t, err)
-//
-//			expectedStreamBlocksResponse2 := &eth.StreamBlocksResponse{
-//				Block: &eth.StreamBlocksResponse_CapellaBlock{
-//					CapellaBlock: &eth.SignedBeaconBlockCapella{
-//						Block:     capellaProtoBeaconBlock2,
-//						Signature: []byte{2},
-//					},
-//				},
-//			}
-//
-//			assert.DeepEqual(t, expectedStreamBlocksResponse2, streamBlocksResponse2)
-//		})
-//	}
-//}
-//
-//func TestStreamBlocks_DenebValid(t *testing.T) {
-//	testCases := []struct {
-//		name         string
-//		verifiedOnly bool
-//	}{
-//		{
-//			name:         "verified optional",
-//			verifiedOnly: false,
-//		},
-//		{
-//			name:         "verified only",
-//			verifiedOnly: true,
-//		},
-//	}
-//
-//	for _, testCase := range testCases {
-//		t.Run(testCase.name, func(t *testing.T) {
-//			ctrl := gomock.NewController(t)
-//			defer ctrl.Finish()
-//
-//			ctx := context.Background()
-//
-//			signedBlockResponseJson := abstractSignedBlockResponseJson{}
-//			jsonRestHandler := mock.NewMockJsonRestHandler(ctrl)
-//			beaconBlockConverter := mock.NewMockBeaconBlockConverter(ctrl)
-//
-//			// For the first call, return a block that satisfies the verifiedOnly condition. This block should be returned by the first Recv().
-//			// For the second call, return the same block as the previous one. This block shouldn't be returned by the second Recv().
-//			var blockContents shared.SignedBeaconBlockContentsDeneb
-//			err := json.Unmarshal([]byte(rpctesting.DenebBlockContents), &blockContents)
-//			require.NoError(t, err)
-//			sig := "0x1b66ac1fb663c9bc59509846d6ec05345bd908eda73e670af888da41af171505cc411d61252fb6cb3fa0017b679f8bb2305b26a285fa2737f175668d0dff91cc1b66ac1fb663c9bc59509846d6ec05345bd908eda73e670af888da41af171505"
-//			denebBlock := blockContents.SignedBlock
-//			denebBlock.Message.Slot = "1"
-//			denebBlock.Signature = sig
-//
-//			marshalledSignedBeaconBlockContainer1, err := json.Marshal(denebBlock)
-//			require.NoError(t, err)
-//			jsonRestHandler.EXPECT().Get(
-//				ctx,
-//				"/eth/v2/beacon/blocks/head",
-//				&signedBlockResponseJson,
-//			).Return(
-//				nil,
-//			).SetArg(
-//				2,
-//				abstractSignedBlockResponseJson{
-//					Version:             "deneb",
-//					ExecutionOptimistic: false,
-//					Data:                marshalledSignedBeaconBlockContainer1,
-//				},
-//			).Times(2)
-//
-//			// For the third call, return a block with a different slot than the previous one, but with the verifiedOnly condition not satisfied.
-//			// If verifiedOnly == false, this block will be returned by the second Recv(); otherwise, another block will be requested.
-//
-//			var blockContents2 shared.SignedBeaconBlockContentsDeneb
-//			err = json.Unmarshal([]byte(rpctesting.DenebBlockContents), &blockContents2)
-//			require.NoError(t, err)
-//			sig2 := "0x2b66ac1fb663c9bc59509846d6ec05345bd908eda73e670af888da41af171505cc411d61252fb6cb3fa0017b679f8bb2305b26a285fa2737f175668d0dff91cc1b66ac1fb663c9bc59509846d6ec05345bd908eda73e670af888da41af171505"
-//			denebBlock2 := blockContents.SignedBlock
-//			denebBlock2.Message.Slot = "2"
-//			denebBlock2.Signature = sig2
-//
-//			marshalledSignedBeaconBlockContainer2, err := json.Marshal(denebBlock2)
-//			require.NoError(t, err)
-//
-//			jsonRestHandler.EXPECT().Get(
-//				ctx,
-//				"/eth/v2/beacon/blocks/head",
-//				&signedBlockResponseJson,
-//			).Return(
-//				nil,
-//			).SetArg(
-//				2,
-//				abstractSignedBlockResponseJson{
-//					Version:             "deneb",
-//					ExecutionOptimistic: true,
-//					Data:                marshalledSignedBeaconBlockContainer2,
-//				},
-//			).Times(1)
-//
-//			// The fourth call is only necessary when verifiedOnly == true since the previous block was optimistic
-//			if testCase.verifiedOnly {
-//				jsonRestHandler.EXPECT().Get(
-//					ctx,
-//					"/eth/v2/beacon/blocks/head",
-//					&signedBlockResponseJson,
-//				).Return(
-//					nil,
-//				).SetArg(
-//					2,
-//					abstractSignedBlockResponseJson{
-//						Version:             "deneb",
-//						ExecutionOptimistic: false,
-//						Data:                marshalledSignedBeaconBlockContainer2,
-//					},
-//				).Times(1)
-//			}
-//
-//			validatorClient := &beaconApiValidatorClient{jsonRestHandler: jsonRestHandler, beaconBlockConverter: beaconBlockConverter}
-//			streamBlocksClient := validatorClient.streamBlocks(ctx, &eth.StreamBlocksRequest{VerifiedOnly: testCase.verifiedOnly}, time.Millisecond*100)
-//
-//			// Get the first block
-//			streamBlocksResponse1, err := streamBlocksClient.Recv()
-//			require.NoError(t, err)
-//			consensusBlock, err := denebBlock.Message.ToConsensus()
-//			consensusBlock.Slot = 1
-//			require.NoError(t, err)
-//			sigBytes, err := hexutil.Decode(sig)
-//			require.NoError(t, err)
-//			expectedStreamBlocksResponse1 := &eth.StreamBlocksResponse{
-//				Block: &eth.StreamBlocksResponse_DenebBlock{
-//					DenebBlock: &eth.SignedBeaconBlockDeneb{
-//						Block:     consensusBlock,
-//						Signature: sigBytes,
-//					},
-//				},
-//			}
-//
-//			assert.DeepEqual(t, expectedStreamBlocksResponse1, streamBlocksResponse1)
-//
-//			// Get the second block
-//			streamBlocksResponse2, err := streamBlocksClient.Recv()
-//			require.NoError(t, err)
-//			consensusBlock.Slot = 2
-//			sig2Bytes, err := hexutil.Decode(sig2)
-//			require.NoError(t, err)
-//			expectedStreamBlocksResponse2 := &eth.StreamBlocksResponse{
-//				Block: &eth.StreamBlocksResponse_DenebBlock{
-//					DenebBlock: &eth.SignedBeaconBlockDeneb{
-//						Block:     consensusBlock,
-//						Signature: sig2Bytes,
-//					},
-//				},
-//			}
-//
-//			assert.DeepEqual(t, expectedStreamBlocksResponse2, streamBlocksResponse2)
-//		})
-//	}
-//}
-=======
 import (
 	"context"
 	"encoding/json"
@@ -1902,5 +959,4 @@
 			assert.DeepEqual(t, expectedStreamBlocksResponse2, streamBlocksResponse2)
 		})
 	}
-}
->>>>>>> 55a29a46
+}