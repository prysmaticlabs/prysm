--- conflicted
+++ resolved
@@ -4,12 +4,9 @@
 package beacon_api
 
 import (
-<<<<<<< HEAD
+	"fmt"
 	"math/big"
-=======
-	"fmt"
 	neturl "net/url"
->>>>>>> 3d6d0a12
 	"regexp"
 	"strconv"
 
@@ -25,7 +22,6 @@
 	return matchesRegex
 }
 
-<<<<<<< HEAD
 func uint64ToString[T uint64 | types.Slot | types.ValidatorIndex | types.CommitteeIndex | types.Epoch](val T) string {
 	return strconv.FormatUint(uint64(val), 10)
 }
@@ -33,12 +29,12 @@
 func littleEndianBytesToString(bytes []byte) string {
 	// Integers are stored as little-endian, but big.Int expects big-endian. So we need to reverse the byte order before decoding.
 	return new(big.Int).SetBytes(bytesutil.ReverseByteOrder(bytes)).String()
-=======
+}
+
 func buildURL(path string, queryParams ...neturl.Values) string {
 	if len(queryParams) == 0 {
 		return path
 	}
 
 	return fmt.Sprintf("%s?%s", path, queryParams[0].Encode())
->>>>>>> 3d6d0a12
 }