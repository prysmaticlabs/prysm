--- conflicted
+++ resolved
@@ -17,9 +17,8 @@
 	ethpb "github.com/prysmaticlabs/prysm/v3/proto/prysm/v1alpha1"
 )
 
-<<<<<<< HEAD
 type genesisProvider interface {
-	GetGenesis() (*rpcmiddleware.GenesisResponse_GenesisJson, error)
+	GetGenesis() (*rpcmiddleware.GenesisResponse_GenesisJson, *apimiddleware.DefaultErrorJson, error)
 }
 
 type beaconApiGenesisProvider struct {
@@ -27,13 +26,8 @@
 	url        string
 }
 
-func (c beaconApiValidatorClient) waitForChainStart() (*ethpb.ChainStartResponse, error) {
-	genesis, err := c.genesisProvider.GetGenesis()
-	if err != nil {
-		return nil, errors.Wrap(err, "failed to get genesis data")
-=======
 func (c beaconApiValidatorClient) waitForChainStart(ctx context.Context) (*ethpb.ChainStartResponse, error) {
-	genesis, httpError, err := c.getGenesis()
+	genesis, httpError, err := c.genesisProvider.GetGenesis()
 
 	for err != nil {
 		if httpError == nil || httpError.Code != http.StatusNotFound {
@@ -43,11 +37,10 @@
 		// Error 404 means that the chain genesis info is not yet known, so we query it every second until it's ready
 		select {
 		case <-time.After(time.Second):
-			genesis, httpError, err = c.getGenesis()
+			genesis, httpError, err = c.genesisProvider.GetGenesis()
 		case <-ctx.Done():
 			return nil, errors.New("context canceled")
 		}
->>>>>>> 679e6bc5
 	}
 
 	genesisTime, err := strconv.ParseUint(genesis.GenesisTime, 10, 64)
@@ -72,11 +65,7 @@
 	return chainStartResponse, nil
 }
 
-<<<<<<< HEAD
-func (c beaconApiGenesisProvider) GetGenesis() (*rpcmiddleware.GenesisResponse_GenesisJson, error) {
-=======
-func (c beaconApiValidatorClient) getGenesis() (*rpcmiddleware.GenesisResponseJson, *apimiddleware.DefaultErrorJson, error) {
->>>>>>> 679e6bc5
+func (c beaconApiGenesisProvider) GetGenesis() (*rpcmiddleware.GenesisResponse_GenesisJson, *apimiddleware.DefaultErrorJson, error) {
 	resp, err := c.httpClient.Get(c.url + "/eth/v1/beacon/genesis")
 	if err != nil {
 		return nil, nil, errors.Wrap(err, "failed to query REST API genesis endpoint")
@@ -102,15 +91,8 @@
 	}
 
 	if genesisJson.Data == nil {
-<<<<<<< HEAD
-		return nil, errors.New("genesis data is nil")
+		return nil, nil, errors.New("genesis data is nil")
 	}
 
-	return genesisJson.Data, nil
-=======
-		return nil, nil, errors.New("GenesisResponseJson.Data is nil")
-	}
-
-	return genesisJson, nil, nil
->>>>>>> 679e6bc5
+	return genesisJson.Data, nil, nil
 }