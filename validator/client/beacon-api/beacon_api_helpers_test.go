--- conflicted
+++ resolved
@@ -4,11 +4,8 @@
 package beacon_api
 
 import (
-<<<<<<< HEAD
 	"encoding/binary"
-=======
 	"net/url"
->>>>>>> 3d6d0a12
 	"testing"
 
 	types "github.com/prysmaticlabs/prysm/v3/consensus-types/primitives"
@@ -60,7 +57,6 @@
 	}
 }
 
-<<<<<<< HEAD
 func TestBeaconApiHelpers_TestUint64ToString(t *testing.T) {
 	const expectedResult = "1234"
 	const val = uint64(1234)
@@ -77,7 +73,8 @@
 	binary.LittleEndian.PutUint64(bytes, 1234567890)
 	converted := littleEndianBytesToString(bytes)
 	assert.Equal(t, "1234567890", converted)
-=======
+}
+
 func TestBuildURL_NoParams(t *testing.T) {
 	wanted := "/aaa/bbb/ccc"
 	actual := buildURL("/aaa/bbb/ccc")
@@ -93,5 +90,4 @@
 	wanted := "/aaa/bbb/ccc?xxxx=1&yyyy=2&zzzz=3"
 	actual := buildURL("/aaa/bbb/ccc", params)
 	assert.Equal(t, wanted, actual)
->>>>>>> 3d6d0a12
 }