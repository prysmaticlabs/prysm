--- conflicted
+++ resolved
@@ -14,11 +14,8 @@
     deps = [
         "//api/gateway/apimiddleware:go_default_library",
         "//beacon-chain/rpc/apimiddleware:go_default_library",
-<<<<<<< HEAD
         "//beacon-chain/rpc/eth/beacon:go_default_library",
-=======
         "//beacon-chain/rpc/eth/shared:go_default_library",
->>>>>>> 8c39c55f
         "//beacon-chain/rpc/eth/validator:go_default_library",
         "//consensus-types/primitives:go_default_library",
         "//proto/prysm/v1alpha1:go_default_library",
