--- conflicted
+++ resolved
@@ -741,18 +741,7 @@
 		}
 
 		if inSyncCommittee {
-<<<<<<< HEAD
 			syncCommitteeValidators[duty.ValidatorIndex] = bytesutil.ToBytes48(duty.PublicKey)
-=======
-			aggregator, err := v.isSyncCommitteeAggregator(ctx, slot, bytesutil.ToBytes48(duty.PublicKey), duty.ValidatorIndex)
-			if err != nil {
-				aggregator = false
-				log.WithError(err).Errorf("Could not check if validator %#x is an aggregator", bytesutil.Trunc(duty.PublicKey))
-			}
-			if aggregator {
-				roles = append(roles, iface.RoleSyncCommitteeAggregator)
-			}
->>>>>>> 6fddd13c
 		}
 
 		if len(roles) == 0 {
