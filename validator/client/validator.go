--- conflicted
+++ resolved
@@ -27,17 +27,10 @@
 type validator struct {
 	genesisTime          uint64
 	ticker               *slotutil.SlotTicker
-<<<<<<< HEAD
 	db                   *db.Store
-	assignments          *pb.AssignmentResponse
-	proposerClient       pb.ProposerServiceClient
-	validatorClient      pb.ValidatorServiceClient
-	attesterClient       pb.AttesterServiceClient
-=======
 	duties               *ethpb.DutiesResponse
 	validatorClient      ethpb.BeaconNodeValidatorClient
 	beaconClient         ethpb.BeaconChainClient
->>>>>>> b30a7d1e
 	graffiti             []byte
 	aggregatorClient     pb.AggregatorServiceClient
 	node                 ethpb.NodeClient
