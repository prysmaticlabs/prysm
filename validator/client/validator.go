--- conflicted
+++ resolved
@@ -132,18 +132,9 @@
 	if v.assignment == nil {
 		return pb.ValidatorRole_UNKNOWN
 	}
-<<<<<<< HEAD
-	// A validator could be assigned to propose and attest in the same slot.
-	// Acting as a proposer will take priority as it is a more critical piece for
-	// the beacon chain to advance.
-	if v.assignment.ProposerSlot == slot {
-=======
 	if v.assignment.AttesterSlot == slot && v.assignment.ProposerSlot == slot {
 		return pb.ValidatorRole_BOTH
-	} else if v.assignment.AttesterSlot == slot {
-		return pb.ValidatorRole_ATTESTER
 	} else if v.assignment.ProposerSlot == slot {
->>>>>>> 8e906dea
 		return pb.ValidatorRole_PROPOSER
 	} else if v.assignment.AttesterSlot == slot {
 		return pb.ValidatorRole_ATTESTER
