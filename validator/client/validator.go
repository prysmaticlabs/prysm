// Package client represents a gRPC polling-based implementation
// of an Ethereum validator client.
package client

import (
	"bytes"
	"context"
	"encoding/binary"
	"encoding/hex"
	"fmt"
	"io"
	"math"
	"strconv"
	"strings"
	"sync"
	"time"

	"github.com/dgraph-io/ristretto"
	"github.com/ethereum/go-ethereum/common"
	"github.com/ethereum/go-ethereum/common/hexutil"
	lru "github.com/hashicorp/golang-lru"
	"github.com/pkg/errors"
	"github.com/prysmaticlabs/prysm/async/event"
	"github.com/prysmaticlabs/prysm/beacon-chain/core/altair"
	"github.com/prysmaticlabs/prysm/config/features"
	fieldparams "github.com/prysmaticlabs/prysm/config/fieldparams"
	"github.com/prysmaticlabs/prysm/config/params"
	validatorserviceconfig "github.com/prysmaticlabs/prysm/config/validator/service"
	"github.com/prysmaticlabs/prysm/consensus-types/interfaces"
	types "github.com/prysmaticlabs/prysm/consensus-types/primitives"
	"github.com/prysmaticlabs/prysm/consensus-types/wrapper"
	"github.com/prysmaticlabs/prysm/crypto/hash"
	"github.com/prysmaticlabs/prysm/encoding/bytesutil"
	ethpb "github.com/prysmaticlabs/prysm/proto/prysm/v1alpha1"
	"github.com/prysmaticlabs/prysm/time/slots"
	accountsiface "github.com/prysmaticlabs/prysm/validator/accounts/iface"
	"github.com/prysmaticlabs/prysm/validator/accounts/wallet"
	"github.com/prysmaticlabs/prysm/validator/client/iface"
	vdb "github.com/prysmaticlabs/prysm/validator/db"
	"github.com/prysmaticlabs/prysm/validator/db/kv"
	"github.com/prysmaticlabs/prysm/validator/graffiti"
	"github.com/prysmaticlabs/prysm/validator/keymanager"
	"github.com/prysmaticlabs/prysm/validator/keymanager/local"
	remoteweb3signer "github.com/prysmaticlabs/prysm/validator/keymanager/remote-web3signer"
	"github.com/sirupsen/logrus"
	"go.opencensus.io/trace"
	"google.golang.org/protobuf/proto"
	"google.golang.org/protobuf/types/known/emptypb"
)

// keyFetchPeriod is the frequency that we try to refetch validating keys
// in case no keys were fetched previously.
var (
	keyRefetchPeriod = 30 * time.Second
)

var (
	msgCouldNotFetchKeys = "could not fetch validating keys"
	msgNoKeysFetched     = "No validating keys fetched. Trying again"
)

type validator struct {
	logValidatorBalances               bool
	useWeb                             bool
	emitAccountMetrics                 bool
	logDutyCountDown                   bool
	domainDataLock                     sync.Mutex
	attLogsLock                        sync.Mutex
	aggregatedSlotCommitteeIDCacheLock sync.Mutex
	highestValidSlotLock               sync.Mutex
	prevBalanceLock                    sync.RWMutex
	slashableKeysLock                  sync.RWMutex
	eipImportBlacklistedPublicKeys     map[[fieldparams.BLSPubkeyLength]byte]bool
	walletInitializedFeed              *event.Feed
	attLogs                            map[[32]byte]*attSubmitted
	startBalances                      map[[fieldparams.BLSPubkeyLength]byte]uint64
	duties                             *ethpb.DutiesResponse
	prevBalance                        map[[fieldparams.BLSPubkeyLength]byte]uint64
	pubkeyToValidatorIndex             map[[fieldparams.BLSPubkeyLength]byte]types.ValidatorIndex
	graffitiOrderedIndex               uint64
	aggregatedSlotCommitteeIDCache     *lru.Cache
	domainDataCache                    *ristretto.Cache
	highestValidSlot                   types.Slot
	genesisTime                        uint64
	blockFeed                          *event.Feed
	interopKeysConfig                  *local.InteropKeymanagerConfig
	wallet                             *wallet.Wallet
	graffitiStruct                     *graffiti.Graffiti
	node                               ethpb.NodeClient
	slashingProtectionClient           ethpb.SlasherClient
	db                                 vdb.Database
	beaconClient                       ethpb.BeaconChainClient
	keyManager                         keymanager.IKeymanager
	ticker                             slots.Ticker
	validatorClient                    ethpb.BeaconNodeValidatorClient
	graffiti                           []byte
	voteStats                          voteStats
	syncCommitteeStats                 syncCommitteeStats
	Web3SignerConfig                   *remoteweb3signer.SetupConfig
	ProposerSettings                   *validatorserviceconfig.ProposerSettings
	walletIntializedChannel            chan *wallet.Wallet
}

type validatorStatus struct {
	publicKey []byte
	status    *ethpb.ValidatorStatusResponse
	index     types.ValidatorIndex
}

// Done cleans up the validator.
func (v *validator) Done() {
	v.ticker.Done()
}

// WaitForKeymanagerInitialization checks if the validator needs to wait for
func (v *validator) WaitForKeymanagerInitialization(ctx context.Context) error {
	genesisRoot, err := v.db.GenesisValidatorsRoot(ctx)
	if err != nil {
		return errors.Wrap(err, "unable to retrieve valid genesis validators root while initializing key manager")
	}

	if v.useWeb && v.wallet == nil {
		log.Info("Waiting for keymanager to initialize validator client with web UI")
		// if wallet is not set, wait for it to be set through the UI
		km, err := waitForWebWalletInitialization(ctx, v.walletInitializedFeed, v.walletIntializedChannel)
		if err != nil {
			return err
		}
		v.keyManager = km
	} else {
		if v.interopKeysConfig != nil {
			keyManager, err := local.NewInteropKeymanager(ctx, v.interopKeysConfig.Offset, v.interopKeysConfig.NumValidatorKeys)
			if err != nil {
				return errors.Wrap(err, "could not generate interop keys for key manager")
			}
			v.keyManager = keyManager
		} else if v.wallet == nil {
			return errors.New("wallet not set")
		} else {
			if v.Web3SignerConfig != nil {
				v.Web3SignerConfig.GenesisValidatorsRoot = genesisRoot
			}
			keyManager, err := v.wallet.InitializeKeymanager(ctx, accountsiface.InitKeymanagerConfig{ListenForChanges: true, Web3SignerConfig: v.Web3SignerConfig})
			if err != nil {
				return errors.Wrap(err, "could not initialize key manager")
			}
			v.keyManager = keyManager
		}
	}
	recheckKeys(ctx, v.db, v.keyManager)
	return nil
}

// subscribe to channel for when the wallet is initialized
func waitForWebWalletInitialization(
	ctx context.Context,
	walletInitializedEvent *event.Feed,
	walletChan chan *wallet.Wallet,
) (keymanager.IKeymanager, error) {
	sub := walletInitializedEvent.Subscribe(walletChan)
	defer sub.Unsubscribe()
	for {
		select {
		case w := <-walletChan:
			keyManager, err := w.InitializeKeymanager(ctx, accountsiface.InitKeymanagerConfig{ListenForChanges: true})
			if err != nil {
				return nil, errors.Wrap(err, "could not read keymanager")
			}
			return keyManager, nil
		case <-ctx.Done():
			return nil, errors.New("context canceled")
		case <-sub.Err():
			log.Error("Subscriber closed, exiting goroutine")
			return nil, nil
		}
	}
}

// recheckKeys checks if the validator has any keys that need to be rechecked.
// the keymanager implements a subscription to push these updates to the validator.
func recheckKeys(ctx context.Context, valDB vdb.Database, keyManager keymanager.IKeymanager) {
	var validatingKeys [][fieldparams.BLSPubkeyLength]byte
	var err error
	validatingKeys, err = keyManager.FetchValidatingPublicKeys(ctx)
	if err != nil {
		log.WithError(err).Debug("Could not fetch validating keys")
	}
	if err := valDB.UpdatePublicKeysBuckets(validatingKeys); err != nil {
		log.WithError(err).Debug("Could not update public keys buckets")
	}
	go recheckValidatingKeysBucket(ctx, valDB, keyManager)
	for _, key := range validatingKeys {
		log.WithField(
			"publicKey", fmt.Sprintf("%#x", bytesutil.Trunc(key[:])),
		).Info("Validating for public key")
	}
}

// to accounts changes in the keymanager, then updates those keys'
// buckets in bolt DB if a bucket for a key does not exist.
func recheckValidatingKeysBucket(ctx context.Context, valDB vdb.Database, km keymanager.IKeymanager) {
	importedKeymanager, ok := km.(*local.Keymanager)
	if !ok {
		return
	}
	validatingPubKeysChan := make(chan [][fieldparams.BLSPubkeyLength]byte, 1)
	sub := importedKeymanager.SubscribeAccountChanges(validatingPubKeysChan)
	defer func() {
		sub.Unsubscribe()
		close(validatingPubKeysChan)
	}()
	for {
		select {
		case keys := <-validatingPubKeysChan:
			if err := valDB.UpdatePublicKeysBuckets(keys); err != nil {
				log.WithError(err).Debug("Could not update public keys buckets")
				continue
			}
		case <-ctx.Done():
			return
		case <-sub.Err():
			log.Error("Subscriber closed, exiting goroutine")
			return
		}
	}
}

// WaitForChainStart checks whether the beacon node has started its runtime. That is,
// it calls to the beacon node which then verifies the ETH1.0 deposit contract logs to check
// for the ChainStart log to have been emitted. If so, it starts a ticker based on the ChainStart
// unix timestamp which will be used to keep track of time within the validator client.
func (v *validator) WaitForChainStart(ctx context.Context) error {
	ctx, span := trace.StartSpan(ctx, "validator.WaitForChainStart")
	defer span.End()
	// First, check if the beacon chain has started.
	stream, err := v.validatorClient.WaitForChainStart(ctx, &emptypb.Empty{})
	if err != nil {
		return errors.Wrap(
			iface.ErrConnectionIssue,
			errors.Wrap(err, "could not setup beacon chain ChainStart streaming client").Error(),
		)
	}

	log.Info("Waiting for beacon chain start log from the ETH 1.0 deposit contract")
	chainStartRes, err := stream.Recv()
	if err != io.EOF {
		if ctx.Err() == context.Canceled {
			return errors.Wrap(ctx.Err(), "context has been canceled so shutting down the loop")
		}
		if err != nil {
			return errors.Wrap(
				iface.ErrConnectionIssue,
				errors.Wrap(err, "could not receive ChainStart from stream").Error(),
			)
		}
		v.genesisTime = chainStartRes.GenesisTime
		curGenValRoot, err := v.db.GenesisValidatorsRoot(ctx)
		if err != nil {
			return errors.Wrap(err, "could not get current genesis validators root")
		}
		if len(curGenValRoot) == 0 {
			if err := v.db.SaveGenesisValidatorsRoot(ctx, chainStartRes.GenesisValidatorsRoot); err != nil {
				return errors.Wrap(err, "could not save genesis validators root")
			}
		} else {
			if !bytes.Equal(curGenValRoot, chainStartRes.GenesisValidatorsRoot) {
				log.Errorf("The genesis validators root received from the beacon node does not match what is in " +
					"your validator database. This could indicate that this is a database meant for another network. If " +
					"you were previously running this validator database on another network, please run --clear-db to " +
					"clear the database. If not, please file an issue at https://github.com/prysmaticlabs/prysm/issues")
				return fmt.Errorf(
					"genesis validators root from beacon node (%#x) does not match root saved in validator db (%#x)",
					chainStartRes.GenesisValidatorsRoot,
					curGenValRoot,
				)
			}
		}
	} else {
		return iface.ErrConnectionIssue
	}

	// Once the ChainStart log is received, we update the genesis time of the validator client
	// and begin a slot ticker used to track the current slot the beacon node is in.
	v.ticker = slots.NewSlotTicker(time.Unix(int64(v.genesisTime), 0), params.BeaconConfig().SecondsPerSlot)
	log.WithField("genesisTime", time.Unix(int64(v.genesisTime), 0)).Info("Beacon chain started")
	return nil
}

// WaitForSync checks whether the beacon node has sync to the latest head.
func (v *validator) WaitForSync(ctx context.Context) error {
	ctx, span := trace.StartSpan(ctx, "validator.WaitForSync")
	defer span.End()

	s, err := v.node.GetSyncStatus(ctx, &emptypb.Empty{})
	if err != nil {
		return errors.Wrap(iface.ErrConnectionIssue, errors.Wrap(err, "could not get sync status").Error())
	}
	if !s.Syncing {
		return nil
	}

	for {
		select {
		// Poll every half slot.
		case <-time.After(slots.DivideSlotBy(2 /* twice per slot */)):
			s, err := v.node.GetSyncStatus(ctx, &emptypb.Empty{})
			if err != nil {
				return errors.Wrap(iface.ErrConnectionIssue, errors.Wrap(err, "could not get sync status").Error())
			}
			if !s.Syncing {
				return nil
			}
			log.Info("Waiting for beacon node to sync to latest chain head")
		case <-ctx.Done():
			return errors.New("context has been canceled, exiting goroutine")
		}
	}
}

// ReceiveBlocks starts a gRPC client stream listener to obtain
// blocks from the beacon node. Upon receiving a block, the service
// broadcasts it to a feed for other usages to subscribe to.
func (v *validator) ReceiveBlocks(ctx context.Context, connectionErrorChannel chan<- error) {
	stream, err := v.validatorClient.StreamBlocksAltair(ctx, &ethpb.StreamBlocksRequest{VerifiedOnly: true})
	if err != nil {
		log.WithError(err).Error("Failed to retrieve blocks stream, " + iface.ErrConnectionIssue.Error())
		connectionErrorChannel <- errors.Wrap(iface.ErrConnectionIssue, err.Error())
		return
	}

	for {
		if ctx.Err() == context.Canceled {
			log.WithError(ctx.Err()).Error("Context canceled - shutting down blocks receiver")
			return
		}
		res, err := stream.Recv()
		if err != nil {
			log.WithError(err).Error("Could not receive blocks from beacon node, " + iface.ErrConnectionIssue.Error())
			connectionErrorChannel <- errors.Wrap(iface.ErrConnectionIssue, err.Error())
			return
		}
		if res == nil || res.Block == nil {
			continue
		}
		var blk interfaces.SignedBeaconBlock
		switch b := res.Block.(type) {
		case *ethpb.StreamBlocksResponse_Phase0Block:
			blk, err = wrapper.WrappedSignedBeaconBlock(b.Phase0Block)
		case *ethpb.StreamBlocksResponse_AltairBlock:
			blk, err = wrapper.WrappedSignedBeaconBlock(b.AltairBlock)
		case *ethpb.StreamBlocksResponse_BellatrixBlock:
			blk, err = wrapper.WrappedSignedBeaconBlock(b.BellatrixBlock)
		}
		if err != nil {
			log.WithError(err).Error("Failed to wrap signed block")
			continue
		}
		if blk == nil || blk.IsNil() {
			log.Error("Received nil block")
			continue
		}
		v.highestValidSlotLock.Lock()
		if blk.Block().Slot() > v.highestValidSlot {
			v.highestValidSlot = blk.Block().Slot()
		}
		v.highestValidSlotLock.Unlock()
		v.blockFeed.Send(blk)
	}
}

func (v *validator) checkAndLogValidatorStatus(statuses []*validatorStatus) bool {
	nonexistentIndex := types.ValidatorIndex(^uint64(0))
	var validatorActivated bool
	for _, status := range statuses {
		fields := logrus.Fields{
			"pubKey": fmt.Sprintf("%#x", bytesutil.Trunc(status.publicKey)),
			"status": status.status.Status.String(),
		}
		if status.index != nonexistentIndex {
			fields["index"] = status.index
		}
		log := log.WithFields(fields)
		if v.emitAccountMetrics {
			fmtKey := fmt.Sprintf("%#x", status.publicKey)
			ValidatorStatusesGaugeVec.WithLabelValues(fmtKey).Set(float64(status.status.Status))
		}
		switch status.status.Status {
		case ethpb.ValidatorStatus_UNKNOWN_STATUS:
			log.Info("Waiting for deposit to be observed by beacon node")
		case ethpb.ValidatorStatus_DEPOSITED:
			if status.status.PositionInActivationQueue != 0 {
				log.WithField(
					"positionInActivationQueue", status.status.PositionInActivationQueue,
				).Info("Deposit processed, entering activation queue after finalization")
			}
		case ethpb.ValidatorStatus_PENDING:
			if status.status.ActivationEpoch == params.BeaconConfig().FarFutureEpoch {
				log.WithFields(logrus.Fields{
					"positionInActivationQueue": status.status.PositionInActivationQueue,
				}).Info("Waiting to be assigned activation epoch")
			} else {
				log.WithFields(logrus.Fields{
					"activationEpoch": status.status.ActivationEpoch,
				}).Info("Waiting for activation")
			}
		case ethpb.ValidatorStatus_ACTIVE, ethpb.ValidatorStatus_EXITING:
			validatorActivated = true
		case ethpb.ValidatorStatus_EXITED:
			log.Info("Validator exited")
		case ethpb.ValidatorStatus_INVALID:
			log.Warn("Invalid Eth1 deposit")
		default:
			log.WithFields(logrus.Fields{
				"activationEpoch": status.status.ActivationEpoch,
			}).Info("Validator status")
		}
	}
	return validatorActivated
}

func logActiveValidatorStatus(statuses []*validatorStatus) {
	for _, s := range statuses {
		if s.status.Status != ethpb.ValidatorStatus_ACTIVE {
			continue
		}
		log.WithFields(logrus.Fields{
			"publicKey": fmt.Sprintf("%#x", bytesutil.Trunc(s.publicKey)),
			"index":     s.index,
		}).Info("Validator activated")
	}
}

// CanonicalHeadSlot returns the slot of canonical block currently found in the
// beacon chain via RPC.
func (v *validator) CanonicalHeadSlot(ctx context.Context) (types.Slot, error) {
	ctx, span := trace.StartSpan(ctx, "validator.CanonicalHeadSlot")
	defer span.End()
	head, err := v.beaconClient.GetChainHead(ctx, &emptypb.Empty{})
	if err != nil {
		return 0, errors.Wrap(iface.ErrConnectionIssue, err.Error())
	}
	return head.HeadSlot, nil
}

// NextSlot emits the next slot number at the start time of that slot.
func (v *validator) NextSlot() <-chan types.Slot {
	return v.ticker.C()
}

// SlotDeadline is the start time of the next slot.
func (v *validator) SlotDeadline(slot types.Slot) time.Time {
	secs := time.Duration((slot + 1).Mul(params.BeaconConfig().SecondsPerSlot))
	return time.Unix(int64(v.genesisTime), 0 /*ns*/).Add(secs * time.Second)
}

// CheckDoppelGanger checks if the current actively provided keys have
// any duplicates active in the network.
func (v *validator) CheckDoppelGanger(ctx context.Context) error {
	if !features.Get().EnableDoppelGanger {
		return nil
	}
	pubkeys, err := v.keyManager.FetchValidatingPublicKeys(ctx)
	if err != nil {
		return err
	}
	log.WithField("keys", len(pubkeys)).Info("Running doppelganger check")
	// Exit early if no validating pub keys are found.
	if len(pubkeys) == 0 {
		return nil
	}
	req := &ethpb.DoppelGangerRequest{ValidatorRequests: []*ethpb.DoppelGangerRequest_ValidatorRequest{}}
	for _, pkey := range pubkeys {
		copiedKey := pkey
		attRec, err := v.db.AttestationHistoryForPubKey(ctx, copiedKey)
		if err != nil {
			return err
		}
		if len(attRec) == 0 {
			// If no history exists we simply send in a zero
			// value for the request epoch and root.
			req.ValidatorRequests = append(req.ValidatorRequests,
				&ethpb.DoppelGangerRequest_ValidatorRequest{
					PublicKey:  copiedKey[:],
					Epoch:      0,
					SignedRoot: make([]byte, fieldparams.RootLength),
				})
			continue
		}
		r := retrieveLatestRecord(attRec)
		if copiedKey != r.PubKey {
			return errors.New("attestation record mismatched public key")
		}
		req.ValidatorRequests = append(req.ValidatorRequests,
			&ethpb.DoppelGangerRequest_ValidatorRequest{
				PublicKey:  r.PubKey[:],
				Epoch:      r.Target,
				SignedRoot: r.SigningRoot[:],
			})
	}
	resp, err := v.validatorClient.CheckDoppelGanger(ctx, req)
	if err != nil {
		return err
	}
	// If nothing is returned by the beacon node, we return an
	// error as it is unsafe for us to proceed.
	if resp == nil || resp.Responses == nil || len(resp.Responses) == 0 {
		return errors.New("beacon node returned 0 responses for doppelganger check")
	}
	return buildDuplicateError(resp.Responses)
}

func buildDuplicateError(response []*ethpb.DoppelGangerResponse_ValidatorResponse) error {
	duplicates := make([][]byte, 0)
	for _, valRes := range response {
		if valRes.DuplicateExists {
			copiedKey := [fieldparams.BLSPubkeyLength]byte{}
			copy(copiedKey[:], valRes.PublicKey)
			duplicates = append(duplicates, copiedKey[:])
		}
	}
	if len(duplicates) == 0 {
		return nil
	}
	return errors.Errorf("Duplicate instances exists in the network for validator keys: %#x", duplicates)
}

// Ensures that the latest attestation history is retrieved.
func retrieveLatestRecord(recs []*kv.AttestationRecord) *kv.AttestationRecord {
	if len(recs) == 0 {
		return nil
	}
	lastSource := recs[len(recs)-1].Source
	chosenRec := recs[len(recs)-1]
	for i := len(recs) - 1; i >= 0; i-- {
		// Exit if we are now on a different source
		// as it is assumed that all source records are
		// byte sorted.
		if recs[i].Source != lastSource {
			break
		}
		// If we have a smaller target, we do
		// change our chosen record.
		if chosenRec.Target < recs[i].Target {
			chosenRec = recs[i]
		}
	}
	return chosenRec
}

// UpdateDuties checks the slot number to determine if the validator's
// list of upcoming assignments needs to be updated. For example, at the
// beginning of a new epoch.
func (v *validator) UpdateDuties(ctx context.Context, slot types.Slot) error {
	if slot%params.BeaconConfig().SlotsPerEpoch != 0 && v.duties != nil {
		// Do nothing if not epoch start AND assignments already exist.
		return nil
	}
	// Set deadline to end of epoch.
	ss, err := slots.EpochStart(slots.ToEpoch(slot) + 1)
	if err != nil {
		return err
	}
	ctx, cancel := context.WithDeadline(ctx, v.SlotDeadline(ss))
	defer cancel()
	ctx, span := trace.StartSpan(ctx, "validator.UpdateAssignments")
	defer span.End()

	validatingKeys, err := v.keyManager.FetchValidatingPublicKeys(ctx)
	if err != nil {
		return err
	}

	// Filter out the slashable public keys from the duties request.
	filteredKeys := make([][fieldparams.BLSPubkeyLength]byte, 0, len(validatingKeys))
	v.slashableKeysLock.RLock()
	for _, pubKey := range validatingKeys {
		if ok := v.eipImportBlacklistedPublicKeys[pubKey]; !ok {
			filteredKeys = append(filteredKeys, pubKey)
		} else {
			log.WithField(
				"publicKey", fmt.Sprintf("%#x", bytesutil.Trunc(pubKey[:])),
			).Warn("Not including slashable public key from slashing protection import " +
				"in request to update validator duties")
		}
	}
	v.slashableKeysLock.RUnlock()

	req := &ethpb.DutiesRequest{
		Epoch:      types.Epoch(slot / params.BeaconConfig().SlotsPerEpoch),
		PublicKeys: bytesutil.FromBytes48Array(filteredKeys),
	}

	// If duties is nil it means we have had no prior duties and just started up.
	resp, err := v.validatorClient.GetDuties(ctx, req)
	if err != nil {
		v.duties = nil // Clear assignments so we know to retry the request.
		log.Error(err)
		return err
	}

	v.duties = resp
	v.logDuties(slot, v.duties.CurrentEpochDuties)

	// Non-blocking call for beacon node to start subscriptions for aggregators.
	go func() {
		if err := v.subscribeToSubnets(context.Background(), resp); err != nil {
			log.WithError(err).Error("Failed to subscribe to subnets")
		}
	}()

	return nil
}

// subscribeToSubnets iterates through each validator duty, signs each slot, and asks beacon node
// to eagerly subscribe to subnets so that the aggregator has attestations to aggregate.
func (v *validator) subscribeToSubnets(ctx context.Context, res *ethpb.DutiesResponse) error {
	subscribeSlots := make([]types.Slot, 0, len(res.CurrentEpochDuties)+len(res.NextEpochDuties))
	subscribeCommitteeIndices := make([]types.CommitteeIndex, 0, len(res.CurrentEpochDuties)+len(res.NextEpochDuties))
	subscribeIsAggregator := make([]bool, 0, len(res.CurrentEpochDuties)+len(res.NextEpochDuties))
	alreadySubscribed := make(map[[64]byte]bool)

	for _, duty := range res.CurrentEpochDuties {
		pk := bytesutil.ToBytes48(duty.PublicKey)
		if duty.Status == ethpb.ValidatorStatus_ACTIVE || duty.Status == ethpb.ValidatorStatus_EXITING {
			attesterSlot := duty.AttesterSlot
			committeeIndex := duty.CommitteeIndex

			alreadySubscribedKey := validatorSubscribeKey(attesterSlot, committeeIndex)
			if _, ok := alreadySubscribed[alreadySubscribedKey]; ok {
				continue
			}

			aggregator, err := v.isAggregator(ctx, duty.Committee, attesterSlot, pk)
			if err != nil {
				return errors.Wrap(err, "could not check if a validator is an aggregator")
			}
			if aggregator {
				alreadySubscribed[alreadySubscribedKey] = true
			}

			subscribeSlots = append(subscribeSlots, attesterSlot)
			subscribeCommitteeIndices = append(subscribeCommitteeIndices, committeeIndex)
			subscribeIsAggregator = append(subscribeIsAggregator, aggregator)
		}
	}

	for _, duty := range res.NextEpochDuties {
		if duty.Status == ethpb.ValidatorStatus_ACTIVE || duty.Status == ethpb.ValidatorStatus_EXITING {
			attesterSlot := duty.AttesterSlot
			committeeIndex := duty.CommitteeIndex

			alreadySubscribedKey := validatorSubscribeKey(attesterSlot, committeeIndex)
			if _, ok := alreadySubscribed[alreadySubscribedKey]; ok {
				continue
			}

			aggregator, err := v.isAggregator(ctx, duty.Committee, attesterSlot, bytesutil.ToBytes48(duty.PublicKey))
			if err != nil {
				return errors.Wrap(err, "could not check if a validator is an aggregator")
			}
			if aggregator {
				alreadySubscribed[alreadySubscribedKey] = true
			}

			subscribeSlots = append(subscribeSlots, attesterSlot)
			subscribeCommitteeIndices = append(subscribeCommitteeIndices, committeeIndex)
			subscribeIsAggregator = append(subscribeIsAggregator, aggregator)
		}
	}

	_, err := v.validatorClient.SubscribeCommitteeSubnets(ctx, &ethpb.CommitteeSubnetsSubscribeRequest{
		Slots:        subscribeSlots,
		CommitteeIds: subscribeCommitteeIndices,
		IsAggregator: subscribeIsAggregator,
	})

	return err
}

// RolesAt slot returns the validator roles at the given slot. Returns nil if the
// validator is known to not have a roles at the slot. Returns UNKNOWN if the
// validator assignments are unknown. Otherwise returns a valid ValidatorRole map.
func (v *validator) RolesAt(ctx context.Context, slot types.Slot) (map[[fieldparams.BLSPubkeyLength]byte][]iface.ValidatorRole, error) {
	rolesAt := make(map[[fieldparams.BLSPubkeyLength]byte][]iface.ValidatorRole)
	for validator, duty := range v.duties.Duties {
		var roles []iface.ValidatorRole

		if duty == nil {
			continue
		}
		if len(duty.ProposerSlots) > 0 {
			for _, proposerSlot := range duty.ProposerSlots {
				if proposerSlot != 0 && proposerSlot == slot {
					roles = append(roles, iface.RoleProposer)
					break
				}
			}
		}
		if duty.AttesterSlot == slot {
			roles = append(roles, iface.RoleAttester)

			aggregator, err := v.isAggregator(ctx, duty.Committee, slot, bytesutil.ToBytes48(duty.PublicKey))
			if err != nil {
				return nil, errors.Wrap(err, "could not check if a validator is an aggregator")
			}
			if aggregator {
				roles = append(roles, iface.RoleAggregator)
			}

		}

		// Being assigned to a sync committee for a given slot means that the validator produces and
		// broadcasts signatures for `slot - 1` for inclusion in `slot`. At the last slot of the epoch,
		// the validator checks whether it's in the sync committee of following epoch.
		inSyncCommittee := false
		if slots.IsEpochEnd(slot) {
			if v.duties.NextEpochDuties[validator].IsSyncCommittee {
				roles = append(roles, iface.RoleSyncCommittee)
				inSyncCommittee = true
			}
		} else {
			if duty.IsSyncCommittee {
				roles = append(roles, iface.RoleSyncCommittee)
				inSyncCommittee = true
			}
		}
		if inSyncCommittee {
			aggregator, err := v.isSyncCommitteeAggregator(ctx, slot, bytesutil.ToBytes48(duty.PublicKey))
			if err != nil {
				return nil, errors.Wrap(err, "could not check if a validator is a sync committee aggregator")
			}
			if aggregator {
				roles = append(roles, iface.RoleSyncCommitteeAggregator)
			}
		}

		if len(roles) == 0 {
			roles = append(roles, iface.RoleUnknown)
		}

		var pubKey [fieldparams.BLSPubkeyLength]byte
		copy(pubKey[:], duty.PublicKey)
		rolesAt[pubKey] = roles
	}
	return rolesAt, nil
}

// Keymanager returns the underlying validator's keymanager.
func (v *validator) Keymanager() (keymanager.IKeymanager, error) {
	if v.keyManager == nil {
		return nil, errors.New("keymanager is not initialized")
	}
	return v.keyManager, nil
}

// isAggregator checks if a validator is an aggregator of a given slot and committee,
// it uses a modulo calculated by validator count in committee and samples randomness around it.
func (v *validator) isAggregator(ctx context.Context, committee []types.ValidatorIndex, slot types.Slot, pubKey [fieldparams.BLSPubkeyLength]byte) (bool, error) {
	modulo := uint64(1)
	if len(committee)/int(params.BeaconConfig().TargetAggregatorsPerCommittee) > 1 {
		modulo = uint64(len(committee)) / params.BeaconConfig().TargetAggregatorsPerCommittee
	}

	slotSig, err := v.signSlotWithSelectionProof(ctx, pubKey, slot)
	if err != nil {
		return false, err
	}

	b := hash.Hash(slotSig)

	return binary.LittleEndian.Uint64(b[:8])%modulo == 0, nil
}

// isSyncCommitteeAggregator checks if a validator in an aggregator of a subcommittee for sync committee.
// it uses a modulo calculated by validator count in committee and samples randomness around it.
//
// Spec code:
// def is_sync_committee_aggregator(signature: BLSSignature) -> bool:
//    modulo = max(1, SYNC_COMMITTEE_SIZE // SYNC_COMMITTEE_SUBNET_COUNT // TARGET_AGGREGATORS_PER_SYNC_SUBCOMMITTEE)
//    return bytes_to_uint64(hash(signature)[0:8]) % modulo == 0
func (v *validator) isSyncCommitteeAggregator(ctx context.Context, slot types.Slot, pubKey [fieldparams.BLSPubkeyLength]byte) (bool, error) {
	res, err := v.validatorClient.GetSyncSubcommitteeIndex(ctx, &ethpb.SyncSubcommitteeIndexRequest{
		PublicKey: pubKey[:],
		Slot:      slot,
	})
	if err != nil {
		return false, err
	}

	for _, index := range res.Indices {
		subCommitteeSize := params.BeaconConfig().SyncCommitteeSize / params.BeaconConfig().SyncCommitteeSubnetCount
		subnet := uint64(index) / subCommitteeSize
		sig, err := v.signSyncSelectionData(ctx, pubKey, subnet, slot)
		if err != nil {
			return false, err
		}
		isAggregator, err := altair.IsSyncCommitteeAggregator(sig)
		if err != nil {
			return false, err
		}
		if isAggregator {
			return true, nil
		}
	}

	return false, nil
}

// UpdateDomainDataCaches by making calls for all of the possible domain data. These can change when
// the fork version changes which can happen once per epoch. Although changing for the fork version
// is very rare, a validator should check these data every epoch to be sure the validator is
// participating on the correct fork version.
func (v *validator) UpdateDomainDataCaches(ctx context.Context, slot types.Slot) {
	for _, d := range [][]byte{
		params.BeaconConfig().DomainRandao[:],
		params.BeaconConfig().DomainBeaconAttester[:],
		params.BeaconConfig().DomainBeaconProposer[:],
		params.BeaconConfig().DomainSelectionProof[:],
		params.BeaconConfig().DomainAggregateAndProof[:],
	} {
		_, err := v.domainData(ctx, slots.ToEpoch(slot), d)
		if err != nil {
			log.WithError(err).Errorf("Failed to update domain data for domain %v", d)
		}
	}
}

// AllValidatorsAreExited informs whether all validators have already exited.
func (v *validator) AllValidatorsAreExited(ctx context.Context) (bool, error) {
	validatingKeys, err := v.keyManager.FetchValidatingPublicKeys(ctx)
	if err != nil {
		return false, errors.Wrap(err, "could not fetch validating keys")
	}
	if len(validatingKeys) == 0 {
		return false, nil
	}
	var publicKeys [][]byte
	for _, key := range validatingKeys {
		copyKey := key
		publicKeys = append(publicKeys, copyKey[:])
	}
	request := &ethpb.MultipleValidatorStatusRequest{
		PublicKeys: publicKeys,
	}
	response, err := v.validatorClient.MultipleValidatorStatus(ctx, request)
	if err != nil {
		return false, err
	}
	if len(response.Statuses) != len(request.PublicKeys) {
		return false, errors.New("number of status responses did not match number of requested keys")
	}
	for _, status := range response.Statuses {
		if status.Status != ethpb.ValidatorStatus_EXITED {
			return false, nil
		}
	}
	return true, nil
}

func (v *validator) domainData(ctx context.Context, epoch types.Epoch, domain []byte) (*ethpb.DomainResponse, error) {
	v.domainDataLock.Lock()
	defer v.domainDataLock.Unlock()

	req := &ethpb.DomainRequest{
		Epoch:  epoch,
		Domain: domain,
	}

	key := strings.Join([]string{strconv.FormatUint(uint64(req.Epoch), 10), hex.EncodeToString(req.Domain)}, ",")

	if val, ok := v.domainDataCache.Get(key); ok {
		return proto.Clone(val.(proto.Message)).(*ethpb.DomainResponse), nil
	}

	res, err := v.validatorClient.DomainData(ctx, req)
	if err != nil {
		return nil, err
	}

	v.domainDataCache.Set(key, proto.Clone(res), 1)

	return res, nil
}

func (v *validator) logDuties(slot types.Slot, duties []*ethpb.DutiesResponse_Duty) {
	attesterKeys := make([][]string, params.BeaconConfig().SlotsPerEpoch)
	for i := range attesterKeys {
		attesterKeys[i] = make([]string, 0)
	}
	proposerKeys := make([]string, params.BeaconConfig().SlotsPerEpoch)
	slotOffset := slot - (slot % params.BeaconConfig().SlotsPerEpoch)
	var totalAttestingKeys uint64
	for _, duty := range duties {
		validatorNotTruncatedKey := fmt.Sprintf("%#x", duty.PublicKey)
		if v.emitAccountMetrics {
			ValidatorStatusesGaugeVec.WithLabelValues(validatorNotTruncatedKey).Set(float64(duty.Status))
		}

		// Only interested in validators who are attesting/proposing.
		// Note that SLASHING validators will have duties but their results are ignored by the network so we don't bother with them.
		if duty.Status != ethpb.ValidatorStatus_ACTIVE && duty.Status != ethpb.ValidatorStatus_EXITING {
			continue
		}

		validatorKey := fmt.Sprintf("%#x", bytesutil.Trunc(duty.PublicKey))
		attesterIndex := duty.AttesterSlot - slotOffset
		if attesterIndex >= params.BeaconConfig().SlotsPerEpoch {
			log.WithField("duty", duty).Warn("Invalid attester slot")
		} else {
			attesterKeys[duty.AttesterSlot-slotOffset] = append(attesterKeys[duty.AttesterSlot-slotOffset], validatorKey)
			totalAttestingKeys++
			if v.emitAccountMetrics {
				ValidatorNextAttestationSlotGaugeVec.WithLabelValues(validatorNotTruncatedKey).Set(float64(duty.AttesterSlot))
			}
		}

		for _, proposerSlot := range duty.ProposerSlots {
			proposerIndex := proposerSlot - slotOffset
			if proposerIndex >= params.BeaconConfig().SlotsPerEpoch {
				log.WithField("duty", duty).Warn("Invalid proposer slot")
			} else {
				proposerKeys[proposerIndex] = validatorKey
			}
			if v.emitAccountMetrics {
				ValidatorNextProposalSlotGaugeVec.WithLabelValues(validatorNotTruncatedKey).Set(float64(proposerSlot))
			}
		}
	}
	for i := types.Slot(0); i < params.BeaconConfig().SlotsPerEpoch; i++ {
		if len(attesterKeys[i]) > 0 {
			log.WithFields(logrus.Fields{
				"slot":                  slotOffset + i,
				"slotInEpoch":           (slotOffset + i) % params.BeaconConfig().SlotsPerEpoch,
				"attesterDutiesAtSlot":  len(attesterKeys[i]),
				"totalAttestersInEpoch": totalAttestingKeys,
				"pubKeys":               attesterKeys[i],
			}).Info("Attestation schedule")
		}
		if proposerKeys[i] != "" {
			log.WithField("slot", slotOffset+i).WithField("pubKey", proposerKeys[i]).Info("Proposal schedule")
		}
	}
}

// PushProposerSettings calls the prepareBeaconProposer RPC to set the fee recipient and also the register validator API if using a custom builder.
func (v *validator) PushProposerSettings(ctx context.Context, km keymanager.IKeymanager, currentSlot types.Slot) error {
	// only used after Bellatrix
	if v.ProposerSettings == nil {
		e := params.BeaconConfig().BellatrixForkEpoch
		if e != math.MaxUint64 && slots.ToEpoch(slots.CurrentSlot(v.genesisTime)) < e {
			log.Warn("After the Ethereum merge, you will need to specify the Ethereum addresses which will receive transaction fee rewards from proposing blocks. " +
				"This is known as a fee recipient configuration. You can read more about this feature in our documentation portal here (https://docs.prylabs.network/docs/execution-node/fee-recipient)")
		} else {
			log.Warn("In order to receive transaction fees from proposing blocks, " +
				"you must now specify a configuration known as a fee recipient config. " +
				"If it not provided, transaction fees will be burnt. Please see our documentation for more information on this requirement (https://docs.prylabs.network/docs/execution-node/fee-recipient).")
		}
		return nil
	}
	deadline := v.SlotDeadline(slots.RoundUpToNearestEpoch(slots.CurrentSlot(v.genesisTime)))
	ctx, cancel := context.WithDeadline(ctx, deadline)
	defer cancel()
	if km == nil {
		return errors.New("keymanager is nil when calling PrepareBeaconProposer")
	}
	pubkeys, err := km.FetchValidatingPublicKeys(ctx)
	if err != nil {
		return err
	}
	feeRecipients, registerValidatorRequests, err := v.buildProposerSettingsRequests(ctx, pubkeys)
	if err != nil {
		return err
	}
	if len(feeRecipients) == 0 {
		log.Warnf("no valid validator indices were found, prepare beacon proposer request fee recipients array is empty")
		return nil
	}
	if _, err := v.validatorClient.PrepareBeaconProposer(ctx, &ethpb.PrepareBeaconProposerRequest{
		Recipients: feeRecipients,
	}); err != nil {
		return err
	}
	log.Infoln("Prepared beacon proposer with fee recipient to validator index mapping")

<<<<<<< HEAD
	if err := SubmitValidatorRegistration(ctx, v.validatorClient, km.Sign, registerValidatorRequests, currentSlot); err != nil {
		return err
=======
	if len(registerValidatorRequests) > 0 {
		if err := SubmitValidatorRegistration(ctx, v.validatorClient, km.Sign, registerValidatorRequests); err != nil {
			return err
		}
		log.Infoln("Submitted builder validator registration settings for custom builders")
>>>>>>> aeede216
	}
	return nil
}

func (v *validator) buildProposerSettingsRequests(ctx context.Context, pubkeys [][fieldparams.BLSPubkeyLength]byte) ([]*ethpb.PrepareBeaconProposerRequest_FeeRecipientContainer, []*ethpb.ValidatorRegistrationV1, error) {
	var validatorToFeeRecipients []*ethpb.PrepareBeaconProposerRequest_FeeRecipientContainer
	var registerValidatorRequests []*ethpb.ValidatorRegistrationV1
	// need to check for pubkey to validator index mappings
	for i, key := range pubkeys {
		var enableValidatorRegistration bool
		skipAppendToFeeRecipientArray := false
		feeRecipient := common.HexToAddress(params.BeaconConfig().EthBurnAddressHex)
		gasLimit := params.BeaconConfig().DefaultBuilderGasLimit
		validatorIndex, found := v.pubkeyToValidatorIndex[key]
		// ignore updating fee recipient if validator index is not found
		if !found {
			ind, foundIndex, err := v.cacheValidatorPubkeyHexToValidatorIndex(ctx, key)
			if err != nil {
				return nil, nil, err
			}
			if !foundIndex {
				skipAppendToFeeRecipientArray = true
			}
			validatorIndex = ind
			v.pubkeyToValidatorIndex[key] = validatorIndex
		}
		if v.ProposerSettings.DefaultConfig != nil {
			feeRecipient = v.ProposerSettings.DefaultConfig.FeeRecipient
			vr := v.ProposerSettings.DefaultConfig.ValidatorRegistration
			if vr != nil && vr.Enable {
				gasLimit = vr.GasLimit
				enableValidatorRegistration = true
			}

		}
		if v.ProposerSettings.ProposeConfig != nil {
			option, ok := v.ProposerSettings.ProposeConfig[key]
			if ok && option != nil {
				// override the default if a proposeconfig is set
				feeRecipient = option.FeeRecipient
				vr := option.ValidatorRegistration
				if vr != nil && vr.Enable {
					gasLimit = vr.GasLimit
					enableValidatorRegistration = true
				} else {
					enableValidatorRegistration = false
				}
			}
		}
		if hexutil.Encode(feeRecipient.Bytes()) == params.BeaconConfig().EthBurnAddressHex {
			log.Warnln("Fee recipient is set to the burn address. You will not be rewarded transaction fees on this setting. Please set a different fee recipient.")
		}
		if !skipAppendToFeeRecipientArray {
			validatorToFeeRecipients = append(validatorToFeeRecipients, &ethpb.PrepareBeaconProposerRequest_FeeRecipientContainer{
				ValidatorIndex: validatorIndex,
				FeeRecipient:   feeRecipient[:],
			})
		}
		if enableValidatorRegistration {
			registerValidatorRequests = append(registerValidatorRequests, &ethpb.ValidatorRegistrationV1{
				FeeRecipient: feeRecipient[:],
				GasLimit:     gasLimit,
				Timestamp:    uint64(time.Now().UTC().Unix()),
				Pubkey:       pubkeys[i][:],
			})
		}
	}
	return validatorToFeeRecipients, registerValidatorRequests, nil
}

func (v *validator) cacheValidatorPubkeyHexToValidatorIndex(ctx context.Context, pubkey [fieldparams.BLSPubkeyLength]byte) (types.ValidatorIndex, bool, error) {
	resp, err := v.validatorClient.ValidatorIndex(ctx, &ethpb.ValidatorIndexRequest{PublicKey: pubkey[:]})
	if err != nil {
		hexKey := hexutil.Encode(pubkey[:])
		if strings.Contains(err.Error(), "Could not find validator index") {
			log.Warnf("Could not find validator index for public key %#x not found. "+
				"Perhaps the validator is not yet active.", hexKey)
			return 0, false, nil
		}
		return 0, false, err
	}
	return resp.Index, true, nil
}

// This constructs a validator subscribed key, it's used to track
// which subnet has already been pending requested.
func validatorSubscribeKey(slot types.Slot, committeeID types.CommitteeIndex) [64]byte {
	return bytesutil.ToBytes64(append(bytesutil.Bytes32(uint64(slot)), bytesutil.Bytes32(uint64(committeeID))...))
}

// This tracks all validators' voting status.
type voteStats struct {
	startEpoch          types.Epoch
	totalAttestedCount  uint64
	totalRequestedCount uint64
	totalDistance       types.Slot
	totalCorrectSource  uint64
	totalCorrectTarget  uint64
	totalCorrectHead    uint64
}

// This tracks all validators' submissions for sync committees.
type syncCommitteeStats struct {
	totalMessagesSubmitted uint64
}<|MERGE_RESOLUTION|>--- conflicted
+++ resolved
@@ -982,16 +982,11 @@
 	}
 	log.Infoln("Prepared beacon proposer with fee recipient to validator index mapping")
 
-<<<<<<< HEAD
-	if err := SubmitValidatorRegistration(ctx, v.validatorClient, km.Sign, registerValidatorRequests, currentSlot); err != nil {
-		return err
-=======
 	if len(registerValidatorRequests) > 0 {
 		if err := SubmitValidatorRegistration(ctx, v.validatorClient, km.Sign, registerValidatorRequests); err != nil {
 			return err
 		}
 		log.Infoln("Submitted builder validator registration settings for custom builders")
->>>>>>> aeede216
 	}
 	return nil
 }
