--- conflicted
+++ resolved
@@ -156,7 +156,6 @@
 func (v *validator) ProposeBlock(ctx context.Context, slot uint64) {
 	span, ctx := opentracing.StartSpanFromContext(ctx, "validator.ProposeBlock")
 	defer span.Finish()
-<<<<<<< HEAD
 
 	// 1. Get current head beacon block.
 	headBlock := v.blockThing.HeadBlock()
@@ -179,7 +178,7 @@
 			Attestations: v.attestationPool.PendingAttestations(),
 			// TODO: slashings
 			ProposerSlashings: nil, // TODO later
-			CasperSlashings:   nil, // TODO later
+			AttesterSlashings: nil, // TODO later
 			Deposits:          nil, // TODO(raul): fetch from gRPC
 			Exits:             nil, // TODO: later
 		},
@@ -191,8 +190,6 @@
 	block.Signature = nil
 
 	v.p2p.Broadcast(block)
-=======
->>>>>>> 425ec4ee
 }
 
 // AttestToBlockHead
