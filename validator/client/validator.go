// Package client represents a gRPC polling-based implementation
// of an Ethereum validator client.
package client

import (
	"bytes"
	"context"
	"encoding/binary"
	"encoding/hex"
	"fmt"
	"io"
	"math"
	"strconv"
	"strings"
	"sync"
	"time"

	"github.com/dgraph-io/ristretto"
	"github.com/ethereum/go-ethereum/common"
	"github.com/ethereum/go-ethereum/common/hexutil"
	lru "github.com/hashicorp/golang-lru"
	"github.com/pkg/errors"
	"github.com/prysmaticlabs/prysm/async/event"
	"github.com/prysmaticlabs/prysm/beacon-chain/core/altair"
	"github.com/prysmaticlabs/prysm/config/features"
	fieldparams "github.com/prysmaticlabs/prysm/config/fieldparams"
	"github.com/prysmaticlabs/prysm/config/params"
	validatorserviceconfig "github.com/prysmaticlabs/prysm/config/validator/service"
	"github.com/prysmaticlabs/prysm/consensus-types/interfaces"
	types "github.com/prysmaticlabs/prysm/consensus-types/primitives"
	"github.com/prysmaticlabs/prysm/consensus-types/wrapper"
	"github.com/prysmaticlabs/prysm/crypto/hash"
	"github.com/prysmaticlabs/prysm/encoding/bytesutil"
	ethpb "github.com/prysmaticlabs/prysm/proto/prysm/v1alpha1"
	"github.com/prysmaticlabs/prysm/time/slots"
	accountsiface "github.com/prysmaticlabs/prysm/validator/accounts/iface"
	"github.com/prysmaticlabs/prysm/validator/accounts/wallet"
	"github.com/prysmaticlabs/prysm/validator/client/iface"
	vdb "github.com/prysmaticlabs/prysm/validator/db"
	"github.com/prysmaticlabs/prysm/validator/db/kv"
	"github.com/prysmaticlabs/prysm/validator/graffiti"
	"github.com/prysmaticlabs/prysm/validator/keymanager"
	"github.com/prysmaticlabs/prysm/validator/keymanager/local"
	remoteweb3signer "github.com/prysmaticlabs/prysm/validator/keymanager/remote-web3signer"
	"github.com/sirupsen/logrus"
	"go.opencensus.io/trace"
	"google.golang.org/protobuf/proto"
	"google.golang.org/protobuf/types/known/emptypb"
)

// keyFetchPeriod is the frequency that we try to refetch validating keys
// in case no keys were fetched previously.
var (
	keyRefetchPeriod = 30 * time.Second
)

var (
	msgCouldNotFetchKeys = "could not fetch validating keys"
	msgNoKeysFetched     = "No validating keys fetched. Trying again"
)

type validator struct {
	logValidatorBalances               bool
	useWeb                             bool
	emitAccountMetrics                 bool
	logDutyCountDown                   bool
	domainDataLock                     sync.Mutex
	attLogsLock                        sync.Mutex
	aggregatedSlotCommitteeIDCacheLock sync.Mutex
	highestValidSlotLock               sync.Mutex
	prevBalanceLock                    sync.RWMutex
	slashableKeysLock                  sync.RWMutex
	eipImportBlacklistedPublicKeys     map[[fieldparams.BLSPubkeyLength]byte]bool
	walletInitializedFeed              *event.Feed
	attLogs                            map[[32]byte]*attSubmitted
	startBalances                      map[[fieldparams.BLSPubkeyLength]byte]uint64
	duties                             *ethpb.DutiesResponse
	prevBalance                        map[[fieldparams.BLSPubkeyLength]byte]uint64
	pubkeyToValidatorIndex             map[[fieldparams.BLSPubkeyLength]byte]types.ValidatorIndex
	signedValidatorRegistrationCache   map[[fieldparams.BLSPubkeyLength]byte]*ethpb.SignedValidatorRegistrationV1
	graffitiOrderedIndex               uint64
	aggregatedSlotCommitteeIDCache     *lru.Cache
	domainDataCache                    *ristretto.Cache
	highestValidSlot                   types.Slot
	genesisTime                        uint64
	blockFeed                          *event.Feed
	interopKeysConfig                  *local.InteropKeymanagerConfig
	wallet                             *wallet.Wallet
	graffitiStruct                     *graffiti.Graffiti
	node                               ethpb.NodeClient
	slashingProtectionClient           ethpb.SlasherClient
	db                                 vdb.Database
	beaconClient                       ethpb.BeaconChainClient
	keyManager                         keymanager.IKeymanager
	ticker                             slots.Ticker
	validatorClient                    ethpb.BeaconNodeValidatorClient
	graffiti                           []byte
	voteStats                          voteStats
	syncCommitteeStats                 syncCommitteeStats
	Web3SignerConfig                   *remoteweb3signer.SetupConfig
	ProposerSettings                   *validatorserviceconfig.ProposerSettings
	walletIntializedChannel            chan *wallet.Wallet
}

type validatorStatus struct {
	publicKey []byte
	status    *ethpb.ValidatorStatusResponse
	index     types.ValidatorIndex
}

// Done cleans up the validator.
func (v *validator) Done() {
	v.ticker.Done()
}

// WaitForKeymanagerInitialization checks if the validator needs to wait for
func (v *validator) WaitForKeymanagerInitialization(ctx context.Context) error {
	genesisRoot, err := v.db.GenesisValidatorsRoot(ctx)
	if err != nil {
		return errors.Wrap(err, "unable to retrieve valid genesis validators root while initializing key manager")
	}

	if v.useWeb && v.wallet == nil {
		log.Info("Waiting for keymanager to initialize validator client with web UI")
		// if wallet is not set, wait for it to be set through the UI
		km, err := waitForWebWalletInitialization(ctx, v.walletInitializedFeed, v.walletIntializedChannel)
		if err != nil {
			return err
		}
		v.keyManager = km
	} else {
		if v.interopKeysConfig != nil {
			keyManager, err := local.NewInteropKeymanager(ctx, v.interopKeysConfig.Offset, v.interopKeysConfig.NumValidatorKeys)
			if err != nil {
				return errors.Wrap(err, "could not generate interop keys for key manager")
			}
			v.keyManager = keyManager
		} else if v.wallet == nil {
			return errors.New("wallet not set")
		} else {
			if v.Web3SignerConfig != nil {
				v.Web3SignerConfig.GenesisValidatorsRoot = genesisRoot
			}
			keyManager, err := v.wallet.InitializeKeymanager(ctx, accountsiface.InitKeymanagerConfig{ListenForChanges: true, Web3SignerConfig: v.Web3SignerConfig})
			if err != nil {
				return errors.Wrap(err, "could not initialize key manager")
			}
			v.keyManager = keyManager
		}
	}
	recheckKeys(ctx, v.db, v.keyManager)
	return nil
}

// subscribe to channel for when the wallet is initialized
func waitForWebWalletInitialization(
	ctx context.Context,
	walletInitializedEvent *event.Feed,
	walletChan chan *wallet.Wallet,
) (keymanager.IKeymanager, error) {
	sub := walletInitializedEvent.Subscribe(walletChan)
	defer sub.Unsubscribe()
	for {
		select {
		case w := <-walletChan:
			keyManager, err := w.InitializeKeymanager(ctx, accountsiface.InitKeymanagerConfig{ListenForChanges: true})
			if err != nil {
				return nil, errors.Wrap(err, "could not read keymanager")
			}
			return keyManager, nil
		case <-ctx.Done():
			return nil, errors.New("context canceled")
		case <-sub.Err():
			log.Error("Subscriber closed, exiting goroutine")
			return nil, nil
		}
	}
}

// recheckKeys checks if the validator has any keys that need to be rechecked.
// the keymanager implements a subscription to push these updates to the validator.
func recheckKeys(ctx context.Context, valDB vdb.Database, keyManager keymanager.IKeymanager) {
	var validatingKeys [][fieldparams.BLSPubkeyLength]byte
	var err error
	validatingKeys, err = keyManager.FetchValidatingPublicKeys(ctx)
	if err != nil {
		log.WithError(err).Debug("Could not fetch validating keys")
	}
	if err := valDB.UpdatePublicKeysBuckets(validatingKeys); err != nil {
		log.WithError(err).Debug("Could not update public keys buckets")
	}
	go recheckValidatingKeysBucket(ctx, valDB, keyManager)
	for _, key := range validatingKeys {
		log.WithField(
			"publicKey", fmt.Sprintf("%#x", bytesutil.Trunc(key[:])),
		).Info("Validating for public key")
	}
}

// to accounts changes in the keymanager, then updates those keys'
// buckets in bolt DB if a bucket for a key does not exist.
func recheckValidatingKeysBucket(ctx context.Context, valDB vdb.Database, km keymanager.IKeymanager) {
	importedKeymanager, ok := km.(*local.Keymanager)
	if !ok {
		return
	}
	validatingPubKeysChan := make(chan [][fieldparams.BLSPubkeyLength]byte, 1)
	sub := importedKeymanager.SubscribeAccountChanges(validatingPubKeysChan)
	defer func() {
		sub.Unsubscribe()
		close(validatingPubKeysChan)
	}()
	for {
		select {
		case keys := <-validatingPubKeysChan:
			if err := valDB.UpdatePublicKeysBuckets(keys); err != nil {
				log.WithError(err).Debug("Could not update public keys buckets")
				continue
			}
		case <-ctx.Done():
			return
		case <-sub.Err():
			log.Error("Subscriber closed, exiting goroutine")
			return
		}
	}
}

// WaitForChainStart checks whether the beacon node has started its runtime. That is,
// it calls to the beacon node which then verifies the ETH1.0 deposit contract logs to check
// for the ChainStart log to have been emitted. If so, it starts a ticker based on the ChainStart
// unix timestamp which will be used to keep track of time within the validator client.
func (v *validator) WaitForChainStart(ctx context.Context) error {
	ctx, span := trace.StartSpan(ctx, "validator.WaitForChainStart")
	defer span.End()
	// First, check if the beacon chain has started.
	stream, err := v.validatorClient.WaitForChainStart(ctx, &emptypb.Empty{})
	if err != nil {
		return errors.Wrap(
			iface.ErrConnectionIssue,
			errors.Wrap(err, "could not setup beacon chain ChainStart streaming client").Error(),
		)
	}

	log.Info("Waiting for beacon chain start log from the ETH 1.0 deposit contract")
	chainStartRes, err := stream.Recv()
	if err != io.EOF {
		if ctx.Err() == context.Canceled {
			return errors.Wrap(ctx.Err(), "context has been canceled so shutting down the loop")
		}
		if err != nil {
			return errors.Wrap(
				iface.ErrConnectionIssue,
				errors.Wrap(err, "could not receive ChainStart from stream").Error(),
			)
		}
		v.genesisTime = chainStartRes.GenesisTime
		curGenValRoot, err := v.db.GenesisValidatorsRoot(ctx)
		if err != nil {
			return errors.Wrap(err, "could not get current genesis validators root")
		}
		if len(curGenValRoot) == 0 {
			if err := v.db.SaveGenesisValidatorsRoot(ctx, chainStartRes.GenesisValidatorsRoot); err != nil {
				return errors.Wrap(err, "could not save genesis validators root")
			}
		} else {
			if !bytes.Equal(curGenValRoot, chainStartRes.GenesisValidatorsRoot) {
				log.Errorf("The genesis validators root received from the beacon node does not match what is in " +
					"your validator database. This could indicate that this is a database meant for another network. If " +
					"you were previously running this validator database on another network, please run --clear-db to " +
					"clear the database. If not, please file an issue at https://github.com/prysmaticlabs/prysm/issues")
				return fmt.Errorf(
					"genesis validators root from beacon node (%#x) does not match root saved in validator db (%#x)",
					chainStartRes.GenesisValidatorsRoot,
					curGenValRoot,
				)
			}
		}
	} else {
		return iface.ErrConnectionIssue
	}

	// Once the ChainStart log is received, we update the genesis time of the validator client
	// and begin a slot ticker used to track the current slot the beacon node is in.
	v.ticker = slots.NewSlotTicker(time.Unix(int64(v.genesisTime), 0), params.BeaconConfig().SecondsPerSlot)
	log.WithField("genesisTime", time.Unix(int64(v.genesisTime), 0)).Info("Beacon chain started")
	return nil
}

// WaitForSync checks whether the beacon node has sync to the latest head.
func (v *validator) WaitForSync(ctx context.Context) error {
	ctx, span := trace.StartSpan(ctx, "validator.WaitForSync")
	defer span.End()

	s, err := v.node.GetSyncStatus(ctx, &emptypb.Empty{})
	if err != nil {
		return errors.Wrap(iface.ErrConnectionIssue, errors.Wrap(err, "could not get sync status").Error())
	}
	if !s.Syncing {
		return nil
	}

	for {
		select {
		// Poll every half slot.
		case <-time.After(slots.DivideSlotBy(2 /* twice per slot */)):
			s, err := v.node.GetSyncStatus(ctx, &emptypb.Empty{})
			if err != nil {
				return errors.Wrap(iface.ErrConnectionIssue, errors.Wrap(err, "could not get sync status").Error())
			}
			if !s.Syncing {
				return nil
			}
			log.Info("Waiting for beacon node to sync to latest chain head")
		case <-ctx.Done():
			return errors.New("context has been canceled, exiting goroutine")
		}
	}
}

// ReceiveBlocks starts a gRPC client stream listener to obtain
// blocks from the beacon node. Upon receiving a block, the service
// broadcasts it to a feed for other usages to subscribe to.
func (v *validator) ReceiveBlocks(ctx context.Context, connectionErrorChannel chan<- error) {
	stream, err := v.validatorClient.StreamBlocksAltair(ctx, &ethpb.StreamBlocksRequest{VerifiedOnly: true})
	if err != nil {
		log.WithError(err).Error("Failed to retrieve blocks stream, " + iface.ErrConnectionIssue.Error())
		connectionErrorChannel <- errors.Wrap(iface.ErrConnectionIssue, err.Error())
		return
	}

	for {
		if ctx.Err() == context.Canceled {
			log.WithError(ctx.Err()).Error("Context canceled - shutting down blocks receiver")
			return
		}
		res, err := stream.Recv()
		if err != nil {
			log.WithError(err).Error("Could not receive blocks from beacon node, " + iface.ErrConnectionIssue.Error())
			connectionErrorChannel <- errors.Wrap(iface.ErrConnectionIssue, err.Error())
			return
		}
		if res == nil || res.Block == nil {
			continue
		}
		var blk interfaces.SignedBeaconBlock
		switch b := res.Block.(type) {
		case *ethpb.StreamBlocksResponse_Phase0Block:
			blk, err = wrapper.WrappedSignedBeaconBlock(b.Phase0Block)
		case *ethpb.StreamBlocksResponse_AltairBlock:
			blk, err = wrapper.WrappedSignedBeaconBlock(b.AltairBlock)
		case *ethpb.StreamBlocksResponse_BellatrixBlock:
			blk, err = wrapper.WrappedSignedBeaconBlock(b.BellatrixBlock)
		}
		if err != nil {
			log.WithError(err).Error("Failed to wrap signed block")
			continue
		}
		if blk == nil || blk.IsNil() {
			log.Error("Received nil block")
			continue
		}
		v.highestValidSlotLock.Lock()
		if blk.Block().Slot() > v.highestValidSlot {
			v.highestValidSlot = blk.Block().Slot()
		}
		v.highestValidSlotLock.Unlock()
		v.blockFeed.Send(blk)
	}
}

func (v *validator) checkAndLogValidatorStatus(statuses []*validatorStatus) bool {
	nonexistentIndex := types.ValidatorIndex(^uint64(0))
	var validatorActivated bool
	for _, status := range statuses {
		fields := logrus.Fields{
			"pubKey": fmt.Sprintf("%#x", bytesutil.Trunc(status.publicKey)),
			"status": status.status.Status.String(),
		}
		if status.index != nonexistentIndex {
			fields["index"] = status.index
		}
		log := log.WithFields(fields)
		if v.emitAccountMetrics {
			fmtKey := fmt.Sprintf("%#x", status.publicKey)
			ValidatorStatusesGaugeVec.WithLabelValues(fmtKey).Set(float64(status.status.Status))
		}
		switch status.status.Status {
		case ethpb.ValidatorStatus_UNKNOWN_STATUS:
			log.Info("Waiting for deposit to be observed by beacon node")
		case ethpb.ValidatorStatus_DEPOSITED:
			if status.status.PositionInActivationQueue != 0 {
				log.WithField(
					"positionInActivationQueue", status.status.PositionInActivationQueue,
				).Info("Deposit processed, entering activation queue after finalization")
			}
		case ethpb.ValidatorStatus_PENDING:
			if status.status.ActivationEpoch == params.BeaconConfig().FarFutureEpoch {
				log.WithFields(logrus.Fields{
					"positionInActivationQueue": status.status.PositionInActivationQueue,
				}).Info("Waiting to be assigned activation epoch")
			} else {
				log.WithFields(logrus.Fields{
					"activationEpoch": status.status.ActivationEpoch,
				}).Info("Waiting for activation")
			}
		case ethpb.ValidatorStatus_ACTIVE, ethpb.ValidatorStatus_EXITING:
			validatorActivated = true
		case ethpb.ValidatorStatus_EXITED:
			log.Info("Validator exited")
		case ethpb.ValidatorStatus_INVALID:
			log.Warn("Invalid Eth1 deposit")
		default:
			log.WithFields(logrus.Fields{
				"activationEpoch": status.status.ActivationEpoch,
			}).Info("Validator status")
		}
	}
	return validatorActivated
}

func logActiveValidatorStatus(statuses []*validatorStatus) {
	for _, s := range statuses {
		if s.status.Status != ethpb.ValidatorStatus_ACTIVE {
			continue
		}
		log.WithFields(logrus.Fields{
			"publicKey": fmt.Sprintf("%#x", bytesutil.Trunc(s.publicKey)),
			"index":     s.index,
		}).Info("Validator activated")
	}
}

// CanonicalHeadSlot returns the slot of canonical block currently found in the
// beacon chain via RPC.
func (v *validator) CanonicalHeadSlot(ctx context.Context) (types.Slot, error) {
	ctx, span := trace.StartSpan(ctx, "validator.CanonicalHeadSlot")
	defer span.End()
	head, err := v.beaconClient.GetChainHead(ctx, &emptypb.Empty{})
	if err != nil {
		return 0, errors.Wrap(iface.ErrConnectionIssue, err.Error())
	}
	return head.HeadSlot, nil
}

// NextSlot emits the next slot number at the start time of that slot.
func (v *validator) NextSlot() <-chan types.Slot {
	return v.ticker.C()
}

// SlotDeadline is the start time of the next slot.
func (v *validator) SlotDeadline(slot types.Slot) time.Time {
	secs := time.Duration((slot + 1).Mul(params.BeaconConfig().SecondsPerSlot))
	return time.Unix(int64(v.genesisTime), 0 /*ns*/).Add(secs * time.Second)
}

// CheckDoppelGanger checks if the current actively provided keys have
// any duplicates active in the network.
func (v *validator) CheckDoppelGanger(ctx context.Context) error {
	if !features.Get().EnableDoppelGanger {
		return nil
	}
	pubkeys, err := v.keyManager.FetchValidatingPublicKeys(ctx)
	if err != nil {
		return err
	}
	log.WithField("keys", len(pubkeys)).Info("Running doppelganger check")
	// Exit early if no validating pub keys are found.
	if len(pubkeys) == 0 {
		return nil
	}
	req := &ethpb.DoppelGangerRequest{ValidatorRequests: []*ethpb.DoppelGangerRequest_ValidatorRequest{}}
	for _, pkey := range pubkeys {
		copiedKey := pkey
		attRec, err := v.db.AttestationHistoryForPubKey(ctx, copiedKey)
		if err != nil {
			return err
		}
		if len(attRec) == 0 {
			// If no history exists we simply send in a zero
			// value for the request epoch and root.
			req.ValidatorRequests = append(req.ValidatorRequests,
				&ethpb.DoppelGangerRequest_ValidatorRequest{
					PublicKey:  copiedKey[:],
					Epoch:      0,
					SignedRoot: make([]byte, fieldparams.RootLength),
				})
			continue
		}
		r := retrieveLatestRecord(attRec)
		if copiedKey != r.PubKey {
			return errors.New("attestation record mismatched public key")
		}
		req.ValidatorRequests = append(req.ValidatorRequests,
			&ethpb.DoppelGangerRequest_ValidatorRequest{
				PublicKey:  r.PubKey[:],
				Epoch:      r.Target,
				SignedRoot: r.SigningRoot[:],
			})
	}
	resp, err := v.validatorClient.CheckDoppelGanger(ctx, req)
	if err != nil {
		return err
	}
	// If nothing is returned by the beacon node, we return an
	// error as it is unsafe for us to proceed.
	if resp == nil || resp.Responses == nil || len(resp.Responses) == 0 {
		return errors.New("beacon node returned 0 responses for doppelganger check")
	}
	return buildDuplicateError(resp.Responses)
}

func buildDuplicateError(response []*ethpb.DoppelGangerResponse_ValidatorResponse) error {
	duplicates := make([][]byte, 0)
	for _, valRes := range response {
		if valRes.DuplicateExists {
			copiedKey := [fieldparams.BLSPubkeyLength]byte{}
			copy(copiedKey[:], valRes.PublicKey)
			duplicates = append(duplicates, copiedKey[:])
		}
	}
	if len(duplicates) == 0 {
		return nil
	}
	return errors.Errorf("Duplicate instances exists in the network for validator keys: %#x", duplicates)
}

// Ensures that the latest attestation history is retrieved.
func retrieveLatestRecord(recs []*kv.AttestationRecord) *kv.AttestationRecord {
	if len(recs) == 0 {
		return nil
	}
	lastSource := recs[len(recs)-1].Source
	chosenRec := recs[len(recs)-1]
	for i := len(recs) - 1; i >= 0; i-- {
		// Exit if we are now on a different source
		// as it is assumed that all source records are
		// byte sorted.
		if recs[i].Source != lastSource {
			break
		}
		// If we have a smaller target, we do
		// change our chosen record.
		if chosenRec.Target < recs[i].Target {
			chosenRec = recs[i]
		}
	}
	return chosenRec
}

// UpdateDuties checks the slot number to determine if the validator's
// list of upcoming assignments needs to be updated. For example, at the
// beginning of a new epoch.
func (v *validator) UpdateDuties(ctx context.Context, slot types.Slot) error {
	if slot%params.BeaconConfig().SlotsPerEpoch != 0 && v.duties != nil {
		// Do nothing if not epoch start AND assignments already exist.
		return nil
	}
	// Set deadline to end of epoch.
	ss, err := slots.EpochStart(slots.ToEpoch(slot) + 1)
	if err != nil {
		return err
	}
	ctx, cancel := context.WithDeadline(ctx, v.SlotDeadline(ss))
	defer cancel()
	ctx, span := trace.StartSpan(ctx, "validator.UpdateAssignments")
	defer span.End()

	validatingKeys, err := v.keyManager.FetchValidatingPublicKeys(ctx)
	if err != nil {
		return err
	}

	// Filter out the slashable public keys from the duties request.
	filteredKeys := make([][fieldparams.BLSPubkeyLength]byte, 0, len(validatingKeys))
	v.slashableKeysLock.RLock()
	for _, pubKey := range validatingKeys {
		if ok := v.eipImportBlacklistedPublicKeys[pubKey]; !ok {
			filteredKeys = append(filteredKeys, pubKey)
		} else {
			log.WithField(
				"publicKey", fmt.Sprintf("%#x", bytesutil.Trunc(pubKey[:])),
			).Warn("Not including slashable public key from slashing protection import " +
				"in request to update validator duties")
		}
	}
	v.slashableKeysLock.RUnlock()

	req := &ethpb.DutiesRequest{
		Epoch:      types.Epoch(slot / params.BeaconConfig().SlotsPerEpoch),
		PublicKeys: bytesutil.FromBytes48Array(filteredKeys),
	}

	// If duties is nil it means we have had no prior duties and just started up.
	resp, err := v.validatorClient.GetDuties(ctx, req)
	if err != nil {
		v.duties = nil // Clear assignments so we know to retry the request.
		log.Error(err)
		return err
	}

	v.duties = resp
	v.logDuties(slot, v.duties.CurrentEpochDuties)

	// Non-blocking call for beacon node to start subscriptions for aggregators.
	go func() {
		if err := v.subscribeToSubnets(context.Background(), resp); err != nil {
			log.WithError(err).Error("Failed to subscribe to subnets")
		}
	}()

	return nil
}

// subscribeToSubnets iterates through each validator duty, signs each slot, and asks beacon node
// to eagerly subscribe to subnets so that the aggregator has attestations to aggregate.
func (v *validator) subscribeToSubnets(ctx context.Context, res *ethpb.DutiesResponse) error {
	subscribeSlots := make([]types.Slot, 0, len(res.CurrentEpochDuties)+len(res.NextEpochDuties))
	subscribeCommitteeIndices := make([]types.CommitteeIndex, 0, len(res.CurrentEpochDuties)+len(res.NextEpochDuties))
	subscribeIsAggregator := make([]bool, 0, len(res.CurrentEpochDuties)+len(res.NextEpochDuties))
	alreadySubscribed := make(map[[64]byte]bool)

	for _, duty := range res.CurrentEpochDuties {
		pk := bytesutil.ToBytes48(duty.PublicKey)
		if duty.Status == ethpb.ValidatorStatus_ACTIVE || duty.Status == ethpb.ValidatorStatus_EXITING {
			attesterSlot := duty.AttesterSlot
			committeeIndex := duty.CommitteeIndex

			alreadySubscribedKey := validatorSubscribeKey(attesterSlot, committeeIndex)
			if _, ok := alreadySubscribed[alreadySubscribedKey]; ok {
				continue
			}

			aggregator, err := v.isAggregator(ctx, duty.Committee, attesterSlot, pk)
			if err != nil {
				return errors.Wrap(err, "could not check if a validator is an aggregator")
			}
			if aggregator {
				alreadySubscribed[alreadySubscribedKey] = true
			}

			subscribeSlots = append(subscribeSlots, attesterSlot)
			subscribeCommitteeIndices = append(subscribeCommitteeIndices, committeeIndex)
			subscribeIsAggregator = append(subscribeIsAggregator, aggregator)
		}
	}

	for _, duty := range res.NextEpochDuties {
		if duty.Status == ethpb.ValidatorStatus_ACTIVE || duty.Status == ethpb.ValidatorStatus_EXITING {
			attesterSlot := duty.AttesterSlot
			committeeIndex := duty.CommitteeIndex

			alreadySubscribedKey := validatorSubscribeKey(attesterSlot, committeeIndex)
			if _, ok := alreadySubscribed[alreadySubscribedKey]; ok {
				continue
			}

			aggregator, err := v.isAggregator(ctx, duty.Committee, attesterSlot, bytesutil.ToBytes48(duty.PublicKey))
			if err != nil {
				return errors.Wrap(err, "could not check if a validator is an aggregator")
			}
			if aggregator {
				alreadySubscribed[alreadySubscribedKey] = true
			}

			subscribeSlots = append(subscribeSlots, attesterSlot)
			subscribeCommitteeIndices = append(subscribeCommitteeIndices, committeeIndex)
			subscribeIsAggregator = append(subscribeIsAggregator, aggregator)
		}
	}

	_, err := v.validatorClient.SubscribeCommitteeSubnets(ctx, &ethpb.CommitteeSubnetsSubscribeRequest{
		Slots:        subscribeSlots,
		CommitteeIds: subscribeCommitteeIndices,
		IsAggregator: subscribeIsAggregator,
	})

	return err
}

// RolesAt slot returns the validator roles at the given slot. Returns nil if the
// validator is known to not have a roles at the slot. Returns UNKNOWN if the
// validator assignments are unknown. Otherwise returns a valid ValidatorRole map.
func (v *validator) RolesAt(ctx context.Context, slot types.Slot) (map[[fieldparams.BLSPubkeyLength]byte][]iface.ValidatorRole, error) {
	rolesAt := make(map[[fieldparams.BLSPubkeyLength]byte][]iface.ValidatorRole)
	for validator, duty := range v.duties.Duties {
		var roles []iface.ValidatorRole

		if duty == nil {
			continue
		}
		if len(duty.ProposerSlots) > 0 {
			for _, proposerSlot := range duty.ProposerSlots {
				if proposerSlot != 0 && proposerSlot == slot {
					roles = append(roles, iface.RoleProposer)
					break
				}
			}
		}
		if duty.AttesterSlot == slot {
			roles = append(roles, iface.RoleAttester)

			aggregator, err := v.isAggregator(ctx, duty.Committee, slot, bytesutil.ToBytes48(duty.PublicKey))
			if err != nil {
				return nil, errors.Wrap(err, "could not check if a validator is an aggregator")
			}
			if aggregator {
				roles = append(roles, iface.RoleAggregator)
			}

		}

		// Being assigned to a sync committee for a given slot means that the validator produces and
		// broadcasts signatures for `slot - 1` for inclusion in `slot`. At the last slot of the epoch,
		// the validator checks whether it's in the sync committee of following epoch.
		inSyncCommittee := false
		if slots.IsEpochEnd(slot) {
			if v.duties.NextEpochDuties[validator].IsSyncCommittee {
				roles = append(roles, iface.RoleSyncCommittee)
				inSyncCommittee = true
			}
		} else {
			if duty.IsSyncCommittee {
				roles = append(roles, iface.RoleSyncCommittee)
				inSyncCommittee = true
			}
		}
		if inSyncCommittee {
			aggregator, err := v.isSyncCommitteeAggregator(ctx, slot, bytesutil.ToBytes48(duty.PublicKey))
			if err != nil {
				return nil, errors.Wrap(err, "could not check if a validator is a sync committee aggregator")
			}
			if aggregator {
				roles = append(roles, iface.RoleSyncCommitteeAggregator)
			}
		}

		if len(roles) == 0 {
			roles = append(roles, iface.RoleUnknown)
		}

		var pubKey [fieldparams.BLSPubkeyLength]byte
		copy(pubKey[:], duty.PublicKey)
		rolesAt[pubKey] = roles
	}
	return rolesAt, nil
}

// Keymanager returns the underlying validator's keymanager.
func (v *validator) Keymanager() (keymanager.IKeymanager, error) {
	if v.keyManager == nil {
		return nil, errors.New("keymanager is not initialized")
	}
	return v.keyManager, nil
}

// isAggregator checks if a validator is an aggregator of a given slot and committee,
// it uses a modulo calculated by validator count in committee and samples randomness around it.
func (v *validator) isAggregator(ctx context.Context, committee []types.ValidatorIndex, slot types.Slot, pubKey [fieldparams.BLSPubkeyLength]byte) (bool, error) {
	modulo := uint64(1)
	if len(committee)/int(params.BeaconConfig().TargetAggregatorsPerCommittee) > 1 {
		modulo = uint64(len(committee)) / params.BeaconConfig().TargetAggregatorsPerCommittee
	}

	slotSig, err := v.signSlotWithSelectionProof(ctx, pubKey, slot)
	if err != nil {
		return false, err
	}

	b := hash.Hash(slotSig)

	return binary.LittleEndian.Uint64(b[:8])%modulo == 0, nil
}

// isSyncCommitteeAggregator checks if a validator in an aggregator of a subcommittee for sync committee.
// it uses a modulo calculated by validator count in committee and samples randomness around it.
//
// Spec code:
// def is_sync_committee_aggregator(signature: BLSSignature) -> bool:
//    modulo = max(1, SYNC_COMMITTEE_SIZE // SYNC_COMMITTEE_SUBNET_COUNT // TARGET_AGGREGATORS_PER_SYNC_SUBCOMMITTEE)
//    return bytes_to_uint64(hash(signature)[0:8]) % modulo == 0
func (v *validator) isSyncCommitteeAggregator(ctx context.Context, slot types.Slot, pubKey [fieldparams.BLSPubkeyLength]byte) (bool, error) {
	res, err := v.validatorClient.GetSyncSubcommitteeIndex(ctx, &ethpb.SyncSubcommitteeIndexRequest{
		PublicKey: pubKey[:],
		Slot:      slot,
	})
	if err != nil {
		return false, err
	}

	for _, index := range res.Indices {
		subCommitteeSize := params.BeaconConfig().SyncCommitteeSize / params.BeaconConfig().SyncCommitteeSubnetCount
		subnet := uint64(index) / subCommitteeSize
		sig, err := v.signSyncSelectionData(ctx, pubKey, subnet, slot)
		if err != nil {
			return false, err
		}
		isAggregator, err := altair.IsSyncCommitteeAggregator(sig)
		if err != nil {
			return false, err
		}
		if isAggregator {
			return true, nil
		}
	}

	return false, nil
}

// UpdateDomainDataCaches by making calls for all of the possible domain data. These can change when
// the fork version changes which can happen once per epoch. Although changing for the fork version
// is very rare, a validator should check these data every epoch to be sure the validator is
// participating on the correct fork version.
func (v *validator) UpdateDomainDataCaches(ctx context.Context, slot types.Slot) {
	for _, d := range [][]byte{
		params.BeaconConfig().DomainRandao[:],
		params.BeaconConfig().DomainBeaconAttester[:],
		params.BeaconConfig().DomainBeaconProposer[:],
		params.BeaconConfig().DomainSelectionProof[:],
		params.BeaconConfig().DomainAggregateAndProof[:],
	} {
		_, err := v.domainData(ctx, slots.ToEpoch(slot), d)
		if err != nil {
			log.WithError(err).Errorf("Failed to update domain data for domain %v", d)
		}
	}
}

// AllValidatorsAreExited informs whether all validators have already exited.
func (v *validator) AllValidatorsAreExited(ctx context.Context) (bool, error) {
	validatingKeys, err := v.keyManager.FetchValidatingPublicKeys(ctx)
	if err != nil {
		return false, errors.Wrap(err, "could not fetch validating keys")
	}
	if len(validatingKeys) == 0 {
		return false, nil
	}
	var publicKeys [][]byte
	for _, key := range validatingKeys {
		copyKey := key
		publicKeys = append(publicKeys, copyKey[:])
	}
	request := &ethpb.MultipleValidatorStatusRequest{
		PublicKeys: publicKeys,
	}
	response, err := v.validatorClient.MultipleValidatorStatus(ctx, request)
	if err != nil {
		return false, err
	}
	if len(response.Statuses) != len(request.PublicKeys) {
		return false, errors.New("number of status responses did not match number of requested keys")
	}
	for _, status := range response.Statuses {
		if status.Status != ethpb.ValidatorStatus_EXITED {
			return false, nil
		}
	}
	return true, nil
}

func (v *validator) domainData(ctx context.Context, epoch types.Epoch, domain []byte) (*ethpb.DomainResponse, error) {
	v.domainDataLock.Lock()
	defer v.domainDataLock.Unlock()

	req := &ethpb.DomainRequest{
		Epoch:  epoch,
		Domain: domain,
	}

	key := strings.Join([]string{strconv.FormatUint(uint64(req.Epoch), 10), hex.EncodeToString(req.Domain)}, ",")

	if val, ok := v.domainDataCache.Get(key); ok {
		return proto.Clone(val.(proto.Message)).(*ethpb.DomainResponse), nil
	}

	res, err := v.validatorClient.DomainData(ctx, req)
	if err != nil {
		return nil, err
	}

	v.domainDataCache.Set(key, proto.Clone(res), 1)

	return res, nil
}

func (v *validator) logDuties(slot types.Slot, duties []*ethpb.DutiesResponse_Duty) {
	attesterKeys := make([][]string, params.BeaconConfig().SlotsPerEpoch)
	for i := range attesterKeys {
		attesterKeys[i] = make([]string, 0)
	}
	proposerKeys := make([]string, params.BeaconConfig().SlotsPerEpoch)
	slotOffset := slot - (slot % params.BeaconConfig().SlotsPerEpoch)
	var totalAttestingKeys uint64
	for _, duty := range duties {
		validatorNotTruncatedKey := fmt.Sprintf("%#x", duty.PublicKey)
		if v.emitAccountMetrics {
			ValidatorStatusesGaugeVec.WithLabelValues(validatorNotTruncatedKey).Set(float64(duty.Status))
		}

		// Only interested in validators who are attesting/proposing.
		// Note that SLASHING validators will have duties but their results are ignored by the network so we don't bother with them.
		if duty.Status != ethpb.ValidatorStatus_ACTIVE && duty.Status != ethpb.ValidatorStatus_EXITING {
			continue
		}

		validatorKey := fmt.Sprintf("%#x", bytesutil.Trunc(duty.PublicKey))
		attesterIndex := duty.AttesterSlot - slotOffset
		if attesterIndex >= params.BeaconConfig().SlotsPerEpoch {
			log.WithField("duty", duty).Warn("Invalid attester slot")
		} else {
			attesterKeys[duty.AttesterSlot-slotOffset] = append(attesterKeys[duty.AttesterSlot-slotOffset], validatorKey)
			totalAttestingKeys++
			if v.emitAccountMetrics {
				ValidatorNextAttestationSlotGaugeVec.WithLabelValues(validatorNotTruncatedKey).Set(float64(duty.AttesterSlot))
			}
		}

		for _, proposerSlot := range duty.ProposerSlots {
			proposerIndex := proposerSlot - slotOffset
			if proposerIndex >= params.BeaconConfig().SlotsPerEpoch {
				log.WithField("duty", duty).Warn("Invalid proposer slot")
			} else {
				proposerKeys[proposerIndex] = validatorKey
			}
			if v.emitAccountMetrics {
				ValidatorNextProposalSlotGaugeVec.WithLabelValues(validatorNotTruncatedKey).Set(float64(proposerSlot))
			}
		}
	}
	for i := types.Slot(0); i < params.BeaconConfig().SlotsPerEpoch; i++ {
		if len(attesterKeys[i]) > 0 {
			log.WithFields(logrus.Fields{
				"slot":                  slotOffset + i,
				"slotInEpoch":           (slotOffset + i) % params.BeaconConfig().SlotsPerEpoch,
				"attesterDutiesAtSlot":  len(attesterKeys[i]),
				"totalAttestersInEpoch": totalAttestingKeys,
				"pubKeys":               attesterKeys[i],
			}).Info("Attestation schedule")
		}
		if proposerKeys[i] != "" {
			log.WithField("slot", slotOffset+i).WithField("pubKey", proposerKeys[i]).Info("Proposal schedule")
		}
	}
}

// PushProposerSettings calls the prepareBeaconProposer RPC to set the fee recipient and also the register validator API if using a custom builder.
func (v *validator) PushProposerSettings(ctx context.Context, km keymanager.IKeymanager) error {
	// only used after Bellatrix
	if v.ProposerSettings == nil {
		e := params.BeaconConfig().BellatrixForkEpoch
		if e != math.MaxUint64 && slots.ToEpoch(slots.CurrentSlot(v.genesisTime)) < e {
			log.Warn("After the Ethereum merge, you will need to specify the Ethereum addresses which will receive transaction fee rewards from proposing blocks. " +
				"This is known as a fee recipient configuration. You can read more about this feature in our documentation portal here (https://docs.prylabs.network/docs/execution-node/fee-recipient)")
		} else {
			log.Warn("In order to receive transaction fees from proposing blocks, " +
				"you must now specify a configuration known as a fee recipient config. " +
				"If it not provided, transaction fees will be burnt. Please see our documentation for more information on this requirement (https://docs.prylabs.network/docs/execution-node/fee-recipient).")
		}
		return nil
	}
	deadline := v.SlotDeadline(slots.RoundUpToNearestEpoch(slots.CurrentSlot(v.genesisTime)))
	ctx, cancel := context.WithDeadline(ctx, deadline)
	defer cancel()
	if km == nil {
		return errors.New("keymanager is nil when calling PrepareBeaconProposer")
	}
	pubkeys, err := km.FetchValidatingPublicKeys(ctx)
	if err != nil {
		return err
	}
	feeRecipients, signedRegisterValidatorRequests, err := v.buildProposerSettingsRequests(ctx, pubkeys, km.Sign)
	if err != nil {
		return err
	}
	if len(feeRecipients) == 0 {
		log.Warnf("No valid validator indices were found, prepare beacon proposer request fee recipients array is empty")
		return nil
	}
	if len(feeRecipients) != len(pubkeys) {
		log.Warnf("%d public key(s) will not prepare beacon proposer and update fee recipient until a validator index is assigned", len(pubkeys)-len(feeRecipients))
	}
	if _, err := v.validatorClient.PrepareBeaconProposer(ctx, &ethpb.PrepareBeaconProposerRequest{
		Recipients: feeRecipients,
	}); err != nil {
		return err
	}
	log.Infoln("Prepared beacon proposer with fee recipient to validator index mapping")

<<<<<<< HEAD
	if err := SubmitValidatorRegistration(ctx, v.validatorClient, signedRegisterValidatorRequests); err != nil {
		return err
=======
	if len(registerValidatorRequests) > 0 {
		if len(registerValidatorRequests) != len(pubkeys) {
			log.Warnf("%d public key(s) will not be included in validator registration until a validator index is assigned", len(pubkeys)-len(registerValidatorRequests))
		}
		if err := SubmitValidatorRegistration(ctx, v.validatorClient, km.Sign, registerValidatorRequests); err != nil {
			return err
		}
		log.Infoln("Submitted builder validator registration settings for custom builders")
>>>>>>> 6695e7c7
	}

	return nil
}

func (v *validator) buildProposerSettingsRequests(ctx context.Context, pubkeys [][fieldparams.BLSPubkeyLength]byte, signer signingFunc) ([]*ethpb.PrepareBeaconProposerRequest_FeeRecipientContainer, []*ethpb.SignedValidatorRegistrationV1, error) {
	var validatorToFeeRecipients []*ethpb.PrepareBeaconProposerRequest_FeeRecipientContainer
	var signedRegisterValidatorRequests []*ethpb.SignedValidatorRegistrationV1
	// need to check for pubkey to validator index mappings
	for i, key := range pubkeys {
		var enableValidatorRegistration bool
		skipAppendToFeeRecipientArray := false
		feeRecipient := common.HexToAddress(params.BeaconConfig().EthBurnAddressHex)
		gasLimit := params.BeaconConfig().DefaultBuilderGasLimit
		validatorIndex, found := v.pubkeyToValidatorIndex[key]
		// ignore updating fee recipient if validator index is not found
		if !found {
			ind, foundIndex, err := v.cacheValidatorPubkeyHexToValidatorIndex(ctx, key)
			if err != nil {
				return nil, nil, err
			}
			if !foundIndex {
				skipAppendToFeeRecipientArray = true
			} else {
				validatorIndex = ind
				v.pubkeyToValidatorIndex[key] = validatorIndex
			}
		}
		if v.ProposerSettings.DefaultConfig != nil {
			feeRecipient = v.ProposerSettings.DefaultConfig.FeeRecipient
			vr := v.ProposerSettings.DefaultConfig.ValidatorRegistration
			if vr != nil && vr.Enable {
				gasLimit = vr.GasLimit
				enableValidatorRegistration = true
			}

		}
		if v.ProposerSettings.ProposeConfig != nil {
			option, ok := v.ProposerSettings.ProposeConfig[key]
			if ok && option != nil {
				// override the default if a proposeconfig is set
				feeRecipient = option.FeeRecipient
				vr := option.ValidatorRegistration
				if vr != nil && vr.Enable {
					gasLimit = vr.GasLimit
					enableValidatorRegistration = true
				} else {
					enableValidatorRegistration = false
				}
			}
		}
		if hexutil.Encode(feeRecipient.Bytes()) == params.BeaconConfig().EthBurnAddressHex {
			log.Warnln("Fee recipient is set to the burn address. You will not be rewarded transaction fees on this setting. Please set a different fee recipient.")
		}

		// Only include requests with assigned validator index
		if !skipAppendToFeeRecipientArray {
			validatorToFeeRecipients = append(validatorToFeeRecipients, &ethpb.PrepareBeaconProposerRequest_FeeRecipientContainer{
				ValidatorIndex: validatorIndex,
				FeeRecipient:   feeRecipient[:],
			})
		}
<<<<<<< HEAD
		if enableValidatorRegistration {
			signedReg, ok := v.signedValidatorRegistrationCache[pubkeys[i]]
			if ok &&
				signedReg.Message.GasLimit == gasLimit &&
				hexutil.Encode(signedReg.Message.FeeRecipient) == hexutil.Encode(feeRecipient[:]) {
				signedRegisterValidatorRequests = append(signedRegisterValidatorRequests, signedReg)
			} else {
				reg := &ethpb.ValidatorRegistrationV1{
					FeeRecipient: feeRecipient[:],
					GasLimit:     gasLimit,
					Timestamp:    uint64(time.Now().UTC().Unix()),
					Pubkey:       pubkeys[i][:],
				}
				sig, err := signValidatorRegistration(ctx, signer, reg)
				if err != nil {
					log.WithError(err).Error("failed to sign builder validator registration obj")
					continue
				}
				newRequest := &ethpb.SignedValidatorRegistrationV1{
					Message:   reg,
					Signature: sig,
				}
				signedRegisterValidatorRequests = append(signedRegisterValidatorRequests,
					newRequest)
				v.signedValidatorRegistrationCache[pubkeys[i]] = newRequest
			}
=======
		if !skipAppendToFeeRecipientArray && enableValidatorRegistration {
			registerValidatorRequests = append(registerValidatorRequests, &ethpb.ValidatorRegistrationV1{
				FeeRecipient: feeRecipient[:],
				GasLimit:     gasLimit,
				Timestamp:    uint64(time.Now().UTC().Unix()),
				Pubkey:       pubkeys[i][:],
			})
>>>>>>> 6695e7c7
		}
	}
	return validatorToFeeRecipients, signedRegisterValidatorRequests, nil
}

func (v *validator) cacheValidatorPubkeyHexToValidatorIndex(ctx context.Context, pubkey [fieldparams.BLSPubkeyLength]byte) (types.ValidatorIndex, bool, error) {
	resp, err := v.validatorClient.ValidatorIndex(ctx, &ethpb.ValidatorIndexRequest{PublicKey: pubkey[:]})
	if err != nil {
		hexKey := hexutil.Encode(pubkey[:])
		if strings.Contains(err.Error(), "Could not find validator index") {
			log.Warnf("Could not find validator index for public key %#x not found. "+
				"Perhaps the validator is not yet active.", hexKey)
			return 0, false, nil
		}
		return 0, false, err
	}
	return resp.Index, true, nil
}

// This constructs a validator subscribed key, it's used to track
// which subnet has already been pending requested.
func validatorSubscribeKey(slot types.Slot, committeeID types.CommitteeIndex) [64]byte {
	return bytesutil.ToBytes64(append(bytesutil.Bytes32(uint64(slot)), bytesutil.Bytes32(uint64(committeeID))...))
}

// This tracks all validators' voting status.
type voteStats struct {
	startEpoch          types.Epoch
	totalAttestedCount  uint64
	totalRequestedCount uint64
	totalDistance       types.Slot
	totalCorrectSource  uint64
	totalCorrectTarget  uint64
	totalCorrectHead    uint64
}

// This tracks all validators' submissions for sync committees.
type syncCommitteeStats struct {
	totalMessagesSubmitted uint64
}<|MERGE_RESOLUTION|>--- conflicted
+++ resolved
@@ -985,20 +985,11 @@
 		return err
 	}
 	log.Infoln("Prepared beacon proposer with fee recipient to validator index mapping")
-
-<<<<<<< HEAD
+  if len(registerValidatorRequests) != len(pubkeys) {
+			log.Warnf("%d public key(s) will not be included in validator registration until a validator index is assigned", len(pubkeys)-len(registerValidatorRequests))
+	}
 	if err := SubmitValidatorRegistration(ctx, v.validatorClient, signedRegisterValidatorRequests); err != nil {
 		return err
-=======
-	if len(registerValidatorRequests) > 0 {
-		if len(registerValidatorRequests) != len(pubkeys) {
-			log.Warnf("%d public key(s) will not be included in validator registration until a validator index is assigned", len(pubkeys)-len(registerValidatorRequests))
-		}
-		if err := SubmitValidatorRegistration(ctx, v.validatorClient, km.Sign, registerValidatorRequests); err != nil {
-			return err
-		}
-		log.Infoln("Submitted builder validator registration settings for custom builders")
->>>>>>> 6695e7c7
 	}
 
 	return nil
@@ -1061,8 +1052,7 @@
 				FeeRecipient:   feeRecipient[:],
 			})
 		}
-<<<<<<< HEAD
-		if enableValidatorRegistration {
+		if !skipAppendToFeeRecipientArray && enableValidatorRegistration {
 			signedReg, ok := v.signedValidatorRegistrationCache[pubkeys[i]]
 			if ok &&
 				signedReg.Message.GasLimit == gasLimit &&
@@ -1088,15 +1078,6 @@
 					newRequest)
 				v.signedValidatorRegistrationCache[pubkeys[i]] = newRequest
 			}
-=======
-		if !skipAppendToFeeRecipientArray && enableValidatorRegistration {
-			registerValidatorRequests = append(registerValidatorRequests, &ethpb.ValidatorRegistrationV1{
-				FeeRecipient: feeRecipient[:],
-				GasLimit:     gasLimit,
-				Timestamp:    uint64(time.Now().UTC().Unix()),
-				Pubkey:       pubkeys[i][:],
-			})
->>>>>>> 6695e7c7
 		}
 	}
 	return validatorToFeeRecipients, signedRegisterValidatorRequests, nil
