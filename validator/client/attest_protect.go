package client

import (
	"bytes"
	"context"
	"fmt"

	"github.com/pkg/errors"
	ethpb "github.com/prysmaticlabs/ethereumapis/eth/v1alpha1"
	"github.com/prysmaticlabs/prysm/shared/featureconfig"
	"github.com/prysmaticlabs/prysm/shared/params"
	"github.com/prysmaticlabs/prysm/validator/db/kv"
)

var failedAttLocalProtectionErr = "attempted to make slashable attestation, rejected by local slashing protection"
var failedPreAttSignExternalErr = "attempted to make slashable attestation, rejected by external slasher service"
var failedPostAttSignExternalErr = "external slasher service detected a submitted slashable attestation"

func (v *validator) preAttSignValidations(ctx context.Context, indexedAtt *ethpb.IndexedAttestation, pubKey [48]byte) error {
	fmtKey := fmt.Sprintf("%#x", pubKey[:])

	v.attesterHistoryByPubKeyLock.RLock()
	attesterHistory, ok := v.attesterHistoryByPubKey[pubKey]
	v.attesterHistoryByPubKeyLock.RUnlock()
	_, sr, err := v.getDomainAndSigningRoot(ctx, indexedAtt.Data)
	if err != nil {
		log.WithError(err).Error("Could not get domain and signing root from attestation")
		return err
	}
	if ok && isNewAttSlashable(ctx, attesterHistory, indexedAtt.Data.Source.Epoch, indexedAtt.Data.Target.Epoch, sr) {
		if v.emitAccountMetrics {
			ValidatorAttestFailVec.WithLabelValues(fmtKey).Inc()
		}
		return errors.New(failedAttLocalProtectionErr)
	} else if !ok {
<<<<<<< HEAD
		v.attesterHistoryByPubKeyLock.Lock()
		v.attesterHistoryByPubKey[pubKey] = kv.NewAttestationHistoryArray(0)
		v.attesterHistoryByPubKeyLock.Unlock()
		log.WithField("publicKey", fmtKey).Debug("Initialized slashing protection data for validator")
=======
		log.WithField("publicKey", fmtKey).Debug("Could not get local slashing protection data for validator in pre validation")
>>>>>>> da835afb
	}

	if featureconfig.Get().SlasherProtection && v.protector != nil {
		if !v.protector.CheckAttestationSafety(ctx, indexedAtt) {
			if v.emitAccountMetrics {
				ValidatorAttestFailVecSlasher.WithLabelValues(fmtKey).Inc()
			}
			return errors.New(failedPreAttSignExternalErr)
		}
	}
	return nil
}

func (v *validator) postAttSignUpdate(ctx context.Context, indexedAtt *ethpb.IndexedAttestation, pubKey [48]byte, signingRoot [32]byte) error {
	fmtKey := fmt.Sprintf("%#x", pubKey[:])
	v.attesterHistoryByPubKeyLock.Lock()
	defer v.attesterHistoryByPubKeyLock.Unlock()
	attesterHistory, ok := v.attesterHistoryByPubKey[pubKey]
	if ok {
<<<<<<< HEAD
=======
		if isNewAttSlashable(ctx, attesterHistory, indexedAtt.Data.Source.Epoch, indexedAtt.Data.Target.Epoch, signingRoot) {
			if v.emitAccountMetrics {
				ValidatorAttestFailVec.WithLabelValues(fmtKey).Inc()
			}
			return errors.New(failedAttLocalProtectionErr)
		}
>>>>>>> da835afb
		attesterHistory = markAttestationForTargetEpoch(ctx, attesterHistory, indexedAtt.Data.Source.Epoch, indexedAtt.Data.Target.Epoch, signingRoot)
		v.attesterHistoryByPubKey[pubKey] = attesterHistory
	} else {
		log.WithField("publicKey", fmtKey).Debug("Could not get local slashing protection data for validator in post validation")
	}

	if featureconfig.Get().SlasherProtection && v.protector != nil {
		if !v.protector.CommitAttestation(ctx, indexedAtt) {
			if v.emitAccountMetrics {
				ValidatorAttestFailVecSlasher.WithLabelValues(fmtKey).Inc()
			}
			return errors.New(failedPostAttSignExternalErr)
		}
	}
	return nil
}

// isNewAttSlashable uses the attestation history to determine if an attestation of sourceEpoch
// and targetEpoch would be slashable. It can detect double, surrounding, and surrounded votes.
<<<<<<< HEAD
func isNewAttSlashable(ctx context.Context, history *kv.EncHistoryData, sourceEpoch, targetEpoch uint64, signingRoot [32]byte) bool {
=======
func isNewAttSlashable(ctx context.Context, history kv.EncHistoryData, sourceEpoch, targetEpoch uint64, signingRoot [32]byte) bool {
>>>>>>> da835afb
	if history == nil {
		return false
	}
	wsPeriod := params.BeaconConfig().WeakSubjectivityPeriod
	// Previously pruned, we should return false.
<<<<<<< HEAD
	lew, err := history.GetLatestEpochWritten(ctx)
=======
	latestEpochWritten, err := history.GetLatestEpochWritten(ctx)
>>>>>>> da835afb
	if err != nil {
		log.WithError(err).Error("Could not get latest epoch written from encapsulated data")
		return false
	}

<<<<<<< HEAD
	if lew >= wsPeriod && targetEpoch <= lew-wsPeriod { //Underflow protected older then weak subjectivity check.
=======
	if latestEpochWritten >= wsPeriod && targetEpoch <= latestEpochWritten-wsPeriod { //Underflow protected older then weak subjectivity check.
>>>>>>> da835afb
		return false
	}

	// Check if there has already been a vote for this target epoch.
	hd, err := history.GetTargetData(ctx, targetEpoch)
	if err != nil {
		log.WithError(err).Errorf("Could not get target data for target epoch: %d", targetEpoch)
		return false
	}
	if !hd.IsEmpty() && !bytes.Equal(signingRoot[:], hd.SigningRoot) {
		return true
	}

	// Check if the new attestation would be surrounding another attestation.
	for i := sourceEpoch; i <= targetEpoch; i++ {
		// Unattested for epochs are marked as (*kv.HistoryData)(nil).
<<<<<<< HEAD
		historyBoundry := safeTargetToSource(ctx, history, i)
		if historyBoundry == (*kv.HistoryData)(nil) {
			continue
		}

		if historyBoundry.Source > sourceEpoch {
=======
		historyBoundary := safeTargetToSource(ctx, history, i)
		if historyBoundary.IsEmpty() {
			continue
		}
		if historyBoundary.Source > sourceEpoch {
>>>>>>> da835afb
			return true
		}
	}

	// Check if the new attestation is being surrounded.
<<<<<<< HEAD
	for i := targetEpoch; i <= lew; i++ {
=======
	for i := targetEpoch; i <= latestEpochWritten; i++ {
>>>>>>> da835afb
		h := safeTargetToSource(ctx, history, i)
		if h.IsEmpty() {
			continue
		}
<<<<<<< HEAD
		if safeTargetToSource(ctx, history, i).Source < sourceEpoch {
=======
		if h.Source < sourceEpoch {
>>>>>>> da835afb
			return true
		}
	}

	return false
}

// markAttestationForTargetEpoch returns the modified attestation history with the passed-in epochs marked
// as attested for. This is done to prevent the validator client from signing any slashable attestations.
<<<<<<< HEAD
func markAttestationForTargetEpoch(ctx context.Context, history *kv.EncHistoryData, sourceEpoch, targetEpoch uint64, signingRoot [32]byte) *kv.EncHistoryData {
=======
func markAttestationForTargetEpoch(ctx context.Context, history kv.EncHistoryData, sourceEpoch, targetEpoch uint64, signingRoot [32]byte) kv.EncHistoryData {
>>>>>>> da835afb
	if history == nil {
		return nil
	}
	wsPeriod := params.BeaconConfig().WeakSubjectivityPeriod
<<<<<<< HEAD
	lew, err := history.GetLatestEpochWritten(ctx)
=======
	latestEpochWritten, err := history.GetLatestEpochWritten(ctx)
>>>>>>> da835afb
	if err != nil {
		log.WithError(err).Error("Could not get latest epoch written from encapsulated data")
		return nil
	}
<<<<<<< HEAD
	if targetEpoch > lew {
		// If the target epoch to mark is ahead of latest written epoch, override the old targets and mark the requested epoch.
		// Limit the overwriting to one weak subjectivity period as further is not needed.
		maxToWrite := lew + wsPeriod
		for i := lew + 1; i < targetEpoch && i <= maxToWrite; i++ {
=======
	if targetEpoch > latestEpochWritten {
		// If the target epoch to mark is ahead of latest written epoch, override the old targets and mark the requested epoch.
		// Limit the overwriting to one weak subjectivity period as further is not needed.
		maxToWrite := latestEpochWritten + wsPeriod
		for i := latestEpochWritten + 1; i < targetEpoch && i <= maxToWrite; i++ {
>>>>>>> da835afb
			history, err = history.SetTargetData(ctx, i%wsPeriod, &kv.HistoryData{Source: params.BeaconConfig().FarFutureEpoch})
			if err != nil {
				log.WithError(err).Error("Could not set target to the encapsulated data")
				return nil
			}
		}
		history, err = history.SetLatestEpochWritten(ctx, targetEpoch)
		if err != nil {
			log.WithError(err).Error("Could not set latest epoch written to the encapsulated data")
			return nil
		}
	}
	history, err = history.SetTargetData(ctx, targetEpoch%wsPeriod, &kv.HistoryData{Source: sourceEpoch, SigningRoot: signingRoot[:]})
	if err != nil {
		log.WithError(err).Error("Could not set target to the encapsulated data")
		return nil
	}
	return history
}

// safeTargetToSource makes sure the epoch accessed is within bounds, and if it's not it at
// returns the "default" nil value.
<<<<<<< HEAD
func safeTargetToSource(ctx context.Context, history *kv.EncHistoryData, targetEpoch uint64) *kv.HistoryData {
	wsPeriod := params.BeaconConfig().WeakSubjectivityPeriod
	lew, err := history.GetLatestEpochWritten(ctx)
=======
func safeTargetToSource(ctx context.Context, history kv.EncHistoryData, targetEpoch uint64) *kv.HistoryData {
	wsPeriod := params.BeaconConfig().WeakSubjectivityPeriod
	latestEpochWritten, err := history.GetLatestEpochWritten(ctx)
>>>>>>> da835afb
	if err != nil {
		log.WithError(err).Error("Could not get latest epoch written from encapsulated data")
		return nil
	}
<<<<<<< HEAD
	if targetEpoch > lew {
		return nil
	}
	if lew >= wsPeriod && targetEpoch < lew-wsPeriod { //Underflow protected older then weak subjectivity check.
=======
	if targetEpoch > latestEpochWritten {
		return nil
	}
	if latestEpochWritten >= wsPeriod && targetEpoch < latestEpochWritten-wsPeriod { //Underflow protected older then weak subjectivity check.
>>>>>>> da835afb
		return nil
	}
	hd, err := history.GetTargetData(ctx, targetEpoch%wsPeriod)
	if err != nil {
		log.WithError(err).Errorf("Could not get target data for target epoch: %d", targetEpoch)
		return nil
<<<<<<< HEAD
	}
	if hd.IsEmpty() {
		return nil
=======
>>>>>>> da835afb
	}
	return hd
}<|MERGE_RESOLUTION|>--- conflicted
+++ resolved
@@ -33,14 +33,7 @@
 		}
 		return errors.New(failedAttLocalProtectionErr)
 	} else if !ok {
-<<<<<<< HEAD
-		v.attesterHistoryByPubKeyLock.Lock()
-		v.attesterHistoryByPubKey[pubKey] = kv.NewAttestationHistoryArray(0)
-		v.attesterHistoryByPubKeyLock.Unlock()
-		log.WithField("publicKey", fmtKey).Debug("Initialized slashing protection data for validator")
-=======
 		log.WithField("publicKey", fmtKey).Debug("Could not get local slashing protection data for validator in pre validation")
->>>>>>> da835afb
 	}
 
 	if featureconfig.Get().SlasherProtection && v.protector != nil {
@@ -60,15 +53,12 @@
 	defer v.attesterHistoryByPubKeyLock.Unlock()
 	attesterHistory, ok := v.attesterHistoryByPubKey[pubKey]
 	if ok {
-<<<<<<< HEAD
-=======
 		if isNewAttSlashable(ctx, attesterHistory, indexedAtt.Data.Source.Epoch, indexedAtt.Data.Target.Epoch, signingRoot) {
 			if v.emitAccountMetrics {
 				ValidatorAttestFailVec.WithLabelValues(fmtKey).Inc()
 			}
 			return errors.New(failedAttLocalProtectionErr)
 		}
->>>>>>> da835afb
 		attesterHistory = markAttestationForTargetEpoch(ctx, attesterHistory, indexedAtt.Data.Source.Epoch, indexedAtt.Data.Target.Epoch, signingRoot)
 		v.attesterHistoryByPubKey[pubKey] = attesterHistory
 	} else {
@@ -88,31 +78,19 @@
 
 // isNewAttSlashable uses the attestation history to determine if an attestation of sourceEpoch
 // and targetEpoch would be slashable. It can detect double, surrounding, and surrounded votes.
-<<<<<<< HEAD
-func isNewAttSlashable(ctx context.Context, history *kv.EncHistoryData, sourceEpoch, targetEpoch uint64, signingRoot [32]byte) bool {
-=======
 func isNewAttSlashable(ctx context.Context, history kv.EncHistoryData, sourceEpoch, targetEpoch uint64, signingRoot [32]byte) bool {
->>>>>>> da835afb
 	if history == nil {
 		return false
 	}
 	wsPeriod := params.BeaconConfig().WeakSubjectivityPeriod
 	// Previously pruned, we should return false.
-<<<<<<< HEAD
-	lew, err := history.GetLatestEpochWritten(ctx)
-=======
 	latestEpochWritten, err := history.GetLatestEpochWritten(ctx)
->>>>>>> da835afb
 	if err != nil {
 		log.WithError(err).Error("Could not get latest epoch written from encapsulated data")
 		return false
 	}
 
-<<<<<<< HEAD
-	if lew >= wsPeriod && targetEpoch <= lew-wsPeriod { //Underflow protected older then weak subjectivity check.
-=======
 	if latestEpochWritten >= wsPeriod && targetEpoch <= latestEpochWritten-wsPeriod { //Underflow protected older then weak subjectivity check.
->>>>>>> da835afb
 		return false
 	}
 
@@ -129,39 +107,22 @@
 	// Check if the new attestation would be surrounding another attestation.
 	for i := sourceEpoch; i <= targetEpoch; i++ {
 		// Unattested for epochs are marked as (*kv.HistoryData)(nil).
-<<<<<<< HEAD
-		historyBoundry := safeTargetToSource(ctx, history, i)
-		if historyBoundry == (*kv.HistoryData)(nil) {
-			continue
-		}
-
-		if historyBoundry.Source > sourceEpoch {
-=======
 		historyBoundary := safeTargetToSource(ctx, history, i)
 		if historyBoundary.IsEmpty() {
 			continue
 		}
 		if historyBoundary.Source > sourceEpoch {
->>>>>>> da835afb
 			return true
 		}
 	}
 
 	// Check if the new attestation is being surrounded.
-<<<<<<< HEAD
-	for i := targetEpoch; i <= lew; i++ {
-=======
 	for i := targetEpoch; i <= latestEpochWritten; i++ {
->>>>>>> da835afb
 		h := safeTargetToSource(ctx, history, i)
 		if h.IsEmpty() {
 			continue
 		}
-<<<<<<< HEAD
-		if safeTargetToSource(ctx, history, i).Source < sourceEpoch {
-=======
 		if h.Source < sourceEpoch {
->>>>>>> da835afb
 			return true
 		}
 	}
@@ -171,37 +132,21 @@
 
 // markAttestationForTargetEpoch returns the modified attestation history with the passed-in epochs marked
 // as attested for. This is done to prevent the validator client from signing any slashable attestations.
-<<<<<<< HEAD
-func markAttestationForTargetEpoch(ctx context.Context, history *kv.EncHistoryData, sourceEpoch, targetEpoch uint64, signingRoot [32]byte) *kv.EncHistoryData {
-=======
 func markAttestationForTargetEpoch(ctx context.Context, history kv.EncHistoryData, sourceEpoch, targetEpoch uint64, signingRoot [32]byte) kv.EncHistoryData {
->>>>>>> da835afb
 	if history == nil {
 		return nil
 	}
 	wsPeriod := params.BeaconConfig().WeakSubjectivityPeriod
-<<<<<<< HEAD
-	lew, err := history.GetLatestEpochWritten(ctx)
-=======
 	latestEpochWritten, err := history.GetLatestEpochWritten(ctx)
->>>>>>> da835afb
 	if err != nil {
 		log.WithError(err).Error("Could not get latest epoch written from encapsulated data")
 		return nil
 	}
-<<<<<<< HEAD
-	if targetEpoch > lew {
-		// If the target epoch to mark is ahead of latest written epoch, override the old targets and mark the requested epoch.
-		// Limit the overwriting to one weak subjectivity period as further is not needed.
-		maxToWrite := lew + wsPeriod
-		for i := lew + 1; i < targetEpoch && i <= maxToWrite; i++ {
-=======
 	if targetEpoch > latestEpochWritten {
 		// If the target epoch to mark is ahead of latest written epoch, override the old targets and mark the requested epoch.
 		// Limit the overwriting to one weak subjectivity period as further is not needed.
 		maxToWrite := latestEpochWritten + wsPeriod
 		for i := latestEpochWritten + 1; i < targetEpoch && i <= maxToWrite; i++ {
->>>>>>> da835afb
 			history, err = history.SetTargetData(ctx, i%wsPeriod, &kv.HistoryData{Source: params.BeaconConfig().FarFutureEpoch})
 			if err != nil {
 				log.WithError(err).Error("Could not set target to the encapsulated data")
@@ -224,42 +169,23 @@
 
 // safeTargetToSource makes sure the epoch accessed is within bounds, and if it's not it at
 // returns the "default" nil value.
-<<<<<<< HEAD
-func safeTargetToSource(ctx context.Context, history *kv.EncHistoryData, targetEpoch uint64) *kv.HistoryData {
-	wsPeriod := params.BeaconConfig().WeakSubjectivityPeriod
-	lew, err := history.GetLatestEpochWritten(ctx)
-=======
 func safeTargetToSource(ctx context.Context, history kv.EncHistoryData, targetEpoch uint64) *kv.HistoryData {
 	wsPeriod := params.BeaconConfig().WeakSubjectivityPeriod
 	latestEpochWritten, err := history.GetLatestEpochWritten(ctx)
->>>>>>> da835afb
 	if err != nil {
 		log.WithError(err).Error("Could not get latest epoch written from encapsulated data")
 		return nil
 	}
-<<<<<<< HEAD
-	if targetEpoch > lew {
-		return nil
-	}
-	if lew >= wsPeriod && targetEpoch < lew-wsPeriod { //Underflow protected older then weak subjectivity check.
-=======
 	if targetEpoch > latestEpochWritten {
 		return nil
 	}
 	if latestEpochWritten >= wsPeriod && targetEpoch < latestEpochWritten-wsPeriod { //Underflow protected older then weak subjectivity check.
->>>>>>> da835afb
 		return nil
 	}
 	hd, err := history.GetTargetData(ctx, targetEpoch%wsPeriod)
 	if err != nil {
 		log.WithError(err).Errorf("Could not get target data for target epoch: %d", targetEpoch)
 		return nil
-<<<<<<< HEAD
-	}
-	if hd.IsEmpty() {
-		return nil
-=======
->>>>>>> da835afb
 	}
 	return hd
 }