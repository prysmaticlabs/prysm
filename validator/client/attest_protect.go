--- conflicted
+++ resolved
@@ -8,10 +8,6 @@
 	ethpb "github.com/prysmaticlabs/ethereumapis/eth/v1alpha1"
 	"github.com/prysmaticlabs/prysm/shared/featureconfig"
 	"github.com/prysmaticlabs/prysm/validator/db/kv"
-<<<<<<< HEAD
-	attestinghistory "github.com/prysmaticlabs/prysm/validator/slashing-protection/local/attesting-history"
-=======
->>>>>>> eeda9f18
 	"go.opencensus.io/trace"
 )
 
@@ -33,88 +29,43 @@
 	fmtKey := fmt.Sprintf("%#x", pubKey[:])
 	slashingKind, err := v.db.CheckSlashableAttestation(ctx, pubKey, signingRoot, indexedAtt)
 	if err != nil {
-<<<<<<< HEAD
-		return errors.Wrap(err, "could not get attester history")
-	}
-	if attesterHistory == nil {
-		return nil
-	}
-	historicalAttestation, err := attesterHistory.GetTargetData(ctx, indexedAtt.Data.Target.Epoch)
-	if err != nil {
-		return err
-	}
-	var prevSigningRoot [32]byte
-	if !historicalAttestation.IsEmpty() {
-		copy(prevSigningRoot[:], historicalAttestation.SigningRoot)
-	}
-	signingRootIsDifferent := prevSigningRoot == params.BeaconConfig().ZeroHash || prevSigningRoot != signingRoot
-
-	// Based on EIP3076, validator should refuse to sign any attestation with source epoch less
-	// than the minimum source epoch present in that signer’s attestations.
-	lowestSourceEpoch, exists, err := v.db.LowestSignedSourceEpoch(ctx, pubKey)
-	if err != nil {
-		return err
-	}
-	if exists && lowestSourceEpoch > indexedAtt.Data.Source.Epoch {
-		return fmt.Errorf("could not sign attestation lower than lowest source epoch in db, %d > %d", lowestSourceEpoch, indexedAtt.Data.Source.Epoch)
-	}
-	// Based on EIP3076, validator should refuse to sign any attestation with target epoch less
-	// than or equal to the minimum target epoch present in that signer’s attestations.
-	lowestTargetEpoch, exists, err := v.db.LowestSignedTargetEpoch(ctx, pubKey)
-	if err != nil {
-		return err
-	}
-	if exists && signingRootIsDifferent && lowestTargetEpoch >= indexedAtt.Data.Target.Epoch {
-		return fmt.Errorf(
-			"could not sign attestation lower than or equal to lowest target epoch in db, %d >= %d",
-			lowestTargetEpoch,
-			indexedAtt.Data.Target.Epoch,
-		)
-	}
-
-	slashable, err := attestinghistory.IsNewAttSlashable(
-		ctx,
-		attesterHistory,
-		indexedAtt.Data.Source.Epoch,
-		indexedAtt.Data.Target.Epoch,
-		signingRoot,
-	)
-	if err != nil {
-		return errors.Wrap(err, "could not check if attestation is slashable")
-	}
-	if slashable {
-		if v.emitAccountMetrics {
-			ValidatorAttestFailVec.WithLabelValues(fmtKey).Inc()
-		}
-		return errors.New(failedAttLocalProtectionErr)
-	}
-	newHistory, err := attesterHistory.SetTargetData(
-		ctx,
-		indexedAtt.Data.Target.Epoch,
-		&kv.HistoryData{
-			Source:      indexedAtt.Data.Source.Epoch,
-			SigningRoot: signingRoot[:],
-		},
-	)
-	if err != nil {
-		return errors.Wrapf(err, "could not mark epoch %d as attested", indexedAtt.Data.Target.Epoch)
-	}
-	newHistory, err = newHistory.SetLatestEpochWritten(ctx, indexedAtt.Data.Target.Epoch)
-	if err != nil {
-		return err
-	}
-	if err := v.db.SaveAttestationHistoryForPubKeyV2(ctx, pubKey, newHistory); err != nil {
-		return errors.Wrapf(err, "could not save attestation history for public key: %#x", pubKey)
-	}
-	// Save source and target epochs to satisfy EIP3076 requirements.
-	// The DB methods below will replace the lowest epoch in DB if necessary.
-	if err := v.db.SaveLowestSignedSourceEpoch(ctx, pubKey, indexedAtt.Data.Source.Epoch); err != nil {
-		return err
-	}
-	if err := v.db.SaveLowestSignedTargetEpoch(ctx, pubKey, indexedAtt.Data.Target.Epoch); err != nil {
-		return err
-	}
-=======
+		//	return errors.Wrap(err, "could not get attester history")
+		//}
+		//if attesterHistory == nil {
+		//	return nil
+		//}
+		//historicalAttestation, err := attesterHistory.GetTargetData(ctx, indexedAtt.Data.Target.Epoch)
+		//if err != nil {
+		//	return err
+		//}
+		//var prevSigningRoot [32]byte
+		//if !historicalAttestation.IsEmpty() {
+		//	copy(prevSigningRoot[:], historicalAttestation.SigningRoot)
+		//}
+		//signingRootIsDifferent := prevSigningRoot == params.BeaconConfig().ZeroHash || prevSigningRoot != signingRoot
+		//
+		//// Based on EIP3076, validator should refuse to sign any attestation with source epoch less
+		//// than the minimum source epoch present in that signer’s attestations.
+		//lowestSourceEpoch, exists, err := v.db.LowestSignedSourceEpoch(ctx, pubKey)
+		//if err != nil {
+		//	return err
+		//}
+		//if exists && lowestSourceEpoch > indexedAtt.Data.Source.Epoch {
+		//	return fmt.Errorf("could not sign attestation lower than lowest source epoch in db, %d > %d", lowestSourceEpoch, indexedAtt.Data.Source.Epoch)
+		//}
+		//// Based on EIP3076, validator should refuse to sign any attestation with target epoch less
+		//// than or equal to the minimum target epoch present in that signer’s attestations.
+		//lowestTargetEpoch, exists, err := v.db.LowestSignedTargetEpoch(ctx, pubKey)
+		//if err != nil {
+		//	return err
+		//}
+		//if exists && signingRootIsDifferent && lowestTargetEpoch >= indexedAtt.Data.Target.Epoch {
+		//	return fmt.Errorf(
+		//		"could not sign attestation lower than or equal to lowest target epoch in db, %d >= %d",
+		//		lowestTargetEpoch,
+		//		indexedAtt.Data.Target.Epoch,
+		//	)
+		//}
 		if v.emitAccountMetrics {
 			ValidatorAttestFailVec.WithLabelValues(fmtKey).Inc()
 		}
@@ -133,7 +84,6 @@
 		return errors.Wrap(err, "could not save attestation history for validator public key")
 	}
 
->>>>>>> eeda9f18
 	if featureconfig.Get().SlasherProtection && v.protector != nil {
 		if !v.protector.CommitAttestation(ctx, indexedAtt) {
 			if v.emitAccountMetrics {
