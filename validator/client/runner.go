--- conflicted
+++ resolved
@@ -193,13 +193,9 @@
 						case iface.RoleAggregator:
 							v.SubmitAggregateAndProof(slotCtx, slot, pubKey)
 						case iface.RoleSyncCommittee:
-<<<<<<< HEAD
-							// TODO(8638): Implement submit sync committee message.
+							v.SubmitSyncCommitteeMessage(slotCtx, slot, pubKey)
 						case iface.RoleSyncCommitteeAggregator:
-							// TODO(8638): Implement submit sync committee contriubtion.
-=======
-							v.SubmitSyncCommitteeMessage(slotCtx, slot, pubKey)
->>>>>>> afd815bb
+							// TODO(8638): Implement submit sync committee contribution.
 						case iface.RoleUnknown:
 							log.WithField("pubKey", fmt.Sprintf("%#x", bytesutil.Trunc(pubKey[:]))).Trace("No active roles, doing nothing")
 						default:
