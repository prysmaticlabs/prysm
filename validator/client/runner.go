package client

import (
	"context"
	"fmt"
	"sync"
	"time"

	pb "github.com/prysmaticlabs/prysm/proto/beacon/rpc/v1"
	"github.com/prysmaticlabs/prysm/shared/bytesutil"
	"github.com/prysmaticlabs/prysm/shared/params"
	"github.com/sirupsen/logrus"
	"go.opencensus.io/trace"
	"google.golang.org/grpc/codes"
	"google.golang.org/grpc/status"
)

// Validator interface defines the primary methods of a validator client.
type Validator interface {
	Done()
	WaitForChainStart(ctx context.Context) error
	WaitForActivation(ctx context.Context) error
	WaitForSync(ctx context.Context) error
	CanonicalHeadSlot(ctx context.Context) (uint64, error)
	NextSlot() <-chan uint64
	SlotDeadline(slot uint64) time.Time
	LogValidatorGainsAndLosses(ctx context.Context, slot uint64) error
	UpdateAssignments(ctx context.Context, slot uint64) error
	RolesAt(slot uint64) map[[48]byte]pb.ValidatorRole // validator pubKey -> role
	SubmitAttestation(ctx context.Context, slot uint64, pubKey [48]byte)
	ProposeBlock(ctx context.Context, slot uint64, pubKey [48]byte)
}

// Run the main validator routine. This routine exits if the context is
// canceled.
//
// Order of operations:
// 1 - Initialize validator data
// 2 - Wait for validator activation
// 3 - Wait for the next slot start
// 4 - Update assignments
// 5 - Determine role at current slot
// 6 - Perform assigned role, if any
func run(ctx context.Context, v Validator) {
	defer v.Done()
	if err := v.WaitForChainStart(ctx); err != nil {
		log.Fatalf("Could not determine if beacon chain started: %v", err)
	}
	if err := v.WaitForSync(ctx); err != nil {
		log.Fatalf("Could not determine if beacon node synced: %v", err)
	}
	if err := v.WaitForActivation(ctx); err != nil {
		log.Fatalf("Could not wait for validator activation: %v", err)
	}
	headSlot, err := v.CanonicalHeadSlot(ctx)
	if err != nil {
		log.Fatalf("Could not get current canonical head slot: %v", err)
	}
	if err := v.UpdateAssignments(ctx, headSlot); err != nil {
		handleAssignmentError(err, headSlot)
	}
	for {
		ctx, span := trace.StartSpan(ctx, "validator.processSlot")

		select {
		case <-ctx.Done():
			log.Info("Context canceled, stopping validator")
			return // Exit if context is canceled.
		case slot := <-v.NextSlot():
			span.AddAttributes(trace.Int64Attribute("slot", int64(slot)))
			slotCtx, cancel := context.WithDeadline(ctx, v.SlotDeadline(slot))
			// Report this validator client's rewards and penalties throughout its lifecycle.
			log := log.WithField("slot", slot)
			if err := v.LogValidatorGainsAndLosses(slotCtx, slot); err != nil {
				log.WithError(err).Error("Could not report validator's rewards/penalties")
			}

			// Keep trying to update assignments if they are nil or if we are past an
			// epoch transition in the beacon node's state.
			if err := v.UpdateAssignments(ctx, slot); err != nil {
				handleAssignmentError(err, slot)
				cancel()
				span.End()
				continue
			}

			var wg sync.WaitGroup
			for id, role := range v.RolesAt(slot) {
				wg.Add(1)
				go func(role pb.ValidatorRole, id [48]byte) {
					log := log.WithFields(logrus.Fields{
						"pubKey": fmt.Sprintf("%#x", bytesutil.Trunc(id[:])),
						"role":   role,
					})
					switch role {
					case pb.ValidatorRole_BOTH:
<<<<<<< HEAD
						go v.AttestToBlockHead(slotCtx, slot, id)
=======
						go v.SubmitAttestation(slotCtx, slot, id)
>>>>>>> 49c2dd2c
						v.ProposeBlock(slotCtx, slot, id)
					case pb.ValidatorRole_ATTESTER:
						v.SubmitAttestation(slotCtx, slot, id)
					case pb.ValidatorRole_PROPOSER:
						v.ProposeBlock(slotCtx, slot, id)
					case pb.ValidatorRole_UNKNOWN:
						log.Debug("No active role, doing nothing")
					default:
						log.Warn("Unhandled role")
					}

				}(role, id)
			}
			// Wait for all processes to complete, then report span complete.
			go func() {
				wg.Wait()
				span.End()
			}()
		}
	}
}

func handleAssignmentError(err error, slot uint64) {
	if errCode, ok := status.FromError(err); ok && errCode.Code() == codes.NotFound {
		log.WithField(
			"epoch", slot/params.BeaconConfig().SlotsPerEpoch,
		).Warn("Validator not yet assigned to epoch")
	} else {
		log.WithField("error", err).Error("Failed to update assignments")
	}
}<|MERGE_RESOLUTION|>--- conflicted
+++ resolved
@@ -94,11 +94,7 @@
 					})
 					switch role {
 					case pb.ValidatorRole_BOTH:
-<<<<<<< HEAD
-						go v.AttestToBlockHead(slotCtx, slot, id)
-=======
 						go v.SubmitAttestation(slotCtx, slot, id)
->>>>>>> 49c2dd2c
 						v.ProposeBlock(slotCtx, slot, id)
 					case pb.ValidatorRole_ATTESTER:
 						v.SubmitAttestation(slotCtx, slot, id)
