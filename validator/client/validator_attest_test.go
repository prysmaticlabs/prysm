--- conflicted
+++ resolved
@@ -12,12 +12,9 @@
 	"github.com/golang/mock/gomock"
 	pbp2p "github.com/prysmaticlabs/prysm/proto/beacon/p2p/v1"
 	pb "github.com/prysmaticlabs/prysm/proto/beacon/rpc/v1"
-<<<<<<< HEAD
-	"github.com/prysmaticlabs/prysm/shared/forkutils"
+	"github.com/prysmaticlabs/prysm/shared/bitutil"
+	"github.com/prysmaticlabs/prysm/shared/forkutil"
 	"github.com/prysmaticlabs/prysm/shared/hashutil"
-=======
-	"github.com/prysmaticlabs/prysm/shared/bitutil"
->>>>>>> a2e3ae95
 	"github.com/prysmaticlabs/prysm/shared/params"
 	"github.com/prysmaticlabs/prysm/shared/testutil"
 	logTest "github.com/sirupsen/logrus/hooks/test"
@@ -174,12 +171,6 @@
 	validator.AttestToBlockHead(context.Background(), 30)
 
 	// Validator index is at index 4 in the mocked committee defined in this test.
-<<<<<<< HEAD
-	indexIntoCommittee := uint64(4)
-	aggregationBitfield[indexIntoCommittee/8] |= 1 << (indexIntoCommittee % 8)
-
-=======
->>>>>>> a2e3ae95
 	expectedAttestation := &pbp2p.Attestation{
 		Data: &pbp2p.AttestationData{
 			Slot:                     30,
@@ -191,10 +182,11 @@
 			CrosslinkDataRootHash32:  params.BeaconConfig().ZeroHash[:],
 			JustifiedEpoch:           3,
 		},
-<<<<<<< HEAD
-		CustodyBitfield:     make([]byte, (len(committee)+7)/8),
-		AggregationBitfield: aggregationBitfield,
+		CustodyBitfield: make([]byte, (len(committee)+7)/8),
 	}
+
+	aggregationBitfield := bitutil.SetBitfield(int(validatorIndex))
+	expectedAttestation.AggregationBitfield = aggregationBitfield
 
 	// Retrieve the current fork data from the beacon node.
 	fork := &pbp2p.Fork{
@@ -212,17 +204,10 @@
 		log.Fatalf("Could not hash attestation data: %v", err)
 		return
 	}
-	domain := forkutils.DomainVersion(fork, epoch, params.BeaconConfig().DomainAttestation)
+	domain := forkutil.DomainVersion(fork, epoch, params.BeaconConfig().DomainAttestation)
 
 	expectedAttestation.AggregateSignature = validator.key.SecretKey.Sign(attestationHash[:], domain).Marshal()
 
-=======
-		CustodyBitfield:    make([]byte, (len(committee)+7)/8),
-		AggregateSignature: []byte("signed"),
-	}
-	aggregationBitfield := bitutil.SetBitfield(int(validatorIndex))
-	expectedAttestation.AggregationBitfield = aggregationBitfield
->>>>>>> a2e3ae95
 	if !proto.Equal(generatedAttestation, expectedAttestation) {
 		t.Errorf("Incorrectly attested head, wanted %v, received %v", expectedAttestation, generatedAttestation)
 	}
