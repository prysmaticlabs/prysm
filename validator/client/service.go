package client

import (
	"context"
	"net/http"
	"time"

	"github.com/dgraph-io/ristretto"
	middleware "github.com/grpc-ecosystem/go-grpc-middleware"
	grpcretry "github.com/grpc-ecosystem/go-grpc-middleware/retry"
	grpcopentracing "github.com/grpc-ecosystem/go-grpc-middleware/tracing/opentracing"
	grpcprometheus "github.com/grpc-ecosystem/go-grpc-prometheus"
	"github.com/pkg/errors"
	grpcutil "github.com/prysmaticlabs/prysm/v5/api/grpc"
	"github.com/prysmaticlabs/prysm/v5/async/event"
	lruwrpr "github.com/prysmaticlabs/prysm/v5/cache/lru"
	fieldparams "github.com/prysmaticlabs/prysm/v5/config/fieldparams"
	"github.com/prysmaticlabs/prysm/v5/config/params"
	"github.com/prysmaticlabs/prysm/v5/config/proposer"
	"github.com/prysmaticlabs/prysm/v5/consensus-types/primitives"
	ethpb "github.com/prysmaticlabs/prysm/v5/proto/prysm/v1alpha1"
	"github.com/prysmaticlabs/prysm/v5/validator/accounts/wallet"
	beaconApi "github.com/prysmaticlabs/prysm/v5/validator/client/beacon-api"
	beaconChainClientFactory "github.com/prysmaticlabs/prysm/v5/validator/client/beacon-chain-client-factory"
	"github.com/prysmaticlabs/prysm/v5/validator/client/iface"
	nodeClientFactory "github.com/prysmaticlabs/prysm/v5/validator/client/node-client-factory"
	validatorClientFactory "github.com/prysmaticlabs/prysm/v5/validator/client/validator-client-factory"
	"github.com/prysmaticlabs/prysm/v5/validator/db"
	"github.com/prysmaticlabs/prysm/v5/validator/graffiti"
	validatorHelpers "github.com/prysmaticlabs/prysm/v5/validator/helpers"
	"github.com/prysmaticlabs/prysm/v5/validator/keymanager"
	"github.com/prysmaticlabs/prysm/v5/validator/keymanager/local"
	remoteweb3signer "github.com/prysmaticlabs/prysm/v5/validator/keymanager/remote-web3signer"
	"go.opencensus.io/plugin/ocgrpc"
	"google.golang.org/grpc"
	"google.golang.org/grpc/credentials"
)

// ValidatorService represents a service to manage the validator client
// routine.
type ValidatorService struct {
<<<<<<< HEAD
	ctx                     context.Context
	cancel                  context.CancelFunc
	validator               iface.Validator
	db                      db.Database
	conn                    validatorHelpers.NodeConnection
	wallet                  *wallet.Wallet
	walletInitializedFeed   *event.Feed
	graffiti                []byte
	graffitiStruct          *graffiti.Graffiti
	interopKeysConfig       *local.InteropKeymanagerConfig
	web3SignerConfig        *remoteweb3signer.SetupConfig
	proposerSettings        *validatorserviceconfig.ProposerSettings
	validatorsRegBatchSize  int
	useWeb                  bool
	emitAccountMetrics      bool
	logValidatorPerformance bool
	distributed             bool
=======
	useWeb                 bool
	emitAccountMetrics     bool
	logValidatorBalances   bool
	distributed            bool
	interopKeysConfig      *local.InteropKeymanagerConfig
	conn                   validatorHelpers.NodeConnection
	grpcRetryDelay         time.Duration
	grpcRetries            uint
	maxCallRecvMsgSize     int
	cancel                 context.CancelFunc
	walletInitializedFeed  *event.Feed
	wallet                 *wallet.Wallet
	graffitiStruct         *graffiti.Graffiti
	dataDir                string
	withCert               string
	endpoint               string
	ctx                    context.Context
	validator              iface.Validator
	db                     db.Database
	grpcHeaders            []string
	graffiti               []byte
	Web3SignerConfig       *remoteweb3signer.SetupConfig
	proposerSettings       *proposer.Settings
	validatorsRegBatchSize int
>>>>>>> 9befb6bd
}

// Config for the validator service.
type Config struct {
<<<<<<< HEAD
	Validator               iface.Validator
	DB                      db.Database
	Wallet                  *wallet.Wallet
	WalletInitializedFeed   *event.Feed
	GRPCMaxCallRecvMsgSize  int
	GRPCRetries             uint
	GRPCRetryDelay          time.Duration
	GRPCHeaders             []string
	BeaconNodeGRPCEndpoint  string
	BeaconNodeCert          string
	BeaconApiEndpoint       string
	BeaconApiTimeout        time.Duration
	Graffiti                string
	GraffitiStruct          *graffiti.Graffiti
	InteropKmConfig         *local.InteropKeymanagerConfig
	Web3SignerConfig        *remoteweb3signer.SetupConfig
	ProposerSettings        *validatorserviceconfig.ProposerSettings
	ValidatorsRegBatchSize  int
	UseWeb                  bool
	LogValidatorPerformance bool
	EmitAccountMetrics      bool
	Distributed             bool
=======
	UseWeb                     bool
	LogValidatorBalances       bool
	EmitAccountMetrics         bool
	Distributed                bool
	InteropKeysConfig          *local.InteropKeymanagerConfig
	Wallet                     *wallet.Wallet
	WalletInitializedFeed      *event.Feed
	GrpcRetriesFlag            uint
	GrpcMaxCallRecvMsgSizeFlag int
	GrpcRetryDelay             time.Duration
	GraffitiStruct             *graffiti.Graffiti
	Validator                  iface.Validator
	ValDB                      db.Database
	CertFlag                   string
	DataDir                    string
	GrpcHeadersFlag            string
	GraffitiFlag               string
	Endpoint                   string
	Web3SignerConfig           *remoteweb3signer.SetupConfig
	ProposerSettings           *proposer.Settings
	BeaconApiEndpoint          string
	BeaconApiTimeout           time.Duration
	ValidatorsRegBatchSize     int
>>>>>>> 9befb6bd
}

// NewValidatorService creates a new validator service for the service
// registry.
func NewValidatorService(ctx context.Context, cfg *Config) (*ValidatorService, error) {
	ctx, cancel := context.WithCancel(ctx)
	s := &ValidatorService{
		ctx:                     ctx,
		cancel:                  cancel,
		validator:               cfg.Validator,
		db:                      cfg.DB,
		wallet:                  cfg.Wallet,
		walletInitializedFeed:   cfg.WalletInitializedFeed,
		graffiti:                []byte(cfg.Graffiti),
		graffitiStruct:          cfg.GraffitiStruct,
		interopKeysConfig:       cfg.InteropKmConfig,
		web3SignerConfig:        cfg.Web3SignerConfig,
		proposerSettings:        cfg.ProposerSettings,
		validatorsRegBatchSize:  cfg.ValidatorsRegBatchSize,
		useWeb:                  cfg.UseWeb,
		emitAccountMetrics:      cfg.EmitAccountMetrics,
		logValidatorPerformance: cfg.LogValidatorPerformance,
		distributed:             cfg.Distributed,
	}

	dialOpts := ConstructDialOptions(
		cfg.GRPCMaxCallRecvMsgSize,
		cfg.BeaconNodeCert,
		cfg.GRPCRetries,
		cfg.GRPCRetryDelay,
	)
	if dialOpts == nil {
		return s, nil
	}

	s.ctx = grpcutil.AppendHeaders(ctx, cfg.GRPCHeaders)

	grpcConn, err := grpc.DialContext(ctx, cfg.BeaconNodeGRPCEndpoint, dialOpts...)
	if err != nil {
		return s, err
	}
	if cfg.BeaconNodeCert != "" {
		log.Info("Established secure gRPC connection")
	}
	s.conn = validatorHelpers.NewNodeConnection(
		grpcConn,
		cfg.BeaconApiEndpoint,
		cfg.BeaconApiTimeout,
	)

	return s, nil
}

// Start the validator service. Launches the main go routine for the validator
// client.
func (v *ValidatorService) Start() {
	cache, err := ristretto.NewCache(&ristretto.Config{
		NumCounters: 1920, // number of keys to track.
		MaxCost:     192,  // maximum cost of cache, 1 item = 1 cost.
		BufferItems: 64,   // number of keys per Get buffer.
	})
	if err != nil {
		panic(err)
	}

	aggregatedSlotCommitteeIDCache := lruwrpr.New(int(params.BeaconConfig().MaxCommitteesPerSlot))

	sPubKeys, err := v.db.EIPImportBlacklistedPublicKeys(v.ctx)
	if err != nil {
		log.WithError(err).Error("Could not read slashable public keys from disk")
		return
	}
	slashablePublicKeys := make(map[[fieldparams.BLSPubkeyLength]byte]bool)
	for _, pubKey := range sPubKeys {
		slashablePublicKeys[pubKey] = true
	}

	graffitiOrderedIndex, err := v.db.GraffitiOrderedIndex(v.ctx, v.graffitiStruct.Hash)
	if err != nil {
		log.WithError(err).Error("Could not read graffiti ordered index from disk")
		return
	}

	restHandler := beaconApi.NewBeaconApiJsonRestHandler(
		http.Client{Timeout: v.conn.GetBeaconApiTimeout()},
		v.conn.GetBeaconApiUrl(),
	)

	validatorClient := validatorClientFactory.NewValidatorClient(v.conn, restHandler)

	valStruct := &validator{
		slotFeed:                       new(event.Feed),
		startBalances:                  make(map[[fieldparams.BLSPubkeyLength]byte]uint64),
		prevEpochBalances:              make(map[[fieldparams.BLSPubkeyLength]byte]uint64),
		blacklistedPubkeys:             slashablePublicKeys,
		pubkeyToValidatorIndex:         make(map[[fieldparams.BLSPubkeyLength]byte]primitives.ValidatorIndex),
		wallet:                         v.wallet,
		walletInitializedChan:          make(chan *wallet.Wallet, 1),
		walletInitializedFeed:          v.walletInitializedFeed,
		graffiti:                       v.graffiti,
		graffitiStruct:                 v.graffitiStruct,
		graffitiOrderedIndex:           graffitiOrderedIndex,
		validatorClient:                validatorClient,
		chainClient:                    beaconChainClientFactory.NewChainClient(v.conn, restHandler),
		nodeClient:                     nodeClientFactory.NewNodeClient(v.conn, restHandler),
		prysmChainClient:               beaconChainClientFactory.NewPrysmChainClient(v.conn, restHandler),
		db:                             v.db,
		km:                             nil,
		web3SignerConfig:               v.web3SignerConfig,
		proposerSettings:               v.proposerSettings,
		signedValidatorRegistrations:   make(map[[fieldparams.BLSPubkeyLength]byte]*ethpb.SignedValidatorRegistrationV1),
		validatorsRegBatchSize:         v.validatorsRegBatchSize,
		interopKeysConfig:              v.interopKeysConfig,
		attSelections:                  make(map[attSelectionKey]iface.BeaconCommitteeSelection),
		aggregatedSlotCommitteeIDCache: aggregatedSlotCommitteeIDCache,
		domainDataCache:                cache,
		voteStats:                      voteStats{startEpoch: primitives.Epoch(^uint64(0))},
		syncCommitteeStats:             syncCommitteeStats{},
		submittedAtts:                  make(map[submittedAttKey]*submittedAtt),
		submittedAggregates:            make(map[submittedAttKey]*submittedAtt),
		logValidatorPerformance:        v.logValidatorPerformance,
		emitAccountMetrics:             v.emitAccountMetrics,
		useWeb:                         v.useWeb,
		distributed:                    v.distributed,
	}

	v.validator = valStruct
	go run(v.ctx, v.validator)
}

// Stop the validator service.
func (v *ValidatorService) Stop() error {
	v.cancel()
	log.Info("Stopping service")
	if v.conn != nil {
		return v.conn.GetGrpcClientConn().Close()
	}
	return nil
}

// Status of the validator service.
func (v *ValidatorService) Status() error {
	if v.conn == nil {
		return errors.New("no connection to beacon RPC")
	}
	return nil
}

// InteropKeysConfig returns the useInteropKeys flag.
func (v *ValidatorService) InteropKeysConfig() *local.InteropKeymanagerConfig {
	return v.interopKeysConfig
}

// Keymanager returns the underlying keymanager in the validator
func (v *ValidatorService) Keymanager() (keymanager.IKeymanager, error) {
	return v.validator.Keymanager()
}

// SignerConfig returns the web3signer configuration
func (v *ValidatorService) SignerConfig() *remoteweb3signer.SetupConfig {
	return v.web3SignerConfig
}

// ProposerSettings returns a deep copy of the underlying proposer settings in the validator
func (v *ValidatorService) ProposerSettings() *proposer.Settings {
	settings := v.validator.ProposerSettings()
	if settings != nil {
		return settings.Clone()
	}
	return nil
}

// SetProposerSettings sets the proposer settings on the validator service as well as the underlying validator
func (v *ValidatorService) SetProposerSettings(ctx context.Context, settings *proposer.Settings) error {
	// validator service proposer settings is only used for pass through from node -> validator service -> validator.
	// in memory use of proposer settings happens on validator.
	v.proposerSettings = settings

	// passes settings down to be updated in database and saved in memory.
	// updates to validator porposer settings will be in the validator object and not validator service.
	return v.validator.SetProposerSettings(ctx, settings)
}

// ConstructDialOptions constructs a list of grpc dial options
func ConstructDialOptions(
	maxCallRecvMsgSize int,
	withCert string,
	grpcRetries uint,
	grpcRetryDelay time.Duration,
	extraOpts ...grpc.DialOption,
) []grpc.DialOption {
	var transportSecurity grpc.DialOption
	if withCert != "" {
		creds, err := credentials.NewClientTLSFromFile(withCert, "")
		if err != nil {
			log.WithError(err).Error("Could not get valid credentials")
			return nil
		}
		transportSecurity = grpc.WithTransportCredentials(creds)
	} else {
		transportSecurity = grpc.WithInsecure()
		log.Warn("You are using an insecure gRPC connection. If you are running your beacon node and " +
			"validator on the same machines, you can ignore this message. If you want to know " +
			"how to enable secure connections, see: https://docs.prylabs.network/docs/prysm-usage/secure-grpc")
	}

	if maxCallRecvMsgSize == 0 {
		maxCallRecvMsgSize = 10 * 5 << 20 // Default 50Mb
	}

	dialOpts := []grpc.DialOption{
		transportSecurity,
		grpc.WithDefaultCallOptions(
			grpc.MaxCallRecvMsgSize(maxCallRecvMsgSize),
			grpcretry.WithMax(grpcRetries),
			grpcretry.WithBackoff(grpcretry.BackoffLinear(grpcRetryDelay)),
		),
		grpc.WithStatsHandler(&ocgrpc.ClientHandler{}),
		grpc.WithUnaryInterceptor(middleware.ChainUnaryClient(
			grpcopentracing.UnaryClientInterceptor(),
			grpcprometheus.UnaryClientInterceptor,
			grpcretry.UnaryClientInterceptor(),
			grpcutil.LogRequests,
		)),
		grpc.WithChainStreamInterceptor(
			grpcutil.LogStream,
			grpcopentracing.StreamClientInterceptor(),
			grpcprometheus.StreamClientInterceptor,
			grpcretry.StreamClientInterceptor(),
		),
		grpc.WithResolvers(&multipleEndpointsGrpcResolverBuilder{}),
	}

	dialOpts = append(dialOpts, extraOpts...)
	return dialOpts
<<<<<<< HEAD
=======
}

// Syncing returns whether or not the beacon node is currently synchronizing the chain.
func (v *ValidatorService) Syncing(ctx context.Context) (bool, error) {
	nc := ethpb.NewNodeClient(v.conn.GetGrpcClientConn())
	resp, err := nc.GetSyncStatus(ctx, &emptypb.Empty{})
	if err != nil {
		return false, err
	}
	return resp.Syncing, nil
}

// GenesisInfo queries the beacon node for the chain genesis info containing
// the genesis time along with the validator deposit contract address.
func (v *ValidatorService) GenesisInfo(ctx context.Context) (*ethpb.Genesis, error) {
	nc := ethpb.NewNodeClient(v.conn.GetGrpcClientConn())
	return nc.GetGenesis(ctx, &emptypb.Empty{})
}

func (v *ValidatorService) GetGraffiti(ctx context.Context, pubKey [fieldparams.BLSPubkeyLength]byte) ([]byte, error) {
	if v.validator == nil {
		return nil, errors.New("validator is unavailable")
	}
	return v.validator.GetGraffiti(ctx, pubKey)
}

func (v *ValidatorService) SetGraffiti(ctx context.Context, pubKey [fieldparams.BLSPubkeyLength]byte, graffiti []byte) error {
	if v.validator == nil {
		return errors.New("validator is unavailable")
	}
	return v.validator.SetGraffiti(ctx, pubKey, graffiti)
}

func (v *ValidatorService) DeleteGraffiti(ctx context.Context, pubKey [fieldparams.BLSPubkeyLength]byte) error {
	if v.validator == nil {
		return errors.New("validator is unavailable")
	}
	return v.validator.DeleteGraffiti(ctx, pubKey)
>>>>>>> 9befb6bd
}<|MERGE_RESOLUTION|>--- conflicted
+++ resolved
@@ -39,7 +39,6 @@
 // ValidatorService represents a service to manage the validator client
 // routine.
 type ValidatorService struct {
-<<<<<<< HEAD
 	ctx                     context.Context
 	cancel                  context.CancelFunc
 	validator               iface.Validator
@@ -57,37 +56,10 @@
 	emitAccountMetrics      bool
 	logValidatorPerformance bool
 	distributed             bool
-=======
-	useWeb                 bool
-	emitAccountMetrics     bool
-	logValidatorBalances   bool
-	distributed            bool
-	interopKeysConfig      *local.InteropKeymanagerConfig
-	conn                   validatorHelpers.NodeConnection
-	grpcRetryDelay         time.Duration
-	grpcRetries            uint
-	maxCallRecvMsgSize     int
-	cancel                 context.CancelFunc
-	walletInitializedFeed  *event.Feed
-	wallet                 *wallet.Wallet
-	graffitiStruct         *graffiti.Graffiti
-	dataDir                string
-	withCert               string
-	endpoint               string
-	ctx                    context.Context
-	validator              iface.Validator
-	db                     db.Database
-	grpcHeaders            []string
-	graffiti               []byte
-	Web3SignerConfig       *remoteweb3signer.SetupConfig
-	proposerSettings       *proposer.Settings
-	validatorsRegBatchSize int
->>>>>>> 9befb6bd
 }
 
 // Config for the validator service.
 type Config struct {
-<<<<<<< HEAD
 	Validator               iface.Validator
 	DB                      db.Database
 	Wallet                  *wallet.Wallet
@@ -110,31 +82,6 @@
 	LogValidatorPerformance bool
 	EmitAccountMetrics      bool
 	Distributed             bool
-=======
-	UseWeb                     bool
-	LogValidatorBalances       bool
-	EmitAccountMetrics         bool
-	Distributed                bool
-	InteropKeysConfig          *local.InteropKeymanagerConfig
-	Wallet                     *wallet.Wallet
-	WalletInitializedFeed      *event.Feed
-	GrpcRetriesFlag            uint
-	GrpcMaxCallRecvMsgSizeFlag int
-	GrpcRetryDelay             time.Duration
-	GraffitiStruct             *graffiti.Graffiti
-	Validator                  iface.Validator
-	ValDB                      db.Database
-	CertFlag                   string
-	DataDir                    string
-	GrpcHeadersFlag            string
-	GraffitiFlag               string
-	Endpoint                   string
-	Web3SignerConfig           *remoteweb3signer.SetupConfig
-	ProposerSettings           *proposer.Settings
-	BeaconApiEndpoint          string
-	BeaconApiTimeout           time.Duration
-	ValidatorsRegBatchSize     int
->>>>>>> 9befb6bd
 }
 
 // NewValidatorService creates a new validator service for the service
@@ -370,25 +317,6 @@
 
 	dialOpts = append(dialOpts, extraOpts...)
 	return dialOpts
-<<<<<<< HEAD
-=======
-}
-
-// Syncing returns whether or not the beacon node is currently synchronizing the chain.
-func (v *ValidatorService) Syncing(ctx context.Context) (bool, error) {
-	nc := ethpb.NewNodeClient(v.conn.GetGrpcClientConn())
-	resp, err := nc.GetSyncStatus(ctx, &emptypb.Empty{})
-	if err != nil {
-		return false, err
-	}
-	return resp.Syncing, nil
-}
-
-// GenesisInfo queries the beacon node for the chain genesis info containing
-// the genesis time along with the validator deposit contract address.
-func (v *ValidatorService) GenesisInfo(ctx context.Context) (*ethpb.Genesis, error) {
-	nc := ethpb.NewNodeClient(v.conn.GetGrpcClientConn())
-	return nc.GetGenesis(ctx, &emptypb.Empty{})
 }
 
 func (v *ValidatorService) GetGraffiti(ctx context.Context, pubKey [fieldparams.BLSPubkeyLength]byte) ([]byte, error) {
@@ -410,5 +338,4 @@
 		return errors.New("validator is unavailable")
 	}
 	return v.validator.DeleteGraffiti(ctx, pubKey)
->>>>>>> 9befb6bd
 }