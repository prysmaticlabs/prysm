package client

import (
	"context"

	middleware "github.com/grpc-ecosystem/go-grpc-middleware"
	grpc_opentracing "github.com/grpc-ecosystem/go-grpc-middleware/tracing/opentracing"
	grpc_prometheus "github.com/grpc-ecosystem/go-grpc-prometheus"
	"github.com/pkg/errors"
	ethpb "github.com/prysmaticlabs/ethereumapis/eth/v1alpha1"
	pb "github.com/prysmaticlabs/prysm/proto/beacon/rpc/v1"
<<<<<<< HEAD
	"github.com/prysmaticlabs/prysm/shared/bytesutil"
	"github.com/prysmaticlabs/prysm/shared/keystore"
	"github.com/prysmaticlabs/prysm/validator/db"
=======
	"github.com/prysmaticlabs/prysm/validator/keymanager"
>>>>>>> 77d41024
	"github.com/sirupsen/logrus"
	"go.opencensus.io/plugin/ocgrpc"
	"google.golang.org/grpc"
	"google.golang.org/grpc/credentials"
)

var log = logrus.WithField("prefix", "validator")

// ValidatorService represents a service to manage the validator client
// routine.
type ValidatorService struct {
	ctx                  context.Context
	cancel               context.CancelFunc
	validator            Validator
	graffiti             []byte
	conn                 *grpc.ClientConn
	endpoint             string
	withCert             string
<<<<<<< HEAD
	dataDir              string
	clearDB              bool
	keys                 map[[48]byte]*keystore.Key
=======
	keyManager           keymanager.KeyManager
>>>>>>> 77d41024
	logValidatorBalances bool
}

// Config for the validator service.
type Config struct {
	Endpoint             string
	DataDir              string
	ClearDB              bool
	CertFlag             string
	GraffitiFlag         string
	KeyManager           keymanager.KeyManager
	LogValidatorBalances bool
}

// NewValidatorService creates a new validator service for the service
// registry.
func NewValidatorService(ctx context.Context, cfg *Config) (*ValidatorService, error) {
	ctx, cancel := context.WithCancel(ctx)
	return &ValidatorService{
		ctx:                  ctx,
		cancel:               cancel,
		endpoint:             cfg.Endpoint,
		withCert:             cfg.CertFlag,
		dataDir:              cfg.DataDir,
		graffiti:             []byte(cfg.GraffitiFlag),
		keyManager:           cfg.KeyManager,
		logValidatorBalances: cfg.LogValidatorBalances,
	}, nil
}

// Start the validator service. Launches the main go routine for the validator
// client.
func (v *ValidatorService) Start() {
	var dialOpt grpc.DialOption
	if v.withCert != "" {
		creds, err := credentials.NewClientTLSFromFile(v.withCert, "")
		if err != nil {
			log.Errorf("Could not get valid credentials: %v", err)
			return
		}
		dialOpt = grpc.WithTransportCredentials(creds)
	} else {
		dialOpt = grpc.WithInsecure()
		log.Warn("You are using an insecure gRPC connection! Please provide a certificate and key to use a secure connection.")
	}
	opts := []grpc.DialOption{
		dialOpt,
		grpc.WithStatsHandler(&ocgrpc.ClientHandler{}),
		grpc.WithStreamInterceptor(middleware.ChainStreamClient(
			grpc_opentracing.StreamClientInterceptor(),
			grpc_prometheus.StreamClientInterceptor,
		)),
		grpc.WithUnaryInterceptor(middleware.ChainUnaryClient(
			grpc_opentracing.UnaryClientInterceptor(),
			grpc_prometheus.UnaryClientInterceptor,
		)),
	}
	conn, err := grpc.DialContext(v.ctx, v.endpoint, opts...)
	if err != nil {
		log.Errorf("Could not dial endpoint: %s, %v", v.endpoint, err)
		return
	}
	log.Info("Successfully started gRPC connection")

	valDB, err := db.NewKVStore(v.dataDir, pubKeys)
	if err != nil {
		log.Errorf("Could not create DB in dir %s: %v", v.dataDir, err)
		return
	}
	if v.clearDB {
		if err := valDB.ClearDB(); err != nil {
			log.Errorf("Could not clear DB in dir %s: %v", v.dataDir, err)
			return
		}
		valDB, err = db.NewKVStore(v.dataDir, pubKeys)
		if err != nil {
			log.Errorf("Could not create DB in dir %s: %v", v.dataDir, err)
			return
		}
	}

	v.conn = conn
	v.validator = &validator{
		db:                   valDB,
		validatorClient:      pb.NewValidatorServiceClient(v.conn),
		attesterClient:       pb.NewAttesterServiceClient(v.conn),
		proposerClient:       pb.NewProposerServiceClient(v.conn),
		aggregatorClient:     pb.NewAggregatorServiceClient(v.conn),
		node:                 ethpb.NewNodeClient(v.conn),
		keyManager:           v.keyManager,
		graffiti:             v.graffiti,
		logValidatorBalances: v.logValidatorBalances,
		prevBalance:          make(map[[48]byte]uint64),
		attLogs:              make(map[[32]byte]*attSubmitted),
	}
	go run(v.ctx, v.validator)
}

// Stop the validator service.
func (v *ValidatorService) Stop() error {
	v.cancel()
	log.Info("Stopping service")
	if v.conn != nil {
		return v.conn.Close()
	}
	return nil
}

// Status ...
//
// WIP - not done.
func (v *ValidatorService) Status() error {
	if v.conn == nil {
		return errors.New("no connection to beacon RPC")
	}
	return nil
}<|MERGE_RESOLUTION|>--- conflicted
+++ resolved
@@ -9,13 +9,8 @@
 	"github.com/pkg/errors"
 	ethpb "github.com/prysmaticlabs/ethereumapis/eth/v1alpha1"
 	pb "github.com/prysmaticlabs/prysm/proto/beacon/rpc/v1"
-<<<<<<< HEAD
-	"github.com/prysmaticlabs/prysm/shared/bytesutil"
-	"github.com/prysmaticlabs/prysm/shared/keystore"
 	"github.com/prysmaticlabs/prysm/validator/db"
-=======
 	"github.com/prysmaticlabs/prysm/validator/keymanager"
->>>>>>> 77d41024
 	"github.com/sirupsen/logrus"
 	"go.opencensus.io/plugin/ocgrpc"
 	"google.golang.org/grpc"
@@ -34,13 +29,9 @@
 	conn                 *grpc.ClientConn
 	endpoint             string
 	withCert             string
-<<<<<<< HEAD
 	dataDir              string
 	clearDB              bool
-	keys                 map[[48]byte]*keystore.Key
-=======
 	keyManager           keymanager.KeyManager
->>>>>>> 77d41024
 	logValidatorBalances bool
 }
 
@@ -105,7 +96,12 @@
 	}
 	log.Info("Successfully started gRPC connection")
 
-	valDB, err := db.NewKVStore(v.dataDir, pubKeys)
+	pubkeys, err := v.keyManager.FetchValidatingKeys()
+	if err != nil {
+		log.Errorf("Could not get validating keys: %v", err)
+		return
+	}
+	valDB, err := db.NewKVStore(v.dataDir, pubkeys)
 	if err != nil {
 		log.Errorf("Could not create DB in dir %s: %v", v.dataDir, err)
 		return
@@ -115,7 +111,7 @@
 			log.Errorf("Could not clear DB in dir %s: %v", v.dataDir, err)
 			return
 		}
-		valDB, err = db.NewKVStore(v.dataDir, pubKeys)
+		valDB, err = db.NewKVStore(v.dataDir, pubkeys)
 		if err != nil {
 			log.Errorf("Could not create DB in dir %s: %v", v.dataDir, err)
 			return
