--- conflicted
+++ resolved
@@ -88,7 +88,12 @@
 	return nil
 }
 
-<<<<<<< HEAD
+// CurrentBeaconSlot based on the seconds since genesis.
+func (s *Service) CurrentBeaconSlot() uint64 {
+	secondsSinceGenesis := time.Since(s.genesisTimestamp).Seconds()
+	return uint64(math.Floor(secondsSinceGenesis / 8.0))
+}
+
 // fetchGenesisAndCanonicalState fetches both the genesis timestamp as well
 // as the latest canonical crystallized state from a beacon node. This allows
 // the validator to do the following:
@@ -116,10 +121,8 @@
 	if err != nil {
 		log.Fatalf("cannot compute genesis timestamp: %v", err)
 	}
-	secondsSinceGenesis := time.Since(genesisTimestamp).Seconds()
-
-	// Set the current slot.
-	s.currentSlot = uint64(math.Floor(secondsSinceGenesis / 8.0))
+
+	s.genesisTimestamp = genesisTimestamp
 
 	crystallized := res.GetLatestCrystallizedState()
 	if err := s.processCrystallizedState(crystallized); err != nil {
@@ -127,50 +130,6 @@
 	}
 }
 
-=======
-// CurrentBeaconSlot based on the seconds since genesis.
-func (s *Service) CurrentBeaconSlot() uint64 {
-	secondsSinceGenesis := time.Since(s.genesisTimestamp).Seconds()
-	return uint64(math.Floor(secondsSinceGenesis / 8.0))
-}
-
-// fetchGenesisAndCanonicalState fetches both the genesis timestamp as well
-// as the latest canonical crystallized state from a beacon node. This allows
-// the validator to do the following:
-//
-// (1) determine if it should act as an attester/proposer and at what slot
-// and what shard
-//
-// (2) determine the seconds since genesis by using the latest crystallized
-// state recalc, then determine how many seconds have passed between that time
-// and the current system time.
-//
-// From this, the validator client can deduce what slot interval the beacon
-// node is in and determine when exactly it is time to propose or attest.
-func (s *Service) fetchGenesisAndCanonicalState(client pb.BeaconServiceClient) {
-	res, err := client.GenesisTimeAndCanonicalState(s.ctx, &empty.Empty{})
-	if err != nil {
-		// If this RPC request fails, the entire system should fatal as it is critical for
-		// the validator to begin this way.
-		log.Fatalf("could not fetch genesis time and latest canonical state from beacon node: %v", err)
-	}
-
-	// Determine what slot the beacon node is in by checking the number of seconds
-	// since the genesis block.
-	genesisTimestamp, err := ptypes.Timestamp(res.GetGenesisTimestamp())
-	if err != nil {
-		log.Fatalf("cannot compute genesis timestamp: %v", err)
-	}
-
-	s.genesisTimestamp = genesisTimestamp
-
-	crystallized := res.GetLatestCrystallizedState()
-	if err := s.processCrystallizedState(crystallized); err != nil {
-		log.Fatalf("unable to process received crystallized state: %v", err)
-	}
-}
-
->>>>>>> 190a976d
 // waitForAssignment kicks off once the validator determines the currentSlot of the
 // beacon node by calculating the difference between the current system time
 // and the genesis timestamp. It runs exactly every SLOT_LENGTH seconds
@@ -181,15 +140,9 @@
 		case <-s.ctx.Done():
 			return
 		case <-ticker:
-<<<<<<< HEAD
-			log.WithField("slotNumber", s.currentSlot).Info("New beacon node slot interval")
-			if s.responsibility == "proposer" && s.assignedSlot == s.currentSlot {
-				log.WithField("slotNumber", s.currentSlot).Info("Assigned proposal slot number reached")
-=======
 			log.WithField("slotNumber", s.CurrentBeaconSlot()).Info("New beacon node slot interval")
 			if s.responsibility == "proposer" && s.assignedSlot == s.CurrentBeaconSlot() {
 				log.WithField("slotNumber", s.CurrentBeaconSlot()).Info("Assigned proposal slot number reached")
->>>>>>> 190a976d
 				s.responsibility = ""
 				block, err := client.CanonicalHead(s.ctx, &empty.Empty{})
 				if err != nil {
@@ -198,11 +151,7 @@
 				}
 				// We forward the latest canonical block to the proposer service via a feed.
 				s.proposerAssignmentFeed.Send(block)
-<<<<<<< HEAD
-			} else if s.responsibility == "attester" && s.assignedSlot == s.currentSlot {
-=======
 			} else if s.responsibility == "attester" && s.assignedSlot == s.CurrentBeaconSlot() {
->>>>>>> 190a976d
 				log.Info("Assigned attestation slot number reached")
 				s.responsibility = ""
 				block, err := client.CanonicalHead(s.ctx, &empty.Empty{})
@@ -213,11 +162,6 @@
 				// We forward the latest canonical block to the attester service a feed.
 				s.attesterAssignmentFeed.Send(block)
 			}
-<<<<<<< HEAD
-			// Increase the current slot by one every 8 seconds.
-			s.currentSlot++
-=======
->>>>>>> 190a976d
 		}
 	}
 }
@@ -284,11 +228,7 @@
 	// TODO(#545): Determine this from a gRPC stream from the beacon node
 	// instead.
 	s.responsibility = "proposer"
-<<<<<<< HEAD
-	s.assignedSlot = s.currentSlot + 2
-=======
 	s.assignedSlot = s.CurrentBeaconSlot() + 2
->>>>>>> 190a976d
 	log.WithField("assignedSlot", s.assignedSlot).Info("Validator selected as proposer")
 	return nil
 }
