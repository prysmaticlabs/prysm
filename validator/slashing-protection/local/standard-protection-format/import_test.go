package interchangeformat_test

import (
	"bytes"
	"context"
	"encoding/hex"
	"encoding/json"
	"fmt"
	"reflect"
	"testing"

<<<<<<< HEAD
	"github.com/prysmaticlabs/prysm/shared/params"
	"github.com/prysmaticlabs/prysm/shared/testutil/assert"
=======
	"github.com/prysmaticlabs/prysm/shared/bls"
	"github.com/prysmaticlabs/prysm/shared/hashutil"
>>>>>>> e1209639
	"github.com/prysmaticlabs/prysm/shared/testutil/require"
	dbtest "github.com/prysmaticlabs/prysm/validator/db/testing"
	interchangeformat "github.com/prysmaticlabs/prysm/validator/slashing-protection/local/standard-protection-format"
	spTest "github.com/prysmaticlabs/prysm/validator/slashing-protection/local/testing"
	logTest "github.com/sirupsen/logrus/hooks/test"
)

func TestStore_ImportInterchangeData_BadJSON(t *testing.T) {
	ctx := context.Background()
	validatorDB := dbtest.SetupDB(t, nil)

	buf := bytes.NewBuffer([]byte("helloworld"))
	err := interchangeformat.ImportStandardProtectionJSON(ctx, validatorDB, buf)
	require.ErrorContains(t, "could not unmarshal slashing protection JSON file", err)
}

func TestStore_ImportInterchangeData_NilData_FailsSilently(t *testing.T) {
	hook := logTest.NewGlobal()
	ctx := context.Background()
	validatorDB := dbtest.SetupDB(t, nil)

	interchangeJSON := &interchangeformat.EIPSlashingProtectionFormat{}
	encoded, err := json.Marshal(interchangeJSON)
	require.NoError(t, err)

	buf := bytes.NewBuffer(encoded)
	err = interchangeformat.ImportStandardProtectionJSON(ctx, validatorDB, buf)
	require.NoError(t, err)
	require.LogsContain(t, hook, "No slashing protection data to import")
}

<<<<<<< HEAD
func TestStore_ImportInterchangeData_BadFormat_PreventsDBWrites(t *testing.T) {
	ctx := context.Background()
	numValidators := 10
	publicKeys := spTest.CreateRandomPubKeys(t, numValidators)
	validatorDB := dbtest.SetupDB(t, publicKeys)

	// First we setup some mock attesting and proposal histories and create a mock
	// standard slashing protection format JSON struct.
	attestingHistory, proposalHistory := spTest.MockAttestingAndProposalHistories(t, numValidators)
	standardProtectionFormat := spTest.MockSlashingProtectionJSON(t, publicKeys, attestingHistory, proposalHistory)

	// We replace a slot of one of the blocks with junk data.
	standardProtectionFormat.Data[0].SignedBlocks[0].Slot = "BadSlot"

	// We encode the standard slashing protection struct into a JSON format.
	blob, err := json.Marshal(standardProtectionFormat)
	require.NoError(t, err)
	buf := bytes.NewBuffer(blob)

	// Next, we attempt to import it into our validator database and check that
	// we obtain an error during the import process.
	err = interchangeformat.ImportStandardProtectionJSON(ctx, validatorDB, buf)
	assert.NotNil(t, err)

	// Next, we attempt to retrieve the attesting and proposals histories from our database and
	// verify nothing was saved to the DB. If there is an error in the import process, we need to make
	// sure writing is an atomic operation: either the import succeeds and saves the slashing protection
	// data to our DB, or it does not.
	receivedAttestingHistory, err := validatorDB.AttestationHistoryForPubKeysV2(ctx, publicKeys)
	require.NoError(t, err)
	for i := 0; i < len(publicKeys); i++ {
		defaultAttestingHistory := kv.NewAttestationHistoryArray(0)
		require.DeepEqual(
			t,
			defaultAttestingHistory,
			receivedAttestingHistory[publicKeys[i]],
			"Imported attestation protection history is different than the empty default",
		)
		proposals := proposalHistory[i].Proposals
		for _, proposal := range proposals {
			receivedProposalSigningRoot, _, err := validatorDB.ProposalHistoryForSlot(ctx, publicKeys[i], proposal.Slot)
			require.NoError(t, err)
			require.DeepEqual(
				t,
				params.BeaconConfig().ZeroHash,
				receivedProposalSigningRoot,
				"Imported proposal signing root is different than the empty default",
			)
		}
	}
}

func TestStore_ImportInterchangeData_OK(t *testing.T) {
	ctx := context.Background()
	numValidators := 10
	publicKeys := spTest.CreateRandomPubKeys(t, numValidators)
	validatorDB := dbtest.SetupDB(t, publicKeys)

	// First we setup some mock attesting and proposal histories and create a mock
	// standard slashing protection format JSON struct.
	attestingHistory, proposalHistory := spTest.MockAttestingAndProposalHistories(t, numValidators)
	standardProtectionFormat := spTest.MockSlashingProtectionJSON(t, publicKeys, attestingHistory, proposalHistory)

	// We encode the standard slashing protection struct into a JSON format.
	blob, err := json.Marshal(standardProtectionFormat)
	require.NoError(t, err)
	buf := bytes.NewBuffer(blob)

	// Next, we attempt to import it into our validator database.
	err = interchangeformat.ImportStandardProtectionJSON(ctx, validatorDB, buf)
	require.NoError(t, err)

	// Next, we attempt to retrieve the attesting and proposals histories from our database and
	// verify those indeed match the originally generated mock histories.
	receivedAttestingHistory, err := validatorDB.AttestationHistoryForPubKeysV2(ctx, publicKeys)
	require.NoError(t, err)
	for i := 0; i < len(publicKeys); i++ {
		require.DeepEqual(
			t,
			attestingHistory[i],
			receivedAttestingHistory[publicKeys[i]],
			"We should have stored any attesting history",
		)
		proposals := proposalHistory[i].Proposals
		for _, proposal := range proposals {
			receivedProposalSigningRoot, _, err := validatorDB.ProposalHistoryForSlot(ctx, publicKeys[i], proposal.Slot)
			require.NoError(t, err)
			require.DeepEqual(
				t,
				receivedProposalSigningRoot[:],
				proposal.SigningRoot,
				"Imported proposals are different then the generated ones",
			)
		}
	}
}

=======
>>>>>>> e1209639
func Test_validateMetadata(t *testing.T) {
	goodRoot := [32]byte{1}
	goodStr := make([]byte, hex.EncodedLen(len(goodRoot)))
	hex.Encode(goodStr, goodRoot[:])
	tests := []struct {
		name            string
		interchangeJSON *interchangeformat.EIPSlashingProtectionFormat
		wantErr         bool
	}{
		{
			name: "Incorrect version for EIP format should fail",
			interchangeJSON: &interchangeformat.EIPSlashingProtectionFormat{
				Metadata: struct {
					InterchangeFormatVersion string `json:"interchange_format_version"`
					GenesisValidatorsRoot    string `json:"genesis_validators_root"`
				}{
					InterchangeFormatVersion: "1",
					GenesisValidatorsRoot:    string(goodStr),
				},
			},
			wantErr: true,
		},
		{
			name: "Junk data for version should fail",
			interchangeJSON: &interchangeformat.EIPSlashingProtectionFormat{
				Metadata: struct {
					InterchangeFormatVersion string `json:"interchange_format_version"`
					GenesisValidatorsRoot    string `json:"genesis_validators_root"`
				}{
					InterchangeFormatVersion: "asdljas$d",
					GenesisValidatorsRoot:    string(goodStr),
				},
			},
			wantErr: true,
		},
		{
			name: "Proper version field should pass",
			interchangeJSON: &interchangeformat.EIPSlashingProtectionFormat{
				Metadata: struct {
					InterchangeFormatVersion string `json:"interchange_format_version"`
					GenesisValidatorsRoot    string `json:"genesis_validators_root"`
				}{
					InterchangeFormatVersion: interchangeformat.INTERCHANGE_FORMAT_VERSION,
					GenesisValidatorsRoot:    string(goodStr),
				},
			},
			wantErr: false,
		},
	}
	for _, tt := range tests {
		t.Run(tt.name, func(t *testing.T) {
			validatorDB := dbtest.SetupDB(t, nil)
			ctx := context.Background()
			if err := interchangeformat.ValidateMetadata(ctx, validatorDB, tt.interchangeJSON); (err != nil) != tt.wantErr {
				t.Errorf("ValidateMetadata() error = %v, wantErr %v", err, tt.wantErr)
			}

		})
	}
}

func Test_validateMetadataGenesisValidatorRoot(t *testing.T) {
	goodRoot := [32]byte{1}
	goodStr := make([]byte, hex.EncodedLen(len(goodRoot)))
	hex.Encode(goodStr, goodRoot[:])
	secondRoot := [32]byte{2}
	secondStr := make([]byte, hex.EncodedLen(len(secondRoot)))
	hex.Encode(secondStr, secondRoot[:])

	tests := []struct {
		name                   string
		interchangeJSON        *interchangeformat.EIPSlashingProtectionFormat
		dbGenesisValidatorRoot []byte
		wantErr                bool
	}{
		{
			name: "Same genesis roots should not fail",
			interchangeJSON: &interchangeformat.EIPSlashingProtectionFormat{
				Metadata: struct {
					InterchangeFormatVersion string `json:"interchange_format_version"`
					GenesisValidatorsRoot    string `json:"genesis_validators_root"`
				}{
					InterchangeFormatVersion: interchangeformat.INTERCHANGE_FORMAT_VERSION,
					GenesisValidatorsRoot:    string(goodStr),
				},
			},
			dbGenesisValidatorRoot: goodRoot[:],
			wantErr:                false,
		},
		{
			name: "Different genesis roots should not fail",
			interchangeJSON: &interchangeformat.EIPSlashingProtectionFormat{
				Metadata: struct {
					InterchangeFormatVersion string `json:"interchange_format_version"`
					GenesisValidatorsRoot    string `json:"genesis_validators_root"`
				}{
					InterchangeFormatVersion: interchangeformat.INTERCHANGE_FORMAT_VERSION,
					GenesisValidatorsRoot:    string(secondStr),
				},
			},
			dbGenesisValidatorRoot: goodRoot[:],
			wantErr:                true,
		},
	}
	for _, tt := range tests {
		t.Run(tt.name, func(t *testing.T) {
			validatorDB := dbtest.SetupDB(t, nil)
			ctx := context.Background()
			require.NoError(t, validatorDB.SaveGenesisValidatorsRoot(ctx, tt.dbGenesisValidatorRoot))
			err := interchangeformat.ValidateMetadata(ctx, validatorDB, tt.interchangeJSON)
			if tt.wantErr {
				require.ErrorContains(t, "genesis validator root doesnt match the one that is stored", err)
			} else {
				require.NoError(t, err)
			}

		})
	}
}

func Test_parseUniqueSignedBlocksByPubKey(t *testing.T) {
	numValidators := 4
	pubKeys := spTest.CreateRandomPubKeys(t, numValidators)
	roots := spTest.CreateRandomRoots(t, numValidators)
	tests := []struct {
		name    string
		data    []*interchangeformat.ProtectionData
		want    map[[48]byte][]*interchangeformat.SignedBlock
		wantErr bool
	}{
		{
			name: "nil values are skipped",
			data: []*interchangeformat.ProtectionData{
				{
					Pubkey: fmt.Sprintf("%x", pubKeys[0]),
					SignedBlocks: []*interchangeformat.SignedBlock{
						{
							Slot:        "1",
							SigningRoot: fmt.Sprintf("%x", roots[0]),
						},
						nil,
					},
				},
				{
					Pubkey: fmt.Sprintf("%x", pubKeys[0]),
					SignedBlocks: []*interchangeformat.SignedBlock{
						{
							Slot:        "3",
							SigningRoot: fmt.Sprintf("%x", roots[2]),
						},
					},
				},
			},
			want: map[[48]byte][]*interchangeformat.SignedBlock{
				pubKeys[0]: {
					{
						Slot:        "1",
						SigningRoot: fmt.Sprintf("%x", roots[0]),
					},
					{
						Slot:        "3",
						SigningRoot: fmt.Sprintf("%x", roots[2]),
					},
				},
			},
		},
		{
			name: "same blocks but different public keys are parsed correctly",
			data: []*interchangeformat.ProtectionData{
				{
					Pubkey: fmt.Sprintf("%x", pubKeys[0]),
					SignedBlocks: []*interchangeformat.SignedBlock{
						{
							Slot:        "1",
							SigningRoot: fmt.Sprintf("%x", roots[0]),
						},
						{
							Slot:        "2",
							SigningRoot: fmt.Sprintf("%x", roots[1]),
						},
					},
				},
				{
					Pubkey: fmt.Sprintf("%x", pubKeys[1]),
					SignedBlocks: []*interchangeformat.SignedBlock{
						{
							Slot:        "1",
							SigningRoot: fmt.Sprintf("%x", roots[0]),
						},
						{
							Slot:        "2",
							SigningRoot: fmt.Sprintf("%x", roots[1]),
						},
					},
				},
			},
			want: map[[48]byte][]*interchangeformat.SignedBlock{
				pubKeys[0]: {
					{
						Slot:        "1",
						SigningRoot: fmt.Sprintf("%x", roots[0]),
					},
					{
						Slot:        "2",
						SigningRoot: fmt.Sprintf("%x", roots[1]),
					},
				},
				pubKeys[1]: {
					{
						Slot:        "1",
						SigningRoot: fmt.Sprintf("%x", roots[0]),
					},
					{
						Slot:        "2",
						SigningRoot: fmt.Sprintf("%x", roots[1]),
					},
				},
			},
		},
		{
			name: "disjoint sets of signed blocks by the same public key are parsed correctly",
			data: []*interchangeformat.ProtectionData{
				{
					Pubkey: fmt.Sprintf("%x", pubKeys[0]),
					SignedBlocks: []*interchangeformat.SignedBlock{
						{
							Slot:        "1",
							SigningRoot: fmt.Sprintf("%x", roots[0]),
						},
						{
							Slot:        "2",
							SigningRoot: fmt.Sprintf("%x", roots[1]),
						},
					},
				},
				{
					Pubkey: fmt.Sprintf("%x", pubKeys[0]),
					SignedBlocks: []*interchangeformat.SignedBlock{
						{
							Slot:        "3",
							SigningRoot: fmt.Sprintf("%x", roots[2]),
						},
					},
				},
			},
			want: map[[48]byte][]*interchangeformat.SignedBlock{
				pubKeys[0]: {
					{
						Slot:        "1",
						SigningRoot: fmt.Sprintf("%x", roots[0]),
					},
					{
						Slot:        "2",
						SigningRoot: fmt.Sprintf("%x", roots[1]),
					},
					{
						Slot:        "3",
						SigningRoot: fmt.Sprintf("%x", roots[2]),
					},
				},
			},
		},
		{
			name: "full duplicate entries are uniquely parsed",
			data: []*interchangeformat.ProtectionData{
				{
					Pubkey: fmt.Sprintf("%x", pubKeys[0]),
					SignedBlocks: []*interchangeformat.SignedBlock{
						{
							Slot:        "1",
							SigningRoot: fmt.Sprintf("%x", roots[0]),
						},
					},
				},
				{
					Pubkey: fmt.Sprintf("%x", pubKeys[0]),
					SignedBlocks: []*interchangeformat.SignedBlock{
						{
							Slot:        "1",
							SigningRoot: fmt.Sprintf("%x", roots[0]),
						},
					},
				},
			},
			want: map[[48]byte][]*interchangeformat.SignedBlock{
				pubKeys[0]: {
					{
						Slot:        "1",
						SigningRoot: fmt.Sprintf("%x", roots[0]),
					},
				},
			},
		},
		{
			name: "intersecting duplicate public key entries are handled properly",
			data: []*interchangeformat.ProtectionData{
				{
					Pubkey: fmt.Sprintf("%x", pubKeys[0]),
					SignedBlocks: []*interchangeformat.SignedBlock{
						{
							Slot:        "1",
							SigningRoot: fmt.Sprintf("%x", roots[0]),
						},
						{
							Slot:        "2",
							SigningRoot: fmt.Sprintf("%x", roots[1]),
						},
					},
				},
				{
					Pubkey: fmt.Sprintf("%x", pubKeys[0]),
					SignedBlocks: []*interchangeformat.SignedBlock{
						{
							Slot:        "2",
							SigningRoot: fmt.Sprintf("%x", roots[1]),
						},
						{
							Slot:        "3",
							SigningRoot: fmt.Sprintf("%x", roots[2]),
						},
					},
				},
			},
			want: map[[48]byte][]*interchangeformat.SignedBlock{
				pubKeys[0]: {
					{
						Slot:        "1",
						SigningRoot: fmt.Sprintf("%x", roots[0]),
					},
					{
						Slot:        "2",
						SigningRoot: fmt.Sprintf("%x", roots[1]),
					},
					{
						Slot:        "3",
						SigningRoot: fmt.Sprintf("%x", roots[2]),
					},
				},
			},
		},
	}
	for _, tt := range tests {
		t.Run(tt.name, func(t *testing.T) {
			got, err := interchangeformat.ParseUniqueSignedBlocksByPubKey(tt.data)
			if (err != nil) != tt.wantErr {
				t.Errorf("ParseUniqueSignedBlocksByPubKey() error = %v, wantErr %v", err, tt.wantErr)
				return
			}
			if !reflect.DeepEqual(got, tt.want) {
				t.Errorf("ParseUniqueSignedBlocksByPubKey() got = %v, want %v", got, tt.want)
			}
		})
	}
}

func Test_parseUniqueSignedAttestationsByPubKey(t *testing.T) {
	numValidators := 4
	pubKeys := spTest.CreateRandomPubKeys(t, numValidators)
	roots := spTest.CreateRandomRoots(t, numValidators)
	tests := []struct {
		name    string
		data    []*interchangeformat.ProtectionData
		want    map[[48]byte][]*interchangeformat.SignedAttestation
		wantErr bool
	}{
		{
			name: "nil values are skipped",
			data: []*interchangeformat.ProtectionData{
				{
					Pubkey: fmt.Sprintf("%x", pubKeys[0]),
					SignedAttestations: []*interchangeformat.SignedAttestation{
						{
							SourceEpoch: "1",
							TargetEpoch: "3",
							SigningRoot: fmt.Sprintf("%x", roots[0]),
						},
						nil,
					},
				},
				{
					Pubkey: fmt.Sprintf("%x", pubKeys[0]),
					SignedAttestations: []*interchangeformat.SignedAttestation{
						{
							SourceEpoch: "3",
							TargetEpoch: "5",
							SigningRoot: fmt.Sprintf("%x", roots[2]),
						},
					},
				},
			},
			want: map[[48]byte][]*interchangeformat.SignedAttestation{
				pubKeys[0]: {
					{
						SourceEpoch: "1",
						TargetEpoch: "3",
						SigningRoot: fmt.Sprintf("%x", roots[0]),
					},
					{
						SourceEpoch: "3",
						TargetEpoch: "5",
						SigningRoot: fmt.Sprintf("%x", roots[2]),
					},
				},
			},
		},
		{
			name: "same blocks but different public keys are parsed correctly",
			data: []*interchangeformat.ProtectionData{
				{
					Pubkey: fmt.Sprintf("%x", pubKeys[0]),
					SignedAttestations: []*interchangeformat.SignedAttestation{
						{
							SourceEpoch: "1",
							SigningRoot: fmt.Sprintf("%x", roots[0]),
						},
						{
							SourceEpoch: "2",
							SigningRoot: fmt.Sprintf("%x", roots[1]),
						},
					},
				},
				{
					Pubkey: fmt.Sprintf("%x", pubKeys[1]),
					SignedAttestations: []*interchangeformat.SignedAttestation{
						{
							SourceEpoch: "1",
							SigningRoot: fmt.Sprintf("%x", roots[0]),
						},
						{
							SourceEpoch: "2",
							SigningRoot: fmt.Sprintf("%x", roots[1]),
						},
					},
				},
			},
			want: map[[48]byte][]*interchangeformat.SignedAttestation{
				pubKeys[0]: {
					{
						SourceEpoch: "1",
						SigningRoot: fmt.Sprintf("%x", roots[0]),
					},
					{
						SourceEpoch: "2",
						SigningRoot: fmt.Sprintf("%x", roots[1]),
					},
				},
				pubKeys[1]: {
					{
						SourceEpoch: "1",
						SigningRoot: fmt.Sprintf("%x", roots[0]),
					},
					{
						SourceEpoch: "2",
						SigningRoot: fmt.Sprintf("%x", roots[1]),
					},
				},
			},
		},
		{
			name: "disjoint sets of signed blocks by the same public key are parsed correctly",
			data: []*interchangeformat.ProtectionData{
				{
					Pubkey: fmt.Sprintf("%x", pubKeys[0]),
					SignedAttestations: []*interchangeformat.SignedAttestation{
						{
							SourceEpoch: "1",
							TargetEpoch: "3",
							SigningRoot: fmt.Sprintf("%x", roots[0]),
						},
						{
							SourceEpoch: "2",
							TargetEpoch: "4",
							SigningRoot: fmt.Sprintf("%x", roots[1]),
						},
					},
				},
				{
					Pubkey: fmt.Sprintf("%x", pubKeys[0]),
					SignedAttestations: []*interchangeformat.SignedAttestation{
						{
							SourceEpoch: "3",
							TargetEpoch: "5",
							SigningRoot: fmt.Sprintf("%x", roots[2]),
						},
					},
				},
			},
			want: map[[48]byte][]*interchangeformat.SignedAttestation{
				pubKeys[0]: {
					{
						SourceEpoch: "1",
						TargetEpoch: "3",
						SigningRoot: fmt.Sprintf("%x", roots[0]),
					},
					{
						SourceEpoch: "2",
						TargetEpoch: "4",
						SigningRoot: fmt.Sprintf("%x", roots[1]),
					},
					{
						SourceEpoch: "3",
						TargetEpoch: "5",
						SigningRoot: fmt.Sprintf("%x", roots[2]),
					},
				},
			},
		},
		{
			name: "full duplicate entries are uniquely parsed",
			data: []*interchangeformat.ProtectionData{
				{
					Pubkey: fmt.Sprintf("%x", pubKeys[0]),
					SignedAttestations: []*interchangeformat.SignedAttestation{
						{
							SourceEpoch: "1",
							SigningRoot: fmt.Sprintf("%x", roots[0]),
						},
					},
				},
				{
					Pubkey: fmt.Sprintf("%x", pubKeys[0]),
					SignedAttestations: []*interchangeformat.SignedAttestation{
						{
							SourceEpoch: "1",
							SigningRoot: fmt.Sprintf("%x", roots[0]),
						},
					},
				},
			},
			want: map[[48]byte][]*interchangeformat.SignedAttestation{
				pubKeys[0]: {
					{
						SourceEpoch: "1",
						SigningRoot: fmt.Sprintf("%x", roots[0]),
					},
				},
			},
		},
		{
			name: "intersecting duplicate public key entries are handled properly",
			data: []*interchangeformat.ProtectionData{
				{
					Pubkey: fmt.Sprintf("%x", pubKeys[0]),
					SignedAttestations: []*interchangeformat.SignedAttestation{
						{
							SourceEpoch: "1",
							SigningRoot: fmt.Sprintf("%x", roots[0]),
						},
						{
							SourceEpoch: "2",
							SigningRoot: fmt.Sprintf("%x", roots[1]),
						},
					},
				},
				{
					Pubkey: fmt.Sprintf("%x", pubKeys[0]),
					SignedAttestations: []*interchangeformat.SignedAttestation{
						{
							SourceEpoch: "2",
							SigningRoot: fmt.Sprintf("%x", roots[1]),
						},
						{
							SourceEpoch: "3",
							SigningRoot: fmt.Sprintf("%x", roots[2]),
						},
					},
				},
			},
			want: map[[48]byte][]*interchangeformat.SignedAttestation{
				pubKeys[0]: {
					{
						SourceEpoch: "1",
						SigningRoot: fmt.Sprintf("%x", roots[0]),
					},
					{
						SourceEpoch: "2",
						SigningRoot: fmt.Sprintf("%x", roots[1]),
					},
					{
						SourceEpoch: "3",
						SigningRoot: fmt.Sprintf("%x", roots[2]),
					},
				},
			},
		},
	}
	for _, tt := range tests {
		t.Run(tt.name, func(t *testing.T) {
			got, err := interchangeformat.ParseUniqueSignedAttestationsByPubKey(tt.data)
			if (err != nil) != tt.wantErr {
				t.Errorf("ParseUniqueSignedAttestationsByPubKey() error = %v, wantErr %v", err, tt.wantErr)
				return
			}
			if !reflect.DeepEqual(got, tt.want) {
				t.Errorf("ParseUniqueSignedAttestationsByPubKey() got = %v, want %v", got, tt.want)
			}
		})
	}
}

func Test_saveLowestSourceTargetToDBt_Ok(t *testing.T) {
	ctx := context.Background()
	numValidators := 2
	publicKeys := spTest.CreateRandomPubKeys(t, numValidators)
	validatorDB := dbtest.SetupDB(t, publicKeys)

	m := make(map[[48]byte][]*interchangeformat.SignedAttestation)
	m[publicKeys[0]] = []*interchangeformat.SignedAttestation{{SourceEpoch: "1", TargetEpoch: "2"}, {SourceEpoch: "3", TargetEpoch: "4"}}
	m[publicKeys[1]] = []*interchangeformat.SignedAttestation{{SourceEpoch: "8", TargetEpoch: "7"}, {SourceEpoch: "6", TargetEpoch: "5"}}
	require.NoError(t, interchangeformat.SaveLowestSourceTargetToDB(ctx, validatorDB, m))

	got, e, err := validatorDB.LowestSignedTargetEpoch(ctx, publicKeys[0])
	require.NoError(t, err)
	require.Equal(t, true, e)
	require.Equal(t, uint64(2), got)
	got, e, err = validatorDB.LowestSignedTargetEpoch(ctx, publicKeys[1])
	require.NoError(t, err)
	require.Equal(t, true, e)
	require.Equal(t, uint64(5), got)
	got, e, err = validatorDB.LowestSignedSourceEpoch(ctx, publicKeys[0])
	require.NoError(t, err)
	require.Equal(t, true, e)
	require.Equal(t, uint64(1), got)
	got, e, err = validatorDB.LowestSignedSourceEpoch(ctx, publicKeys[1])
	require.NoError(t, err)
	require.Equal(t, true, e)
	require.Equal(t, uint64(6), got)
<<<<<<< HEAD
=======
}

func Test_filterSlashablePubKeysFromBlocks(t *testing.T) {
	var tests = []struct {
		name     string
		expected [][48]byte
		given    map[[48]byte][]*SignedBlock
	}{
		{
			name:     "No slashable keys returns empty",
			expected: make([][48]byte, 0),
			given: map[[48]byte][]*SignedBlock{
				{1}: {
					{
						Slot: "1",
					},
					{
						Slot: "2",
					},
				},
				{2}: {
					{
						Slot: "2",
					},
					{
						Slot: "3",
					},
				},
			},
		},
		{
			name:     "Empty data returns empty",
			expected: make([][48]byte, 0),
			given:    make(map[[48]byte][]*SignedBlock),
		},
		{
			name: "Properly finds public keys with slashable data",
			expected: [][48]byte{
				{1}, {3},
			},
			given: map[[48]byte][]*SignedBlock{
				{1}: {
					{
						Slot: "1",
					},
					{
						Slot: "1",
					},
					{
						Slot: "2",
					},
				},
				{2}: {
					{
						Slot: "2",
					},
					{
						Slot: "3",
					},
				},
				{3}: {
					{
						Slot: "3",
					},
					{
						Slot: "3",
					},
				},
			},
		},
	}
	for _, tt := range tests {
		tt := tt
		t.Run(tt.name, func(t *testing.T) {
			slashablePubKeys := filterSlashablePubKeysFromBlocks(context.Background(), tt.given)
			require.DeepEqual(t, tt.expected, slashablePubKeys)
		})
	}
}

func createRandomPubKeys(t *testing.T, numValidators int) [][48]byte {
	pubKeys := make([][48]byte, numValidators)
	for i := 0; i < numValidators; i++ {
		randKey, err := bls.RandKey()
		require.NoError(t, err)
		copy(pubKeys[i][:], randKey.PublicKey().Marshal())
	}
	return pubKeys
}

func createRandomRoots(t *testing.T, numRoots int) [][32]byte {
	roots := make([][32]byte, numRoots)
	for i := 0; i < numRoots; i++ {
		roots[i] = hashutil.Hash([]byte(fmt.Sprintf("%d", i)))
	}
	return roots
>>>>>>> e1209639
}<|MERGE_RESOLUTION|>--- conflicted
+++ resolved
@@ -9,14 +9,10 @@
 	"reflect"
 	"testing"
 
-<<<<<<< HEAD
 	"github.com/prysmaticlabs/prysm/shared/params"
 	"github.com/prysmaticlabs/prysm/shared/testutil/assert"
-=======
-	"github.com/prysmaticlabs/prysm/shared/bls"
-	"github.com/prysmaticlabs/prysm/shared/hashutil"
->>>>>>> e1209639
 	"github.com/prysmaticlabs/prysm/shared/testutil/require"
+	"github.com/prysmaticlabs/prysm/validator/db/kv"
 	dbtest "github.com/prysmaticlabs/prysm/validator/db/testing"
 	interchangeformat "github.com/prysmaticlabs/prysm/validator/slashing-protection/local/standard-protection-format"
 	spTest "github.com/prysmaticlabs/prysm/validator/slashing-protection/local/testing"
@@ -47,7 +43,6 @@
 	require.LogsContain(t, hook, "No slashing protection data to import")
 }
 
-<<<<<<< HEAD
 func TestStore_ImportInterchangeData_BadFormat_PreventsDBWrites(t *testing.T) {
 	ctx := context.Background()
 	numValidators := 10
@@ -145,8 +140,6 @@
 	}
 }
 
-=======
->>>>>>> e1209639
 func Test_validateMetadata(t *testing.T) {
 	goodRoot := [32]byte{1}
 	goodStr := make([]byte, hex.EncodedLen(len(goodRoot)))
@@ -774,20 +767,18 @@
 	require.NoError(t, err)
 	require.Equal(t, true, e)
 	require.Equal(t, uint64(6), got)
-<<<<<<< HEAD
-=======
 }
 
 func Test_filterSlashablePubKeysFromBlocks(t *testing.T) {
 	var tests = []struct {
 		name     string
 		expected [][48]byte
-		given    map[[48]byte][]*SignedBlock
+		given    map[[48]byte][]*interchangeformat.SignedBlock
 	}{
 		{
 			name:     "No slashable keys returns empty",
 			expected: make([][48]byte, 0),
-			given: map[[48]byte][]*SignedBlock{
+			given: map[[48]byte][]*interchangeformat.SignedBlock{
 				{1}: {
 					{
 						Slot: "1",
@@ -809,14 +800,14 @@
 		{
 			name:     "Empty data returns empty",
 			expected: make([][48]byte, 0),
-			given:    make(map[[48]byte][]*SignedBlock),
+			given:    make(map[[48]byte][]*interchangeformat.SignedBlock),
 		},
 		{
 			name: "Properly finds public keys with slashable data",
 			expected: [][48]byte{
 				{1}, {3},
 			},
-			given: map[[48]byte][]*SignedBlock{
+			given: map[[48]byte][]*interchangeformat.SignedBlock{
 				{1}: {
 					{
 						Slot: "1",
@@ -854,23 +845,4 @@
 			require.DeepEqual(t, tt.expected, slashablePubKeys)
 		})
 	}
-}
-
-func createRandomPubKeys(t *testing.T, numValidators int) [][48]byte {
-	pubKeys := make([][48]byte, numValidators)
-	for i := 0; i < numValidators; i++ {
-		randKey, err := bls.RandKey()
-		require.NoError(t, err)
-		copy(pubKeys[i][:], randKey.PublicKey().Marshal())
-	}
-	return pubKeys
-}
-
-func createRandomRoots(t *testing.T, numRoots int) [][32]byte {
-	roots := make([][32]byte, numRoots)
-	for i := 0; i < numRoots; i++ {
-		roots[i] = hashutil.Hash([]byte(fmt.Sprintf("%d", i)))
-	}
-	return roots
->>>>>>> e1209639
 }