--- conflicted
+++ resolved
@@ -6,41 +6,25 @@
 	"encoding/json"
 	"testing"
 
-	"github.com/prysmaticlabs/prysm/shared/params"
-	"github.com/prysmaticlabs/prysm/shared/testutil/assert"
 	"github.com/prysmaticlabs/prysm/shared/testutil/require"
-	"github.com/prysmaticlabs/prysm/validator/db/kv"
 	dbtest "github.com/prysmaticlabs/prysm/validator/db/testing"
-<<<<<<< HEAD
-	spTest "github.com/prysmaticlabs/prysm/validator/slashing-protection/local/testing"
-=======
 	protectionFormat "github.com/prysmaticlabs/prysm/validator/slashing-protection/local/standard-protection-format"
 	mocks "github.com/prysmaticlabs/prysm/validator/testing"
->>>>>>> e1209639
 )
 
 func TestImportExport_RoundTrip(t *testing.T) {
 	ctx := context.Background()
 	numValidators := 5
-<<<<<<< HEAD
-	publicKeys := spTest.CreateRandomPubKeys(t, numValidators)
-=======
 	publicKeys, err := mocks.CreateRandomPubKeys(numValidators)
 	require.NoError(t, err)
->>>>>>> e1209639
 	validatorDB := dbtest.SetupDB(t, publicKeys)
 
 	// First we setup some mock attesting and proposal histories and create a mock
 	// standard slashing protection format JSON struct.
-<<<<<<< HEAD
-	attestingHistory, proposalHistory := spTest.MockAttestingAndProposalHistories(t, numValidators)
-	wanted := spTest.MockSlashingProtectionJSON(t, publicKeys, attestingHistory, proposalHistory)
-=======
 	attestingHistory, proposalHistory, err := mocks.MockAttestingAndProposalHistories(numValidators)
 	require.NoError(t, err)
 	wanted, err := mocks.MockSlashingProtectionJSON(publicKeys, attestingHistory, proposalHistory)
 	require.NoError(t, err)
->>>>>>> e1209639
 
 	// We encode the standard slashing protection struct into a JSON format.
 	blob, err := json.Marshal(wanted)
@@ -120,59 +104,4 @@
 			)
 		}
 	}
-}
-
-func TestStore_ImportInterchangeData_BadFormat_PreventsDBWrites(t *testing.T) {
-	ctx := context.Background()
-	numValidators := 10
-	publicKeys, err := mocks.CreateRandomPubKeys(numValidators)
-	require.NoError(t, err)
-	validatorDB := dbtest.SetupDB(t, publicKeys)
-
-	// First we setup some mock attesting and proposal histories and create a mock
-	// standard slashing protection format JSON struct.
-	attestingHistory, proposalHistory, err := mocks.MockAttestingAndProposalHistories(numValidators)
-	require.NoError(t, err)
-	standardProtectionFormat, err := mocks.MockSlashingProtectionJSON(publicKeys, attestingHistory, proposalHistory)
-	require.NoError(t, err)
-
-	// We replace a slot of one of the blocks with junk data.
-	standardProtectionFormat.Data[0].SignedBlocks[0].Slot = "BadSlot"
-
-	// We encode the standard slashing protection struct into a JSON format.
-	blob, err := json.Marshal(standardProtectionFormat)
-	require.NoError(t, err)
-	buf := bytes.NewBuffer(blob)
-
-	// Next, we attempt to import it into our validator database and check that
-	// we obtain an error during the import process.
-	err = protectionFormat.ImportStandardProtectionJSON(ctx, validatorDB, buf)
-	assert.NotNil(t, err)
-
-	// Next, we attempt to retrieve the attesting and proposals histories from our database and
-	// verify nothing was saved to the DB. If there is an error in the import process, we need to make
-	// sure writing is an atomic operation: either the import succeeds and saves the slashing protection
-	// data to our DB, or it does not.
-	receivedAttestingHistory, err := validatorDB.AttestationHistoryForPubKeysV2(ctx, publicKeys)
-	require.NoError(t, err)
-	for i := 0; i < len(publicKeys); i++ {
-		defaultAttestingHistory := kv.NewAttestationHistoryArray(0)
-		require.DeepEqual(
-			t,
-			defaultAttestingHistory,
-			receivedAttestingHistory[publicKeys[i]],
-			"Imported attestation protection history is different than the empty default",
-		)
-		proposals := proposalHistory[i].Proposals
-		for _, proposal := range proposals {
-			receivedProposalSigningRoot, _, err := validatorDB.ProposalHistoryForSlot(ctx, publicKeys[i], proposal.Slot)
-			require.NoError(t, err)
-			require.DeepEqual(
-				t,
-				params.BeaconConfig().ZeroHash,
-				receivedProposalSigningRoot,
-				"Imported proposal signing root is different than the empty default",
-			)
-		}
-	}
 }