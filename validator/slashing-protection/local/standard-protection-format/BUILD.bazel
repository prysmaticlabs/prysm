load("@io_bazel_rules_go//go:def.bzl", "go_test")
load("@prysm//tools/go:def.bzl", "go_library")

go_library(
    name = "go_default_library",
    srcs = [
        "export.go",
        "format.go",
        "helpers.go",
        "import.go",
    ],
    importpath = "github.com/prysmaticlabs/prysm/validator/slashing-protection/local/standard-protection-format",
    visibility = ["//validator:__subpackages__"],
    deps = [
        "//shared/bytesutil:go_default_library",
        "//shared/hashutil:go_default_library",
        "//validator/db:go_default_library",
        "//validator/db/kv:go_default_library",
        "@com_github_k0kubun_go_ansi//:go_default_library",
        "@com_github_pkg_errors//:go_default_library",
        "@com_github_schollz_progressbar_v3//:go_default_library",
        "@com_github_sirupsen_logrus//:go_default_library",
    ],
)

go_test(
    name = "go_default_test",
    srcs = [
        "export_test.go",
        "helpers_test.go",
        "import_test.go",
        "round_trip_test.go",
    ],
    embed = [":go_default_library"],
    deps = [
<<<<<<< HEAD
=======
        "//shared/bls:go_default_library",
        "//shared/hashutil:go_default_library",
>>>>>>> e1209639
        "//shared/params:go_default_library",
        "//shared/testutil/assert:go_default_library",
        "//shared/testutil/require:go_default_library",
        "//validator/db/kv:go_default_library",
        "//validator/db/testing:go_default_library",
<<<<<<< HEAD
        "//validator/slashing-protection/local/testing:go_default_library",
=======
        "//validator/testing:go_default_library",
>>>>>>> e1209639
        "@com_github_sirupsen_logrus//hooks/test:go_default_library",
    ],
)<|MERGE_RESOLUTION|>--- conflicted
+++ resolved
@@ -33,21 +33,13 @@
     ],
     embed = [":go_default_library"],
     deps = [
-<<<<<<< HEAD
-=======
-        "//shared/bls:go_default_library",
-        "//shared/hashutil:go_default_library",
->>>>>>> e1209639
         "//shared/params:go_default_library",
         "//shared/testutil/assert:go_default_library",
         "//shared/testutil/require:go_default_library",
         "//validator/db/kv:go_default_library",
         "//validator/db/testing:go_default_library",
-<<<<<<< HEAD
         "//validator/slashing-protection/local/testing:go_default_library",
-=======
         "//validator/testing:go_default_library",
->>>>>>> e1209639
         "@com_github_sirupsen_logrus//hooks/test:go_default_library",
     ],
 )