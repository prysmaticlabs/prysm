load("@prysm//tools/go:def.bzl", "go_library", "go_test")

go_library(
    name = "go_default_library",
    srcs = [
        "cli_export.go",
        "cli_import.go",
        "external.go",
        "log.go",
        "slasher_client.go",
    ],
    importpath = "github.com/prysmaticlabs/prysm/validator/slashing-protection",
    visibility = [
        "//cmd/validator:__subpackages__",
        "//validator:__subpackages__",
    ],
    deps = [
        "//api/grpc:go_default_library",
        "//cmd/validator/flags:go_default_library",
        "//io/file:go_default_library",
        "//proto/prysm/v1alpha1:go_default_library",
        "//shared/cmd:go_default_library",
<<<<<<< HEAD
        "//shared/grpcutils:go_default_library",
        "//validator/accounts/userprompt:go_default_library",
=======
        "//shared/fileutil:go_default_library",
        "//validator/accounts/prompt:go_default_library",
>>>>>>> 93a4ebc6
        "//validator/db/kv:go_default_library",
        "//validator/slashing-protection/local/standard-protection-format:go_default_library",
        "@com_github_grpc_ecosystem_go_grpc_middleware//:go_default_library",
        "@com_github_grpc_ecosystem_go_grpc_middleware//retry:go_default_library",
        "@com_github_grpc_ecosystem_go_grpc_middleware//tracing/opentracing:go_default_library",
        "@com_github_grpc_ecosystem_go_grpc_prometheus//:go_default_library",
        "@com_github_pkg_errors//:go_default_library",
        "@com_github_sirupsen_logrus//:go_default_library",
        "@com_github_urfave_cli_v2//:go_default_library",
        "@io_opencensus_go//plugin/ocgrpc:go_default_library",
        "@org_golang_google_grpc//:go_default_library",
        "@org_golang_google_grpc//connectivity:go_default_library",
        "@org_golang_google_grpc//credentials:go_default_library",
    ],
)

go_test(
    name = "go_default_test",
    srcs = [
        "cli_import_export_test.go",
        "external_test.go",
        "slasher_client_test.go",
    ],
    embed = [":go_default_library"],
    deps = [
        "//cmd/validator/flags:go_default_library",
        "//io/file:go_default_library",
        "//proto/prysm/v1alpha1:go_default_library",
        "//shared/bytesutil:go_default_library",
        "//shared/cmd:go_default_library",
        "//shared/testutil/assert:go_default_library",
        "//shared/testutil/require:go_default_library",
        "//validator/db/kv:go_default_library",
        "//validator/db/testing:go_default_library",
        "//validator/slashing-protection/local/standard-protection-format/format:go_default_library",
        "//validator/testing:go_default_library",
        "@com_github_urfave_cli_v2//:go_default_library",
        "@org_golang_google_grpc//metadata:go_default_library",
    ],
)<|MERGE_RESOLUTION|>--- conflicted
+++ resolved
@@ -20,13 +20,7 @@
         "//io/file:go_default_library",
         "//proto/prysm/v1alpha1:go_default_library",
         "//shared/cmd:go_default_library",
-<<<<<<< HEAD
-        "//shared/grpcutils:go_default_library",
         "//validator/accounts/userprompt:go_default_library",
-=======
-        "//shared/fileutil:go_default_library",
-        "//validator/accounts/prompt:go_default_library",
->>>>>>> 93a4ebc6
         "//validator/db/kv:go_default_library",
         "//validator/slashing-protection/local/standard-protection-format:go_default_library",
         "@com_github_grpc_ecosystem_go_grpc_middleware//:go_default_library",
