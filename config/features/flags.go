package features

import (
	"time"

	"github.com/urfave/cli/v2"
)

var (
	// PraterTestnet flag for the multiclient Ethereum consensus testnet.
	PraterTestnet = &cli.BoolFlag{
		Name:    "prater",
		Usage:   "Run Prysm configured for the Prater / Goerli test network",
		Aliases: []string{"goerli"},
	}
	// SepoliaTestnet flag for the multiclient Ethereum consensus testnet.
	SepoliaTestnet = &cli.BoolFlag{
		Name:  "sepolia",
		Usage: "Run Prysm configured for the Sepolia beacon chain test network",
	}
	// Mainnet flag for easier tooling, no-op
	Mainnet = &cli.BoolFlag{
		Value: true,
		Name:  "mainnet",
		Usage: "Run on Ethereum Beacon Chain Main Net. This is the default and can be omitted.",
	}
	devModeFlag = &cli.BoolFlag{
		Name:  "dev",
		Usage: "Enable experimental features still in development. These features may not be stable.",
	}
	writeSSZStateTransitionsFlag = &cli.BoolFlag{
		Name:  "interop-write-ssz-state-transitions",
		Usage: "Write ssz states to disk after attempted state transition",
	}
	enableExternalSlasherProtectionFlag = &cli.BoolFlag{
		Name: "enable-external-slasher-protection",
		Usage: "Enables the validator to connect to a beacon node using the --slasher flag" +
			"for remote slashing protection",
	}
	disableGRPCConnectionLogging = &cli.BoolFlag{
		Name:  "disable-grpc-connection-logging",
		Usage: "Disables displaying logs for newly connected grpc clients",
	}
	disableReorgLateBlocks = &cli.BoolFlag{
		Name:  "disable-reorg-late-blocks",
		Usage: "Disables reorgs of late blocks",
	}
	writeWalletPasswordOnWebOnboarding = &cli.BoolFlag{
		Name: "write-wallet-password-on-web-onboarding",
		Usage: "(Danger): Writes the wallet password to the wallet directory on completing Prysm web onboarding. " +
			"We recommend against this flag unless you are an advanced user.",
	}
	aggregateFirstInterval = &cli.DurationFlag{
		Name:   "aggregate-first-interval",
		Usage:  "(Advanced): Specifies the first interval in which attestations are aggregated in the slot (typically unnaggregated attestations are aggregated in this interval)",
		Value:  7 * time.Second,
		Hidden: true,
	}
	aggregateSecondInterval = &cli.DurationFlag{
		Name:   "aggregate-second-interval",
		Usage:  "(Advanced): Specifies the second interval in which attestations are aggregated in the slot",
		Value:  9 * time.Second,
		Hidden: true,
	}
	aggregateThirdInterval = &cli.DurationFlag{
		Name:   "aggregate-third-interval",
		Usage:  "(Advanced): Specifies the third interval in which attestations are aggregated in the slot",
		Value:  11 * time.Second,
		Hidden: true,
	}
	dynamicKeyReloadDebounceInterval = &cli.DurationFlag{
		Name: "dynamic-key-reload-debounce-interval",
		Usage: "(Advanced): Specifies the time duration the validator waits to reload new keys if they have " +
			"changed on disk. Default 1s, can be any type of duration such as 1.5s, 1000ms, 1m.",
		Value: time.Second,
	}
	disableBroadcastSlashingFlag = &cli.BoolFlag{
		Name:  "disable-broadcast-slashings",
		Usage: "Disables broadcasting slashings submitted to the beacon node.",
	}
	attestTimely = &cli.BoolFlag{
		Name:  "attest-timely",
		Usage: "Fixes validator can attest timely after current block processes. See #8185 for more details",
	}
	enableSlasherFlag = &cli.BoolFlag{
		Name:  "slasher",
		Usage: "Enables a slasher in the beacon node for detecting slashable offenses",
	}
	enableSlashingProtectionPruning = &cli.BoolFlag{
		Name:  "enable-slashing-protection-history-pruning",
		Usage: "Enables the pruning of the validator client's slashing protection database",
	}
	enableDoppelGangerProtection = &cli.BoolFlag{
		Name: "enable-doppelganger",
		Usage: "Enables the validator to perform a doppelganger check. (Warning): This is not " +
			"a foolproof method to find duplicate instances in the network. Your validator will still be" +
			" vulnerable if it is being run in unsafe configurations.",
	}
	disableStakinContractCheck = &cli.BoolFlag{
		Name:  "disable-staking-contract-check",
		Usage: "Disables checking of staking contract deposits when proposing blocks, useful for devnets",
	}
	enableHistoricalSpaceRepresentation = &cli.BoolFlag{
		Name: "enable-historical-state-representation",
		Usage: "Enables the beacon chain to save historical states in a space efficient manner." +
			" (Warning): Once enabled, this feature migrates your database in to a new schema and " +
			"there is no going back. At worst, your entire database might get corrupted.",
	}
	enableStartupOptimistic = &cli.BoolFlag{
		Name:   "startup-optimistic",
		Usage:  "Treats every block as optimistically synced at launch. Use with caution",
		Value:  false,
		Hidden: true,
	}
	enableFullSSZDataLogging = &cli.BoolFlag{
		Name:  "enable-full-ssz-data-logging",
		Usage: "Enables displaying logs for full ssz data on rejected gossip messages",
	}
	SaveFullExecutionPayloads = &cli.BoolFlag{
		Name:  "save-full-execution-payloads",
		Usage: "Saves beacon blocks with full execution payloads instead of execution payload headers in the database",
	}
	EnableBeaconRESTApi = &cli.BoolFlag{
		Name:  "enable-beacon-rest-api",
		Usage: "Experimental enable of the beacon REST API when querying a beacon node",
	}
	enableVerboseSigVerification = &cli.BoolFlag{
		Name:  "enable-verbose-sig-verification",
		Usage: "Enables identifying invalid signatures if batch verification fails when processing block",
	}
	enableOptionalEngineMethods = &cli.BoolFlag{
		Name:  "enable-optional-engine-methods",
		Usage: "Enables the optional engine methods",
	}
	prepareAllPayloads = &cli.BoolFlag{
		Name:  "prepare-all-payloads",
		Usage: "Informs the engine to prepare all local payloads. Useful for relayers and builders",
	}
	disableBuildBlockParallel = &cli.BoolFlag{
		Name:  "disable-build-block-parallel",
		Usage: "Disables building a beacon block in parallel for consensus and execution",
	}
)

// devModeFlags holds list of flags that are set when development mode is on.
var devModeFlags = []cli.Flag{
	enableVerboseSigVerification,
	enableOptionalEngineMethods,
}

// ValidatorFlags contains a list of all the feature flags that apply to the validator client.
var ValidatorFlags = append(deprecatedFlags, []cli.Flag{
	writeWalletPasswordOnWebOnboarding,
	enableExternalSlasherProtectionFlag,
	PraterTestnet,
	SepoliaTestnet,
	Mainnet,
	dynamicKeyReloadDebounceInterval,
	attestTimely,
	enableSlashingProtectionPruning,
	enableDoppelGangerProtection,
	EnableBeaconRESTApi,
}...)

// E2EValidatorFlags contains a list of the validator feature flags to be tested in E2E.
var E2EValidatorFlags = []string{
	"--enable-doppelganger",
}

// BeaconChainFlags contains a list of all the feature flags that apply to the beacon-chain client.
var BeaconChainFlags = append(deprecatedBeaconFlags, append(deprecatedFlags, []cli.Flag{
	devModeFlag,
	writeSSZStateTransitionsFlag,
	disableGRPCConnectionLogging,
	PraterTestnet,
	SepoliaTestnet,
	Mainnet,
	disableBroadcastSlashingFlag,
	enableSlasherFlag,
	enableHistoricalSpaceRepresentation,
	disableStakinContractCheck,
	disableReorgLateBlocks,
	SaveFullExecutionPayloads,
	enableStartupOptimistic,
	enableFullSSZDataLogging,
	enableVerboseSigVerification,
	enableOptionalEngineMethods,
	prepareAllPayloads,
<<<<<<< HEAD
	disableBuildBlockParallel,
=======
	aggregateFirstInterval,
	aggregateSecondInterval,
	aggregateThirdInterval,
	buildBlockParallel,
>>>>>>> 955a21fe
}...)...)

// E2EBeaconChainFlags contains a list of the beacon chain feature flags to be tested in E2E.
var E2EBeaconChainFlags = []string{
	"--dev",
}

// NetworkFlags contains a list of network flags.
var NetworkFlags = []cli.Flag{
	Mainnet,
	PraterTestnet,
	SepoliaTestnet,
}<|MERGE_RESOLUTION|>--- conflicted
+++ resolved
@@ -186,14 +186,10 @@
 	enableVerboseSigVerification,
 	enableOptionalEngineMethods,
 	prepareAllPayloads,
-<<<<<<< HEAD
 	disableBuildBlockParallel,
-=======
 	aggregateFirstInterval,
 	aggregateSecondInterval,
 	aggregateThirdInterval,
-	buildBlockParallel,
->>>>>>> 955a21fe
 }...)...)
 
 // E2EBeaconChainFlags contains a list of the beacon chain feature flags to be tested in E2E.
