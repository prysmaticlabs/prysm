--- conflicted
+++ resolved
@@ -124,11 +124,10 @@
 		Name:  "enable-full-ssz-data-logging",
 		Usage: "Enables displaying logs for full ssz data on rejected gossip messages",
 	}
-<<<<<<< HEAD
 	SaveFullExecutionPayloads = &cli.BoolFlag{
 		Name:  "save-full-execution-payloads",
 		Usage: "Saves beacon blocks with full execution payloads instead of execution payload headers in the database",
-=======
+	}
 	EnableBeaconRESTApi = &cli.BoolFlag{
 		Name:  "enable-beacon-rest-api",
 		Usage: "Experimental enable of the beacon REST API when querying a beacon node",
@@ -136,7 +135,6 @@
 	enableVerboseSigVerification = &cli.BoolFlag{
 		Name:  "enable-verbose-sig-verification",
 		Usage: "Enables identifying invalid signatures if batch verification fails when processing block",
->>>>>>> 2839f2c1
 	}
 )
 
