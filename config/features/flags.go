--- conflicted
+++ resolved
@@ -135,13 +135,6 @@
 // devModeFlags holds list of flags that are set when development mode is on.
 var devModeFlags = []cli.Flag{
 	enableLargerGossipHistory,
-<<<<<<< HEAD
-	enableGetBlockOptimizations,
-	enableBatchGossipVerification,
-	enableBalanceTrieComputation,
-=======
-	forceOptMaxCoverAggregationStategy,
->>>>>>> 1774188a
 }
 
 // ValidatorFlags contains a list of all the feature flags that apply to the validator client.
@@ -175,11 +168,6 @@
 	enableLargerGossipHistory,
 	checkPtInfoCache,
 	disableBroadcastSlashingFlag,
-<<<<<<< HEAD
-	disableNextSlotStateCache,
-=======
-	forceOptMaxCoverAggregationStategy,
->>>>>>> 1774188a
 	enableSlasherFlag,
 	disableProposerAttsSelectionUsingMaxCover,
 	disableOptimizedBalanceUpdate,
