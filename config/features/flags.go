--- conflicted
+++ resolved
@@ -114,16 +114,14 @@
 		Name:  "enable-optional-engine-methods",
 		Usage: "Enables the optional engine methods",
 	}
-<<<<<<< HEAD
-	enableEIP4881 = &cli.BoolFlag{
-		Name:  "enable-eip-4881",
-		Usage: "Enables the deposit tree specified in EIP4881",
-=======
 	prepareAllPayloads = &cli.BoolFlag{
 		Name:  "prepare-all-payloads",
 		Usage: "Informs the engine to prepare all local payloads. Useful for relayers and builders",
->>>>>>> f4681fde
 	}
+  enableEIP4881 = &cli.BoolFlag{
+		Name:  "enable-eip-4881",
+		Usage: "Enables the deposit tree specified in EIP4881",
+  }
 )
 
 // devModeFlags holds list of flags that are set when development mode is on.
@@ -169,11 +167,8 @@
 	enableFullSSZDataLogging,
 	enableVerboseSigVerification,
 	enableOptionalEngineMethods,
-<<<<<<< HEAD
-	enableEIP4881,
-=======
 	prepareAllPayloads,
->>>>>>> f4681fde
+  enableEIP4881,
 }...)...)
 
 // E2EBeaconChainFlags contains a list of the beacon chain feature flags to be tested in E2E.
