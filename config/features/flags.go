package features

import (
	"time"

	"github.com/urfave/cli/v2"
)

var (
	// PyrmontTestnet flag for the multiclient Ethereum consensus testnet.
	PyrmontTestnet = &cli.BoolFlag{
		Name:  "pyrmont",
		Usage: "This defines the flag through which we can run on the Pyrmont Multiclient Testnet",
	}
	// PraterTestnet flag for the multiclient Ethereum consensus testnet.
	PraterTestnet = &cli.BoolFlag{
		Name:  "prater",
		Usage: "Run Prysm configured for the Prater test network",
	}
	// Mainnet flag for easier tooling, no-op
	Mainnet = &cli.BoolFlag{
		Value: true,
		Name:  "mainnet",
		Usage: "Run on Ethereum Beacon Chain Main Net. This is the default and can be omitted.",
	}
	devModeFlag = &cli.BoolFlag{
		Name:  "dev",
		Usage: "Enable experimental features still in development. These features may not be stable.",
	}
	writeSSZStateTransitionsFlag = &cli.BoolFlag{
		Name:  "interop-write-ssz-state-transitions",
		Usage: "Write ssz states to disk after attempted state transition",
	}
	enableExternalSlasherProtectionFlag = &cli.BoolFlag{
		Name: "enable-external-slasher-protection",
		Usage: "Enables the validator to connect to a beacon node using the --slasher flag" +
			"for remote slashing protection",
	}
	disableGRPCConnectionLogging = &cli.BoolFlag{
		Name:  "disable-grpc-connection-logging",
		Usage: "Disables displaying logs for newly connected grpc clients",
	}
	attestationAggregationStrategy = &cli.StringFlag{
		Name:  "attestation-aggregation-strategy",
		Usage: "Which strategy to use when aggregating attestations, one of: naive, max_cover, opt_max_cover.",
		Value: "opt_max_cover",
	}
	forceOptMaxCoverAggregationStategy = &cli.BoolFlag{
		Name:  "attestation-aggregation-force-opt-maxcover",
		Usage: "When enabled, forces --attestation-aggregation-strategy=opt_max_cover setting.",
	}
	enablePeerScorer = &cli.BoolFlag{
		Name:  "enable-peer-scorer",
		Usage: "Enable experimental P2P peer scorer",
	}
	checkPtInfoCache = &cli.BoolFlag{
		Name:  "use-check-point-cache",
		Usage: "Enables check point info caching",
	}
	enableLargerGossipHistory = &cli.BoolFlag{
		Name:  "enable-larger-gossip-history",
		Usage: "Enables the node to store a larger amount of gossip messages in its cache.",
	}
	writeWalletPasswordOnWebOnboarding = &cli.BoolFlag{
		Name: "write-wallet-password-on-web-onboarding",
		Usage: "(Danger): Writes the wallet password to the wallet directory on completing Prysm web onboarding. " +
			"We recommend against this flag unless you are an advanced user.",
	}
	disableAttestingHistoryDBCache = &cli.BoolFlag{
		Name: "disable-attesting-history-db-cache",
		Usage: "(Danger): Disables the cache for attesting history in the validator DB, greatly increasing " +
			"disk reads and writes as well as increasing time required for attestations to be produced",
	}
	dynamicKeyReloadDebounceInterval = &cli.DurationFlag{
		Name: "dynamic-key-reload-debounce-interval",
		Usage: "(Advanced): Specifies the time duration the validator waits to reload new keys if they have " +
			"changed on disk. Default 1s, can be any type of duration such as 1.5s, 1000ms, 1m.",
		Value: time.Second,
	}
	disableBroadcastSlashingFlag = &cli.BoolFlag{
		Name:  "disable-broadcast-slashings",
		Usage: "Disables broadcasting slashings submitted to the beacon node.",
	}
	attestTimely = &cli.BoolFlag{
		Name:  "attest-timely",
		Usage: "Fixes validator can attest timely after current block processes. See #8185 for more details",
	}
	disableNextSlotStateCache = &cli.BoolFlag{
		Name:  "disable-next-slot-state-cache",
		Usage: "Disable next slot cache which improves attesting and proposing efficiency by caching the next slot state at the end of the current slot",
	}
	enableSlasherFlag = &cli.BoolFlag{
		Name:  "slasher",
		Usage: "Enables a slasher in the beacon node for detecting slashable offenses",
	}
	disableProposerAttsSelectionUsingMaxCover = &cli.BoolFlag{
		Name:  "disable-proposer-atts-selection-using-max-cover",
		Usage: "Disable max-cover algorithm when selecting attestations for proposer",
	}
	enableSlashingProtectionPruning = &cli.BoolFlag{
		Name:  "enable-slashing-protection-history-pruning",
		Usage: "Enables the pruning of the validator client's slashing protection database",
	}
	disableOptimizedBalanceUpdate = &cli.BoolFlag{
		Name:  "disable-optimized-balance-update",
		Usage: "Disable the optimized method of updating validator balances.",
	}
	enableDoppelGangerProtection = &cli.BoolFlag{
		Name: "enable-doppelganger",
		Usage: "Enables the validator to perform a doppelganger check. (Warning): This is not " +
			"a foolproof method to find duplicate instances in the network. Your validator will still be" +
			" vulnerable if it is being run in unsafe configurations.",
	}
	enableHistoricalSpaceRepresentation = &cli.BoolFlag{
		Name: "enable-historical-state-representation",
		Usage: "Enables the beacon chain to save historical states in a space efficient manner." +
			" (Warning): Once enabled, this feature migrates your database in to a new schema and " +
			"there is no going back. At worst, your entire database might get corrupted.",
	}
	disableCorrectlyInsertOrphanedAtts = &cli.BoolFlag{
		Name: "disable-correctly-insert-orphaned-atts",
		Usage: "Disable the fix for bug where orphaned attestations don't get reinserted back to mem pool. Which is an improves validator profitability and overall network health," +
			"see issue #9441 for further detail",
	}
	disableCorrectlyPruneCanonicalAtts = &cli.BoolFlag{
		Name: "disable-correctly-prune-canonical-atts",
		Usage: "Disable the fix for bug where any block attestations can get incorrectly pruned, which improves validator profitability and overall network health," +
			"see issue #9443 for further detail",
	}
	disableActiveBalanceCache = &cli.BoolFlag{
		Name:  "disable-active-balance-cache",
		Usage: "This disables active balance cache, which improves node performance during block processing",
	}
	disableGetBlockOptimizations = &cli.BoolFlag{
		Name:  "disable-get-block-optimizations",
		Usage: "This disables some optimizations on the GetBlock() function.",
	}
	disableBatchGossipVerification = &cli.BoolFlag{
		Name:  "disable-batch-gossip-verification",
		Usage: "This enables batch verification of signatures received over gossip.",
	}
	disableBalanceTrieComputation = &cli.BoolFlag{
		Name:  "disable-balance-trie-computation",
		Usage: "This disables optimized hash tree root operations for our balance field.",
	}
)

// devModeFlags holds list of flags that are set when development mode is on.
var devModeFlags = []cli.Flag{
	enableLargerGossipHistory,
	forceOptMaxCoverAggregationStategy,
<<<<<<< HEAD
	enableGetBlockOptimizations,
	enableBatchGossipVerification,
=======
	enableBalanceTrieComputation,
>>>>>>> b4fa626a
}

// ValidatorFlags contains a list of all the feature flags that apply to the validator client.
var ValidatorFlags = append(deprecatedFlags, []cli.Flag{
	writeWalletPasswordOnWebOnboarding,
	enableExternalSlasherProtectionFlag,
	disableAttestingHistoryDBCache,
	PyrmontTestnet,
	PraterTestnet,
	Mainnet,
	dynamicKeyReloadDebounceInterval,
	attestTimely,
	enableSlashingProtectionPruning,
	enableDoppelGangerProtection,
}...)

// E2EValidatorFlags contains a list of the validator feature flags to be tested in E2E.
var E2EValidatorFlags = []string{
	"--enable-doppelganger",
}

// BeaconChainFlags contains a list of all the feature flags that apply to the beacon-chain client.
var BeaconChainFlags = append(deprecatedFlags, []cli.Flag{
	devModeFlag,
	writeSSZStateTransitionsFlag,
	disableGRPCConnectionLogging,
	attestationAggregationStrategy,
	PyrmontTestnet,
	PraterTestnet,
	Mainnet,
	enablePeerScorer,
	enableLargerGossipHistory,
	checkPtInfoCache,
	disableBroadcastSlashingFlag,
	disableNextSlotStateCache,
	forceOptMaxCoverAggregationStategy,
	enableSlasherFlag,
	disableProposerAttsSelectionUsingMaxCover,
	disableOptimizedBalanceUpdate,
	enableHistoricalSpaceRepresentation,
	disableCorrectlyInsertOrphanedAtts,
	disableGetBlockOptimizations,
	disableCorrectlyPruneCanonicalAtts,
	disableActiveBalanceCache,
<<<<<<< HEAD
	enableBatchGossipVerification,
	disableBalanceTrieComputation,
=======
	disableBatchGossipVerification,
	enableBalanceTrieComputation,
>>>>>>> b4fa626a
}...)

// E2EBeaconChainFlags contains a list of the beacon chain feature flags to be tested in E2E.
var E2EBeaconChainFlags = []string{
	"--attestation-aggregation-strategy=opt_max_cover",
	"--dev",
	"--use-check-point-cache",
	"--enable-active-balance-cache",
}<|MERGE_RESOLUTION|>--- conflicted
+++ resolved
@@ -149,12 +149,6 @@
 var devModeFlags = []cli.Flag{
 	enableLargerGossipHistory,
 	forceOptMaxCoverAggregationStategy,
-<<<<<<< HEAD
-	enableGetBlockOptimizations,
-	enableBatchGossipVerification,
-=======
-	enableBalanceTrieComputation,
->>>>>>> b4fa626a
 }
 
 // ValidatorFlags contains a list of all the feature flags that apply to the validator client.
@@ -199,13 +193,8 @@
 	disableGetBlockOptimizations,
 	disableCorrectlyPruneCanonicalAtts,
 	disableActiveBalanceCache,
-<<<<<<< HEAD
-	enableBatchGossipVerification,
+	disableBatchGossipVerification,
 	disableBalanceTrieComputation,
-=======
-	disableBatchGossipVerification,
-	enableBalanceTrieComputation,
->>>>>>> b4fa626a
 }...)
 
 // E2EBeaconChainFlags contains a list of the beacon chain feature flags to be tested in E2E.
