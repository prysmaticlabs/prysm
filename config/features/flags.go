package features

import (
	"time"

	"github.com/urfave/cli/v2"
)

var (
	// PraterTestnet flag for the multiclient Ethereum consensus testnet.
	PraterTestnet = &cli.BoolFlag{
		Name:    "prater",
		Usage:   "Run Prysm configured for the Prater / Goerli test network",
		Aliases: []string{"goerli"},
	}
	// SepoliaTestnet flag for the multiclient Ethereum consensus testnet.
	SepoliaTestnet = &cli.BoolFlag{
		Name:  "sepolia",
		Usage: "Run Prysm configured for the Sepolia beacon chain test network",
	}
	// Mainnet flag for easier tooling, no-op
	Mainnet = &cli.BoolFlag{
		Value: true,
		Name:  "mainnet",
		Usage: "Run on Ethereum Beacon Chain Main Net. This is the default and can be omitted.",
	}
	devModeFlag = &cli.BoolFlag{
		Name:  "dev",
		Usage: "Enable experimental features still in development. These features may not be stable.",
	}
	writeSSZStateTransitionsFlag = &cli.BoolFlag{
		Name:  "interop-write-ssz-state-transitions",
		Usage: "Write ssz states to disk after attempted state transition",
	}
	enableExternalSlasherProtectionFlag = &cli.BoolFlag{
		Name: "enable-external-slasher-protection",
		Usage: "Enables the validator to connect to a beacon node using the --slasher flag" +
			"for remote slashing protection",
	}
	disableGRPCConnectionLogging = &cli.BoolFlag{
		Name:  "disable-grpc-connection-logging",
		Usage: "Disables displaying logs for newly connected grpc clients",
	}
	disableReorgLateBlocks = &cli.BoolFlag{
		Name:  "disable-reorg-late-blocks",
		Usage: "Disables reorgs of late blocks",
	}
	writeWalletPasswordOnWebOnboarding = &cli.BoolFlag{
		Name: "write-wallet-password-on-web-onboarding",
		Usage: "(Danger): Writes the wallet password to the wallet directory on completing Prysm web onboarding. " +
			"We recommend against this flag unless you are an advanced user.",
	}
	dynamicKeyReloadDebounceInterval = &cli.DurationFlag{
		Name: "dynamic-key-reload-debounce-interval",
		Usage: "(Advanced): Specifies the time duration the validator waits to reload new keys if they have " +
			"changed on disk. Default 1s, can be any type of duration such as 1.5s, 1000ms, 1m.",
		Value: time.Second,
	}
	disableBroadcastSlashingFlag = &cli.BoolFlag{
		Name:  "disable-broadcast-slashings",
		Usage: "Disables broadcasting slashings submitted to the beacon node.",
	}
	attestTimely = &cli.BoolFlag{
		Name:  "attest-timely",
		Usage: "Fixes validator can attest timely after current block processes. See #8185 for more details",
	}
	enableSlasherFlag = &cli.BoolFlag{
		Name:  "slasher",
		Usage: "Enables a slasher in the beacon node for detecting slashable offenses",
	}
	enableSlashingProtectionPruning = &cli.BoolFlag{
		Name:  "enable-slashing-protection-history-pruning",
		Usage: "Enables the pruning of the validator client's slashing protection database",
	}
	enableDoppelGangerProtection = &cli.BoolFlag{
		Name: "enable-doppelganger",
		Usage: "Enables the validator to perform a doppelganger check. (Warning): This is not " +
			"a foolproof method to find duplicate instances in the network. Your validator will still be" +
			" vulnerable if it is being run in unsafe configurations.",
	}
	disableStakinContractCheck = &cli.BoolFlag{
		Name:  "disable-staking-contract-check",
		Usage: "Disables checking of staking contract deposits when proposing blocks, useful for devnets",
	}
	enableHistoricalSpaceRepresentation = &cli.BoolFlag{
		Name: "enable-historical-state-representation",
		Usage: "Enables the beacon chain to save historical states in a space efficient manner." +
			" (Warning): Once enabled, this feature migrates your database in to a new schema and " +
			"there is no going back. At worst, your entire database might get corrupted.",
	}
<<<<<<< HEAD
	disableForkChoiceDoublyLinkedTree = &cli.BoolFlag{
		Name:  "disable-forkchoice-doubly-linked-tree",
		Usage: "Disables the new forkchoice store structure that uses doubly linked trees",
=======
	disableVecHTR = &cli.BoolFlag{
		Name:  "disable-vectorized-htr",
		Usage: "Disables the new go sha256 library which utilizes optimized routines for merkle trees",
>>>>>>> a937d787
	}
	disableGossipBatchAggregation = &cli.BoolFlag{
		Name:  "disable-gossip-batch-aggregation",
		Usage: "Disables new methods to further aggregate our gossip batches before verifying them.",
	}
	enableStartupOptimistic = &cli.BoolFlag{
		Name:   "startup-optimistic",
		Usage:  "Treats every block as optimistically synced at launch. Use with caution",
		Value:  false,
		Hidden: true,
	}
	enableFullSSZDataLogging = &cli.BoolFlag{
		Name:  "enable-full-ssz-data-logging",
		Usage: "Enables displaying logs for full ssz data on rejected gossip messages",
	}
	SaveFullExecutionPayloads = &cli.BoolFlag{
		Name:  "save-full-execution-payloads",
		Usage: "Saves beacon blocks with full execution payloads instead of execution payload headers in the database",
	}
	EnableBeaconRESTApi = &cli.BoolFlag{
		Name:  "enable-beacon-rest-api",
		Usage: "Experimental enable of the beacon REST API when querying a beacon node",
	}
	enableVerboseSigVerification = &cli.BoolFlag{
		Name:  "enable-verbose-sig-verification",
		Usage: "Enables identifying invalid signatures if batch verification fails when processing block",
	}
	EnableOptionalEngineMethods = &cli.BoolFlag{
		Name:  "enable-optional-engine-methods",
		Usage: "Enables the optional engine methods",
	}
)

// devModeFlags holds list of flags that are set when development mode is on.
var devModeFlags = []cli.Flag{}

// ValidatorFlags contains a list of all the feature flags that apply to the validator client.
var ValidatorFlags = append(deprecatedFlags, []cli.Flag{
	writeWalletPasswordOnWebOnboarding,
	enableExternalSlasherProtectionFlag,
	PraterTestnet,
	SepoliaTestnet,
	Mainnet,
	dynamicKeyReloadDebounceInterval,
	attestTimely,
	enableSlashingProtectionPruning,
	enableDoppelGangerProtection,
	EnableBeaconRESTApi,
}...)

// E2EValidatorFlags contains a list of the validator feature flags to be tested in E2E.
var E2EValidatorFlags = []string{
	"--enable-doppelganger",
}

// BeaconChainFlags contains a list of all the feature flags that apply to the beacon-chain client.
var BeaconChainFlags = append(deprecatedBeaconFlags, append(deprecatedFlags, []cli.Flag{
	devModeFlag,
	writeSSZStateTransitionsFlag,
	disableGRPCConnectionLogging,
	PraterTestnet,
	SepoliaTestnet,
	Mainnet,
	disableBroadcastSlashingFlag,
	enableSlasherFlag,
	enableHistoricalSpaceRepresentation,
	disableStakinContractCheck,
	disableReorgLateBlocks,
	disableGossipBatchAggregation,
	SaveFullExecutionPayloads,
	enableStartupOptimistic,
	enableFullSSZDataLogging,
	enableVerboseSigVerification,
	EnableOptionalEngineMethods,
}...)...)

// E2EBeaconChainFlags contains a list of the beacon chain feature flags to be tested in E2E.
var E2EBeaconChainFlags = []string{
	"--dev",
}

// NetworkFlags contains a list of network flags.
var NetworkFlags = []cli.Flag{
	Mainnet,
	PraterTestnet,
	SepoliaTestnet,
}<|MERGE_RESOLUTION|>--- conflicted
+++ resolved
@@ -88,16 +88,6 @@
 			" (Warning): Once enabled, this feature migrates your database in to a new schema and " +
 			"there is no going back. At worst, your entire database might get corrupted.",
 	}
-<<<<<<< HEAD
-	disableForkChoiceDoublyLinkedTree = &cli.BoolFlag{
-		Name:  "disable-forkchoice-doubly-linked-tree",
-		Usage: "Disables the new forkchoice store structure that uses doubly linked trees",
-=======
-	disableVecHTR = &cli.BoolFlag{
-		Name:  "disable-vectorized-htr",
-		Usage: "Disables the new go sha256 library which utilizes optimized routines for merkle trees",
->>>>>>> a937d787
-	}
 	disableGossipBatchAggregation = &cli.BoolFlag{
 		Name:  "disable-gossip-batch-aggregation",
 		Usage: "Disables new methods to further aggregate our gossip batches before verifying them.",
