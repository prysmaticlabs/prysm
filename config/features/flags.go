--- conflicted
+++ resolved
@@ -91,18 +91,6 @@
 			" (Warning): Once enabled, this feature migrates your database in to a new schema and " +
 			"there is no going back. At worst, your entire database might get corrupted.",
 	}
-<<<<<<< HEAD
-	disableCorrectlyInsertOrphanedAtts = &cli.BoolFlag{
-		Name: "disable-correctly-insert-orphaned-atts",
-		Usage: "Disable the fix for bug where orphaned attestations don't get reinserted back to mem pool. Which is an improves validator profitability and overall network health," +
-			"see issue #9441 for further detail",
-=======
-	disableCorrectlyPruneCanonicalAtts = &cli.BoolFlag{
-		Name: "disable-correctly-prune-canonical-atts",
-		Usage: "Disable the fix for bug where any block attestations can get incorrectly pruned, which improves validator profitability and overall network health," +
-			"see issue #9443 for further detail",
->>>>>>> c5ddc266
-	}
 	enableNativeState = &cli.BoolFlag{
 		Name:  "enable-native-state",
 		Usage: "Enables representing the beacon state as a pure Go struct.",
@@ -160,11 +148,6 @@
 	disableBroadcastSlashingFlag,
 	enableSlasherFlag,
 	enableHistoricalSpaceRepresentation,
-<<<<<<< HEAD
-	disableCorrectlyInsertOrphanedAtts,
-=======
-	disableCorrectlyPruneCanonicalAtts,
->>>>>>> c5ddc266
 	enableNativeState,
 	enableVecHTR,
 	enableForkChoiceDoublyLinkedTree,
