/*
Package features defines which features are enabled for runtime
in order to selectively enable certain features to maintain a stable runtime.

The process for implementing new features using this package is as follows:
 1. Add a new CMD flag in flags.go, and place it in the proper list(s) var for its client.
 2. Add a condition for the flag in the proper Configure function(s) below.
 3. Place any "new" behavior in the `if flagEnabled` statement.
 4. Place any "previous" behavior in the `else` statement.
 5. Ensure any tests using the new feature fail if the flag isn't enabled.
    5a. Use the following to enable your flag for tests:
    cfg := &featureconfig.Flags{
    VerifyAttestationSigs: true,
    }
    resetCfg := featureconfig.InitWithReset(cfg)
    defer resetCfg()
 6. Add the string for the flags that should be running within E2E to E2EValidatorFlags
    and E2EBeaconChainFlags.
*/
package features

import (
	"sync"
	"time"

	"github.com/prysmaticlabs/prysm/v3/cmd"
	"github.com/prysmaticlabs/prysm/v3/config/params"
	"github.com/sirupsen/logrus"
	"github.com/urfave/cli/v2"
)

var log = logrus.WithField("prefix", "flags")

const enabledFeatureFlag = "Enabled feature flag"
const disabledFeatureFlag = "Disabled feature flag"

// Flags is a struct to represent which features the client will perform on runtime.
type Flags struct {
	// Feature related flags.
	RemoteSlasherProtection             bool // RemoteSlasherProtection utilizes a beacon node with --slasher mode for validator slashing protection.
	WriteSSZStateTransitions            bool // WriteSSZStateTransitions to tmp directory.
	DisableReorgLateBlocks              bool // DisableReorgLateBlocks disables reorgs of late blocks.
	WriteWalletPasswordOnWebOnboarding  bool // WriteWalletPasswordOnWebOnboarding writes the password to disk after Prysm web signup.
	EnableDoppelGanger                  bool // EnableDoppelGanger enables doppelganger protection on startup for the validator.
	EnableHistoricalSpaceRepresentation bool // EnableHistoricalSpaceRepresentation enables the saving of registry validators in separate buckets to save space
	EnableBeaconRESTApi                 bool // EnableBeaconRESTApi enables experimental usage of the beacon REST API by the validator when querying a beacon node
	// Logging related toggles.
	DisableGRPCConnectionLogs bool // Disables logging when a new grpc client has connected.
	EnableFullSSZDataLogging  bool // Enables logging for full ssz data on rejected gossip messages

	// Slasher toggles.
	DisableBroadcastSlashings bool // DisableBroadcastSlashings disables p2p broadcasting of proposer and attester slashings.

	// Bug fixes related flags.
	AttestTimely bool // AttestTimely fixes #8185. It is gated behind a flag to ensure beacon node's fix can safely roll out first. We'll invert this in v1.1.0.

	EnableSlasher                   bool // Enable slasher in the beacon node runtime.
	EnableSlashingProtectionPruning bool // EnableSlashingProtectionPruning for the validator client.

<<<<<<< HEAD
	EnableVectorizedHTR               bool // EnableVectorizedHTR specifies whether the beacon state will use the optimized sha256 routines.
	DisableForkchoiceDoublyLinkedTree bool // DisableForkChoiceDoublyLinkedTree specifies whether fork choice store will use a doubly linked tree.
	SaveFullExecutionPayloads         bool // Save full beacon blocks with execution payloads in the database.
	EnableStartOptimistic             bool // EnableStartOptimistic treats every block as optimistic at startup.
=======
	EnableBatchGossipAggregation bool // EnableBatchGossipAggregation specifies whether to further aggregate our gossip batches before verifying them.
	SaveFullExecutionPayloads    bool // Save full beacon blocks with execution payloads in the database.
	EnableStartOptimistic        bool // EnableStartOptimistic treats every block as optimistic at startup.
>>>>>>> e58b66f7

	DisableStakinContractCheck bool // Disables check for deposit contract when proposing blocks

	EnableVerboseSigVerification bool // EnableVerboseSigVerification specifies whether to verify individual signature if batch verification fails
	EnableOptionalEngineMethods  bool // EnableOptionalEngineMethods specifies whether to activate capella specific engine methods

	// KeystoreImportDebounceInterval specifies the time duration the validator waits to reload new keys if they have
	// changed on disk. This feature is for advanced use cases only.
	KeystoreImportDebounceInterval time.Duration
}

var featureConfig *Flags
var featureConfigLock sync.RWMutex

// Get retrieves feature config.
func Get() *Flags {
	featureConfigLock.RLock()
	defer featureConfigLock.RUnlock()

	if featureConfig == nil {
		return &Flags{}
	}
	return featureConfig
}

// Init sets the global config equal to the config that is passed in.
func Init(c *Flags) {
	featureConfigLock.Lock()
	defer featureConfigLock.Unlock()

	featureConfig = c
}

// InitWithReset sets the global config and returns function that is used to reset configuration.
func InitWithReset(c *Flags) func() {
	var prevConfig Flags
	if featureConfig != nil {
		prevConfig = *featureConfig
	} else {
		prevConfig = Flags{}
	}
	resetFunc := func() {
		Init(&prevConfig)
	}
	Init(c)
	return resetFunc
}

// configureTestnet sets the config according to specified testnet flag
func configureTestnet(ctx *cli.Context) error {
	if ctx.Bool(PraterTestnet.Name) {
		log.Warn("Running on the Prater Testnet")
		if err := params.SetActive(params.PraterConfig().Copy()); err != nil {
			return err
		}
		applyPraterFeatureFlags(ctx)
		params.UsePraterNetworkConfig()
	} else if ctx.Bool(SepoliaTestnet.Name) {
		log.Warn("Running on the Sepolia Beacon Chain Testnet")
		if err := params.SetActive(params.SepoliaConfig().Copy()); err != nil {
			return err
		}
		applySepoliaFeatureFlags(ctx)
		params.UseSepoliaNetworkConfig()
	} else {
		if ctx.IsSet(cmd.ChainConfigFileFlag.Name) {
			log.Warn("Running on custom Ethereum network specified in a chain configuration yaml file")
		} else {
			log.Warn("Running on Ethereum Mainnet")
		}
		if err := params.SetActive(params.MainnetConfig().Copy()); err != nil {
			return err
		}
	}
	return nil
}

// Insert feature flags within the function to be enabled for Prater testnet.
func applyPraterFeatureFlags(ctx *cli.Context) {
}

// Insert feature flags within the function to be enabled for Sepolia testnet.
func applySepoliaFeatureFlags(ctx *cli.Context) {
}

// ConfigureBeaconChain sets the global config based
// on what flags are enabled for the beacon-chain client.
func ConfigureBeaconChain(ctx *cli.Context) error {
	complainOnDeprecatedFlags(ctx)
	cfg := &Flags{}
	if ctx.Bool(devModeFlag.Name) {
		enableDevModeFlags(ctx)
	}
	if err := configureTestnet(ctx); err != nil {
		return err
	}

	if ctx.Bool(writeSSZStateTransitionsFlag.Name) {
		logEnabled(writeSSZStateTransitionsFlag)
		cfg.WriteSSZStateTransitions = true
	}

	if ctx.IsSet(disableGRPCConnectionLogging.Name) {
		logDisabled(disableGRPCConnectionLogging)
		cfg.DisableGRPCConnectionLogs = true
	}

	if ctx.Bool(disableReorgLateBlocks.Name) {
		logEnabled(disableReorgLateBlocks)
		cfg.DisableReorgLateBlocks = true
	}
	if ctx.Bool(disableBroadcastSlashingFlag.Name) {
		logDisabled(disableBroadcastSlashingFlag)
		cfg.DisableBroadcastSlashings = true
	}
	if ctx.Bool(enableSlasherFlag.Name) {
		log.WithField(enableSlasherFlag.Name, enableSlasherFlag.Usage).Warn(enabledFeatureFlag)
		cfg.EnableSlasher = true
	}
	if ctx.Bool(enableHistoricalSpaceRepresentation.Name) {
		log.WithField(enableHistoricalSpaceRepresentation.Name, enableHistoricalSpaceRepresentation.Usage).Warn(enabledFeatureFlag)
		cfg.EnableHistoricalSpaceRepresentation = true
	}
	if ctx.Bool(disableStakinContractCheck.Name) {
		logEnabled(disableStakinContractCheck)
		cfg.DisableStakinContractCheck = true
	}
<<<<<<< HEAD
	if ctx.Bool(disableVecHTR.Name) {
		logEnabled(disableVecHTR)
	} else {
		sigc := make(chan os.Signal, 1)
		signal.Notify(sigc, syscall.SIGILL)
		defer signal.Stop(sigc)
		buffer := make([][32]byte, 2)
		err := gohashtree.Hash(buffer, buffer)
		if err != nil {
			log.Error("could not test if gohashtree is supported")
		} else {
			t := time.NewTimer(time.Millisecond * 100)
			select {
			case <-sigc:
				log.Error("gohashtree is not supported in this CPU")
			case <-t.C:
				cfg.EnableVectorizedHTR = true
			}
		}
	}
	if ctx.Bool(disableForkChoiceDoublyLinkedTree.Name) {
		logEnabled(disableForkChoiceDoublyLinkedTree)
		cfg.DisableForkchoiceDoublyLinkedTree = true
=======
	cfg.EnableBatchGossipAggregation = true
	if ctx.Bool(disableGossipBatchAggregation.Name) {
		logDisabled(disableGossipBatchAggregation)
		cfg.EnableBatchGossipAggregation = false
>>>>>>> e58b66f7
	}
	if ctx.Bool(SaveFullExecutionPayloads.Name) {
		logEnabled(SaveFullExecutionPayloads)
		cfg.SaveFullExecutionPayloads = true
	}
	if ctx.Bool(enableStartupOptimistic.Name) {
		logEnabled(enableStartupOptimistic)
		cfg.EnableStartOptimistic = true
	}
	if ctx.IsSet(enableFullSSZDataLogging.Name) {
		logEnabled(enableFullSSZDataLogging)
		cfg.EnableFullSSZDataLogging = true
	}
	if ctx.IsSet(enableVerboseSigVerification.Name) {
		logEnabled(enableVerboseSigVerification)
		cfg.EnableVerboseSigVerification = true
	}
	if ctx.IsSet(EnableOptionalEngineMethods.Name) {
		logEnabled(EnableOptionalEngineMethods)
		cfg.EnableOptionalEngineMethods = true
	}
	Init(cfg)
	return nil
}

// ConfigureValidator sets the global config based
// on what flags are enabled for the validator client.
func ConfigureValidator(ctx *cli.Context) error {
	complainOnDeprecatedFlags(ctx)
	cfg := &Flags{}
	if err := configureTestnet(ctx); err != nil {
		return err
	}
	if ctx.Bool(enableExternalSlasherProtectionFlag.Name) {
		log.Fatal(
			"Remote slashing protection has currently been disabled in Prysm due to safety concerns. " +
				"We appreciate your understanding in our desire to keep Prysm validators safe.",
		)
	}
	if ctx.Bool(writeWalletPasswordOnWebOnboarding.Name) {
		logEnabled(writeWalletPasswordOnWebOnboarding)
		cfg.WriteWalletPasswordOnWebOnboarding = true
	}
	if ctx.Bool(attestTimely.Name) {
		logEnabled(attestTimely)
		cfg.AttestTimely = true
	}
	if ctx.Bool(enableSlashingProtectionPruning.Name) {
		logEnabled(enableSlashingProtectionPruning)
		cfg.EnableSlashingProtectionPruning = true
	}
	if ctx.Bool(enableDoppelGangerProtection.Name) {
		logEnabled(enableDoppelGangerProtection)
		cfg.EnableDoppelGanger = true
	}
	if ctx.Bool(EnableBeaconRESTApi.Name) {
		logEnabled(EnableBeaconRESTApi)
		cfg.EnableBeaconRESTApi = true
	}
	cfg.KeystoreImportDebounceInterval = ctx.Duration(dynamicKeyReloadDebounceInterval.Name)
	Init(cfg)
	return nil
}

// enableDevModeFlags switches development mode features on.
func enableDevModeFlags(ctx *cli.Context) {
	log.Warn("Enabling development mode flags")
	for _, f := range devModeFlags {
		log.WithField("flag", f.Names()[0]).Debug("Enabling development mode flag")
		if !ctx.IsSet(f.Names()[0]) {
			if err := ctx.Set(f.Names()[0], "true"); err != nil {
				log.WithError(err).Debug("Error enabling development mode flag")
			}
		}
	}
}

func complainOnDeprecatedFlags(ctx *cli.Context) {
	for _, f := range deprecatedFlags {
		if ctx.IsSet(f.Names()[0]) {
			log.Errorf("%s is deprecated and has no effect. Do not use this flag, it will be deleted soon.", f.Names()[0])
		}
	}
}

func logEnabled(flag cli.DocGenerationFlag) {
	var name string
	if names := flag.Names(); len(names) > 0 {
		name = names[0]
	}
	log.WithField(name, flag.GetUsage()).Warn(enabledFeatureFlag)
}

func logDisabled(flag cli.DocGenerationFlag) {
	var name string
	if names := flag.Names(); len(names) > 0 {
		name = names[0]
	}
	log.WithField(name, flag.GetUsage()).Warn(disabledFeatureFlag)
}<|MERGE_RESOLUTION|>--- conflicted
+++ resolved
@@ -57,16 +57,8 @@
 	EnableSlasher                   bool // Enable slasher in the beacon node runtime.
 	EnableSlashingProtectionPruning bool // EnableSlashingProtectionPruning for the validator client.
 
-<<<<<<< HEAD
-	EnableVectorizedHTR               bool // EnableVectorizedHTR specifies whether the beacon state will use the optimized sha256 routines.
-	DisableForkchoiceDoublyLinkedTree bool // DisableForkChoiceDoublyLinkedTree specifies whether fork choice store will use a doubly linked tree.
-	SaveFullExecutionPayloads         bool // Save full beacon blocks with execution payloads in the database.
-	EnableStartOptimistic             bool // EnableStartOptimistic treats every block as optimistic at startup.
-=======
-	EnableBatchGossipAggregation bool // EnableBatchGossipAggregation specifies whether to further aggregate our gossip batches before verifying them.
 	SaveFullExecutionPayloads    bool // Save full beacon blocks with execution payloads in the database.
 	EnableStartOptimistic        bool // EnableStartOptimistic treats every block as optimistic at startup.
->>>>>>> e58b66f7
 
 	DisableStakinContractCheck bool // Disables check for deposit contract when proposing blocks
 
@@ -193,37 +185,6 @@
 	if ctx.Bool(disableStakinContractCheck.Name) {
 		logEnabled(disableStakinContractCheck)
 		cfg.DisableStakinContractCheck = true
-	}
-<<<<<<< HEAD
-	if ctx.Bool(disableVecHTR.Name) {
-		logEnabled(disableVecHTR)
-	} else {
-		sigc := make(chan os.Signal, 1)
-		signal.Notify(sigc, syscall.SIGILL)
-		defer signal.Stop(sigc)
-		buffer := make([][32]byte, 2)
-		err := gohashtree.Hash(buffer, buffer)
-		if err != nil {
-			log.Error("could not test if gohashtree is supported")
-		} else {
-			t := time.NewTimer(time.Millisecond * 100)
-			select {
-			case <-sigc:
-				log.Error("gohashtree is not supported in this CPU")
-			case <-t.C:
-				cfg.EnableVectorizedHTR = true
-			}
-		}
-	}
-	if ctx.Bool(disableForkChoiceDoublyLinkedTree.Name) {
-		logEnabled(disableForkChoiceDoublyLinkedTree)
-		cfg.DisableForkchoiceDoublyLinkedTree = true
-=======
-	cfg.EnableBatchGossipAggregation = true
-	if ctx.Bool(disableGossipBatchAggregation.Name) {
-		logDisabled(disableGossipBatchAggregation)
-		cfg.EnableBatchGossipAggregation = false
->>>>>>> e58b66f7
 	}
 	if ctx.Bool(SaveFullExecutionPayloads.Name) {
 		logEnabled(SaveFullExecutionPayloads)
