--- conflicted
+++ resolved
@@ -78,13 +78,8 @@
 	// KeystoreImportDebounceInterval specifies the time duration the validator waits to reload new keys if they have
 	// changed on disk. This feature is for advanced use cases only.
 	KeystoreImportDebounceInterval time.Duration
-<<<<<<< HEAD
-
-	AttestationAggregationStrategy string // AttestationAggregationStrategy defines aggregation strategy to be used when aggregating.
 
 	EnableUseNativeState bool // EnableUseNativeState defines whether the beacon state will be represented as a pure Go struct or a Go struct that wraps a proto struct.
-=======
->>>>>>> 1835f541
 }
 
 var featureConfig *Flags
