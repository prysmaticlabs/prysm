/*
Package features defines which features are enabled for runtime
in order to selectively enable certain features to maintain a stable runtime.

The process for implementing new features using this package is as follows:
	1. Add a new CMD flag in flags.go, and place it in the proper list(s) var for its client.
	2. Add a condition for the flag in the proper Configure function(s) below.
	3. Place any "new" behavior in the `if flagEnabled` statement.
	4. Place any "previous" behavior in the `else` statement.
	5. Ensure any tests using the new feature fail if the flag isn't enabled.
	5a. Use the following to enable your flag for tests:
	cfg := &featureconfig.Flags{
		VerifyAttestationSigs: true,
	}
	resetCfg := featureconfig.InitWithReset(cfg)
	defer resetCfg()
	6. Add the string for the flags that should be running within E2E to E2EValidatorFlags
	and E2EBeaconChainFlags.
*/
package features

import (
	"os"
	"os/signal"
	"sync"
	"syscall"
	"time"

	"github.com/prysmaticlabs/gohashtree"
	"github.com/prysmaticlabs/prysm/v3/cmd"
	"github.com/prysmaticlabs/prysm/v3/config/params"
	"github.com/sirupsen/logrus"
	"github.com/urfave/cli/v2"
)

var log = logrus.WithField("prefix", "flags")

const enabledFeatureFlag = "Enabled feature flag"
const disabledFeatureFlag = "Disabled feature flag"

// Flags is a struct to represent which features the client will perform on runtime.
type Flags struct {
	// Feature related flags.
	RemoteSlasherProtection             bool // RemoteSlasherProtection utilizes a beacon node with --slasher mode for validator slashing protection.
	WriteSSZStateTransitions            bool // WriteSSZStateTransitions to tmp directory.
	SkipBLSVerify                       bool // Skips BLS verification across the runtime.
	EnablePeerScorer                    bool // EnablePeerScorer enables experimental peer scoring in p2p.
	WriteWalletPasswordOnWebOnboarding  bool // WriteWalletPasswordOnWebOnboarding writes the password to disk after Prysm web signup.
	DisableAttestingHistoryDBCache      bool // DisableAttestingHistoryDBCache for the validator client increases disk reads/writes.
	EnableDoppelGanger                  bool // EnableDoppelGanger enables doppelganger protection on startup for the validator.
	EnableHistoricalSpaceRepresentation bool // EnableHistoricalSpaceRepresentation enables the saving of registry validators in separate buckets to save space
	// Logging related toggles.
	DisableGRPCConnectionLogs bool // Disables logging when a new grpc client has connected.

	// Slasher toggles.
	DisableLookback           bool // DisableLookback updates slasher to not use the lookback and update validator histories until epoch 0.
	DisableBroadcastSlashings bool // DisableBroadcastSlashings disables p2p broadcasting of proposer and attester slashings.

	// Bug fixes related flags.
	AttestTimely bool // AttestTimely fixes #8185. It is gated behind a flag to ensure beacon node's fix can safely roll out first. We'll invert this in v1.1.0.

	EnableSlasher bool // Enable slasher in the beacon node runtime.
	// EnableSlashingProtectionPruning for the validator client.
	EnableSlashingProtectionPruning bool

	EnableNativeState                 bool // EnableNativeState defines whether the beacon state will be represented as a pure Go struct or a Go struct that wraps a proto struct.
	DisablePullTips                   bool // DisablePullTips enables experimental disabling of boundary checks.
	EnableVectorizedHTR               bool // EnableVectorizedHTR specifies whether the beacon state will use the optimized sha256 routines.
	DisableForkchoiceDoublyLinkedTree bool // DisableForkChoiceDoublyLinkedTree specifies whether fork choice store will use a doubly linked tree.
	EnableBatchGossipAggregation      bool // EnableBatchGossipAggregation specifies whether to further aggregate our gossip batches before verifying them.
	EnableOnlyBlindedBeaconBlocks     bool // EnableOnlyBlindedBeaconBlocks enables only storing blinded beacon blocks in the DB post-Bellatrix fork.

	// KeystoreImportDebounceInterval specifies the time duration the validator waits to reload new keys if they have
	// changed on disk. This feature is for advanced use cases only.
	KeystoreImportDebounceInterval time.Duration
}

var featureConfig *Flags
var featureConfigLock sync.RWMutex

// Get retrieves feature config.
func Get() *Flags {
	featureConfigLock.RLock()
	defer featureConfigLock.RUnlock()

	if featureConfig == nil {
		return &Flags{}
	}
	return featureConfig
}

// Init sets the global config equal to the config that is passed in.
func Init(c *Flags) {
	featureConfigLock.Lock()
	defer featureConfigLock.Unlock()

	featureConfig = c
}

// InitWithReset sets the global config and returns function that is used to reset configuration.
func InitWithReset(c *Flags) func() {
	var prevConfig Flags
	if featureConfig != nil {
		prevConfig = *featureConfig
	} else {
		prevConfig = Flags{}
	}
	resetFunc := func() {
		Init(&prevConfig)
	}
	Init(c)
	return resetFunc
}

// configureTestnet sets the config according to specified testnet flag
func configureTestnet(ctx *cli.Context) error {
	if ctx.Bool(PraterTestnet.Name) {
		log.Warn("Running on the Prater Testnet")
		if err := params.SetActive(params.PraterConfig().Copy()); err != nil {
			return err
		}
		applyPraterFeatureFlags(ctx)
		params.UsePraterNetworkConfig()
	} else if ctx.Bool(RopstenTestnet.Name) {
		log.Warn("Running on the Ropsten Beacon Chain Testnet")
		if err := params.SetActive(params.RopstenConfig().Copy()); err != nil {
			return err
		}
		applyRopstenFeatureFlags(ctx)
		params.UseRopstenNetworkConfig()
	} else if ctx.Bool(SepoliaTestnet.Name) {
		log.Warn("Running on the Sepolia Beacon Chain Testnet")
		if err := params.SetActive(params.SepoliaConfig().Copy()); err != nil {
			return err
		}
		applySepoliaFeatureFlags(ctx)
		params.UseSepoliaNetworkConfig()
	} else {
		if ctx.IsSet(cmd.ChainConfigFileFlag.Name) {
			log.Warn("Running on custom Ethereum network specified in a chain configuration yaml file")
		} else {
			log.Warn("Running on Ethereum Mainnet")
		}
		if err := params.SetActive(params.MainnetConfig().Copy()); err != nil {
			return err
		}
	}
	return nil
}

// Insert feature flags within the function to be enabled for Prater testnet.
func applyPraterFeatureFlags(ctx *cli.Context) {
	if err := ctx.Set(EnableOnlyBlindedBeaconBlocks.Names()[0], "true"); err != nil {
		log.WithError(err).Debug("error enabling only saving blinded beacon blocks flag")
	}
}

// Insert feature flags within the function to be enabled for Ropsten testnet.
func applyRopstenFeatureFlags(ctx *cli.Context) {
}

// Insert feature flags within the function to be enabled for Sepolia testnet.
func applySepoliaFeatureFlags(ctx *cli.Context) {
}

// ConfigureBeaconChain sets the global config based
// on what flags are enabled for the beacon-chain client.
func ConfigureBeaconChain(ctx *cli.Context) error {
	complainOnDeprecatedFlags(ctx)
	cfg := &Flags{}
	if ctx.Bool(devModeFlag.Name) {
		enableDevModeFlags(ctx)
	}
	if err := configureTestnet(ctx); err != nil {
		return err
	}

	if ctx.Bool(writeSSZStateTransitionsFlag.Name) {
		logEnabled(writeSSZStateTransitionsFlag)
		cfg.WriteSSZStateTransitions = true
	}

	if ctx.IsSet(disableGRPCConnectionLogging.Name) {
		logDisabled(disableGRPCConnectionLogging)
		cfg.DisableGRPCConnectionLogs = true
	}
	cfg.EnablePeerScorer = true
	if ctx.Bool(disablePeerScorer.Name) {
		logDisabled(disablePeerScorer)
		cfg.EnablePeerScorer = false
	}
<<<<<<< HEAD
	if ctx.Bool(checkPtInfoCache.Name) {
		log.Warn("Advance check point info cache is no longer supported and will soon be deleted")
=======
	if ctx.Bool(enableLargerGossipHistory.Name) {
		logEnabled(enableLargerGossipHistory)
		cfg.EnableLargerGossipHistory = true
>>>>>>> 86837731
	}
	if ctx.Bool(disableBroadcastSlashingFlag.Name) {
		logDisabled(disableBroadcastSlashingFlag)
		cfg.DisableBroadcastSlashings = true
	}
	if ctx.Bool(enableSlasherFlag.Name) {
		log.WithField(enableSlasherFlag.Name, enableSlasherFlag.Usage).Warn(enabledFeatureFlag)
		cfg.EnableSlasher = true
	}
	if ctx.Bool(enableHistoricalSpaceRepresentation.Name) {
		log.WithField(enableHistoricalSpaceRepresentation.Name, enableHistoricalSpaceRepresentation.Usage).Warn(enabledFeatureFlag)
		cfg.EnableHistoricalSpaceRepresentation = true
	}
	cfg.EnableNativeState = true
	if ctx.Bool(disableNativeState.Name) {
		logDisabled(disableNativeState)
		cfg.EnableNativeState = false
	}

	if ctx.Bool(disablePullTips.Name) {
		logEnabled(disablePullTips)
		cfg.DisablePullTips = true
	}
	if ctx.Bool(disableVecHTR.Name) {
		logEnabled(disableVecHTR)
	} else {
		sigc := make(chan os.Signal, 1)
		signal.Notify(sigc, syscall.SIGILL)
		defer signal.Stop(sigc)
		buffer := make([][32]byte, 2)
		err := gohashtree.Hash(buffer, buffer)
		if err != nil {
			log.Error("could not test if gohashtree is supported")
		} else {
			t := time.NewTimer(time.Millisecond * 100)
			select {
			case <-sigc:
				log.Error("gohashtree is not supported in this CPU")
			case <-t.C:
				cfg.EnableVectorizedHTR = true
			}
		}
	}
	if ctx.Bool(disableForkChoiceDoublyLinkedTree.Name) {
		logEnabled(disableForkChoiceDoublyLinkedTree)
		cfg.DisableForkchoiceDoublyLinkedTree = true
	}
	cfg.EnableBatchGossipAggregation = true
	if ctx.Bool(disableGossipBatchAggregation.Name) {
		logDisabled(disableGossipBatchAggregation)
		cfg.EnableBatchGossipAggregation = false
	}
	if ctx.Bool(EnableOnlyBlindedBeaconBlocks.Name) {
		logEnabled(EnableOnlyBlindedBeaconBlocks)
		cfg.EnableOnlyBlindedBeaconBlocks = true
	}
	Init(cfg)
	return nil
}

// ConfigureValidator sets the global config based
// on what flags are enabled for the validator client.
func ConfigureValidator(ctx *cli.Context) error {
	complainOnDeprecatedFlags(ctx)
	cfg := &Flags{}
	if err := configureTestnet(ctx); err != nil {
		return err
	}
	if ctx.Bool(enableExternalSlasherProtectionFlag.Name) {
		log.Fatal(
			"Remote slashing protection has currently been disabled in Prysm due to safety concerns. " +
				"We appreciate your understanding in our desire to keep Prysm validators safe.",
		)
	}
	if ctx.Bool(writeWalletPasswordOnWebOnboarding.Name) {
		logEnabled(writeWalletPasswordOnWebOnboarding)
		cfg.WriteWalletPasswordOnWebOnboarding = true
	}
	if ctx.Bool(disableAttestingHistoryDBCache.Name) {
		logDisabled(disableAttestingHistoryDBCache)
		cfg.DisableAttestingHistoryDBCache = true
	}
	if ctx.Bool(attestTimely.Name) {
		logEnabled(attestTimely)
		cfg.AttestTimely = true
	}
	if ctx.Bool(enableSlashingProtectionPruning.Name) {
		logEnabled(enableSlashingProtectionPruning)
		cfg.EnableSlashingProtectionPruning = true
	}
	if ctx.Bool(enableDoppelGangerProtection.Name) {
		logEnabled(enableDoppelGangerProtection)
		cfg.EnableDoppelGanger = true
	}
	cfg.KeystoreImportDebounceInterval = ctx.Duration(dynamicKeyReloadDebounceInterval.Name)
	Init(cfg)
	return nil
}

// enableDevModeFlags switches development mode features on.
func enableDevModeFlags(ctx *cli.Context) {
	log.Warn("Enabling development mode flags")
	for _, f := range devModeFlags {
		log.WithField("flag", f.Names()[0]).Debug("Enabling development mode flag")
		if !ctx.IsSet(f.Names()[0]) {
			if err := ctx.Set(f.Names()[0], "true"); err != nil {
				log.WithError(err).Debug("Error enabling development mode flag")
			}
		}
	}
}

func complainOnDeprecatedFlags(ctx *cli.Context) {
	for _, f := range deprecatedFlags {
		if ctx.IsSet(f.Names()[0]) {
			log.Errorf("%s is deprecated and has no effect. Do not use this flag, it will be deleted soon.", f.Names()[0])
		}
	}
}

func logEnabled(flag cli.DocGenerationFlag) {
	var name string
	if names := flag.Names(); len(names) > 0 {
		name = names[0]
	}
	log.WithField(name, flag.GetUsage()).Warn(enabledFeatureFlag)
}

func logDisabled(flag cli.DocGenerationFlag) {
	var name string
	if names := flag.Names(); len(names) > 0 {
		name = names[0]
	}
	log.WithField(name, flag.GetUsage()).Warn(disabledFeatureFlag)
}<|MERGE_RESOLUTION|>--- conflicted
+++ resolved
@@ -188,15 +188,6 @@
 	if ctx.Bool(disablePeerScorer.Name) {
 		logDisabled(disablePeerScorer)
 		cfg.EnablePeerScorer = false
-	}
-<<<<<<< HEAD
-	if ctx.Bool(checkPtInfoCache.Name) {
-		log.Warn("Advance check point info cache is no longer supported and will soon be deleted")
-=======
-	if ctx.Bool(enableLargerGossipHistory.Name) {
-		logEnabled(enableLargerGossipHistory)
-		cfg.EnableLargerGossipHistory = true
->>>>>>> 86837731
 	}
 	if ctx.Bool(disableBroadcastSlashingFlag.Name) {
 		logDisabled(disableBroadcastSlashingFlag)
