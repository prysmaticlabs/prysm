package features

import "github.com/urfave/cli/v2"

// Deprecated flags list.
const deprecatedUsage = "DEPRECATED. DO NOT USE."

var (
	// To deprecate a feature flag, first copy the example below, then insert deprecated flag in `deprecatedFlags`.
	exampleDeprecatedFeatureFlag = &cli.StringFlag{
		Name:   "name",
		Usage:  deprecatedUsage,
		Hidden: true,
	}
<<<<<<< HEAD
	deprecatedEnableReorgLateBlocks = &cli.BoolFlag{
		Name:   "enable-reorg-late-blocks",
=======
	deprecatedDisableVecHTR = &cli.BoolFlag{
		Name:   "disable-vectorized-htr",
>>>>>>> bb18fa3f
		Usage:  deprecatedUsage,
		Hidden: true,
	}
	deprecatedDisableGossipBatchAggregation = &cli.BoolFlag{
		Name:   "disable-gossip-batch-aggregation",
		Usage:  deprecatedUsage,
		Hidden: true,
	}
	deprecatedBuildBlockParallel = &cli.BoolFlag{
		Name:   "build-block-parallel",
		Usage:  deprecatedUsage,
		Hidden: true,
	}

	deprecatedEnableRegistrationCache = &cli.BoolFlag{
		Name:   "enable-registration-cache",
		Usage:  deprecatedUsage,
		Hidden: true,
	}
	deprecatedAggregateParallel = &cli.BoolFlag{
		Name:   "aggregate-parallel",
		Usage:  deprecatedUsage,
		Hidden: true,
	}
	deprecatedEnableOptionalEngineMethods = &cli.BoolFlag{
		Name:   "enable-optional-engine-methods",
		Usage:  deprecatedUsage,
		Hidden: true,
	}
	deprecatedDisableBuildBlockParallel = &cli.BoolFlag{
		Name:   "disable-build-block-parallel",
		Usage:  deprecatedUsage,
		Hidden: true,
	}
	deprecatedDisableReorgLateBlocks = &cli.BoolFlag{
		Name:   "disable-reorg-late-blocks",
		Usage:  deprecatedUsage,
		Hidden: true,
	}
	deprecatedDisableOptionalEngineMethods = &cli.BoolFlag{
		Name:   "disable-optional-engine-methods",
		Usage:  deprecatedUsage,
		Hidden: true,
	}
	deprecatedDisableAggregateParallel = &cli.BoolFlag{
		Name:   "disable-aggregate-parallel",
		Usage:  deprecatedUsage,
		Hidden: true,
	}
	deprecatedEnableEIP4881 = &cli.BoolFlag{
		Name:   "enable-eip-4881",
		Usage:  deprecatedUsage,
		Hidden: true,
	}
	deprecatedVerboseSigVerification = &cli.BoolFlag{
		Name:   "enable-verbose-sig-verification",
		Usage:  deprecatedUsage,
		Hidden: true,
	}
)

// Deprecated flags for both the beacon node and validator client.
var deprecatedFlags = []cli.Flag{
	exampleDeprecatedFeatureFlag,
<<<<<<< HEAD
	deprecatedEnableReorgLateBlocks,
=======
	deprecatedDisableVecHTR,
>>>>>>> bb18fa3f
	deprecatedDisableGossipBatchAggregation,
	deprecatedBuildBlockParallel,
	deprecatedEnableRegistrationCache,
	deprecatedAggregateParallel,
	deprecatedEnableOptionalEngineMethods,
	deprecatedDisableBuildBlockParallel,
	deprecatedDisableReorgLateBlocks,
	deprecatedDisableOptionalEngineMethods,
	deprecatedDisableAggregateParallel,
	deprecatedEnableEIP4881,
	deprecatedVerboseSigVerification,
}

// deprecatedBeaconFlags contains flags that are still used by other components
// and therefore cannot be added to deprecatedFlags
var deprecatedBeaconFlags []cli.Flag<|MERGE_RESOLUTION|>--- conflicted
+++ resolved
@@ -9,16 +9,6 @@
 	// To deprecate a feature flag, first copy the example below, then insert deprecated flag in `deprecatedFlags`.
 	exampleDeprecatedFeatureFlag = &cli.StringFlag{
 		Name:   "name",
-		Usage:  deprecatedUsage,
-		Hidden: true,
-	}
-<<<<<<< HEAD
-	deprecatedEnableReorgLateBlocks = &cli.BoolFlag{
-		Name:   "enable-reorg-late-blocks",
-=======
-	deprecatedDisableVecHTR = &cli.BoolFlag{
-		Name:   "disable-vectorized-htr",
->>>>>>> bb18fa3f
 		Usage:  deprecatedUsage,
 		Hidden: true,
 	}
@@ -83,11 +73,6 @@
 // Deprecated flags for both the beacon node and validator client.
 var deprecatedFlags = []cli.Flag{
 	exampleDeprecatedFeatureFlag,
-<<<<<<< HEAD
-	deprecatedEnableReorgLateBlocks,
-=======
-	deprecatedDisableVecHTR,
->>>>>>> bb18fa3f
 	deprecatedDisableGossipBatchAggregation,
 	deprecatedBuildBlockParallel,
 	deprecatedEnableRegistrationCache,
