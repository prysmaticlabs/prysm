package features

import "github.com/urfave/cli/v2"

// Deprecated flags list.
const deprecatedUsage = "DEPRECATED. DO NOT USE."

var (
	// To deprecate a feature flag, first copy the example below, then insert deprecated flag in `deprecatedFlags`.
	exampleDeprecatedFeatureFlag = &cli.StringFlag{
		Name:   "name",
		Usage:  deprecatedUsage,
		Hidden: true,
	}
	deprecatedDisablePeerScorer = &cli.BoolFlag{
		Name:   "disable-peer-scorer",
		Usage:  deprecatedUsage,
		Hidden: true,
	}
<<<<<<< HEAD
	deprecatedDisableGossipBatchAggregation = &cli.BoolFlag{
		Name:   "disable-gossip-batch-aggregation",
=======
	deprecatedDisableVecHTR = &cli.BoolFlag{
		Name:   "disable-vectorized-htr",
		Usage:  deprecatedUsage,
		Hidden: true,
	}
	deprecatedEnableReorgLateBlocks = &cli.BoolFlag{
		Name:   "enable-reorg-late-blocks",
>>>>>>> e58b66f7
		Usage:  deprecatedUsage,
		Hidden: true,
	}
)

// Deprecated flags for both the beacon node and validator client.
var deprecatedFlags = []cli.Flag{
	exampleDeprecatedFeatureFlag,
	deprecatedDisablePeerScorer,
<<<<<<< HEAD
	deprecatedDisableGossipBatchAggregation,
=======
	deprecatedDisableVecHTR,
	deprecatedEnableReorgLateBlocks,
>>>>>>> e58b66f7
}

// deprecatedBeaconFlags contains flags that are still used by other components
// and therefore cannot be added to deprecatedFlags
var deprecatedBeaconFlags = []cli.Flag{}<|MERGE_RESOLUTION|>--- conflicted
+++ resolved
@@ -17,10 +17,6 @@
 		Usage:  deprecatedUsage,
 		Hidden: true,
 	}
-<<<<<<< HEAD
-	deprecatedDisableGossipBatchAggregation = &cli.BoolFlag{
-		Name:   "disable-gossip-batch-aggregation",
-=======
 	deprecatedDisableVecHTR = &cli.BoolFlag{
 		Name:   "disable-vectorized-htr",
 		Usage:  deprecatedUsage,
@@ -28,7 +24,11 @@
 	}
 	deprecatedEnableReorgLateBlocks = &cli.BoolFlag{
 		Name:   "enable-reorg-late-blocks",
->>>>>>> e58b66f7
+		Usage:  deprecatedUsage,
+		Hidden: true,
+	}
+	deprecatedDisableGossipBatchAggregation = &cli.BoolFlag{
+		Name:   "disable-gossip-batch-aggregation",
 		Usage:  deprecatedUsage,
 		Hidden: true,
 	}
@@ -38,12 +38,9 @@
 var deprecatedFlags = []cli.Flag{
 	exampleDeprecatedFeatureFlag,
 	deprecatedDisablePeerScorer,
-<<<<<<< HEAD
-	deprecatedDisableGossipBatchAggregation,
-=======
 	deprecatedDisableVecHTR,
 	deprecatedEnableReorgLateBlocks,
->>>>>>> e58b66f7
+	deprecatedDisableGossipBatchAggregation,
 }
 
 // deprecatedBeaconFlags contains flags that are still used by other components
