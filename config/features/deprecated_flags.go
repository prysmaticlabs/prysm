--- conflicted
+++ resolved
@@ -12,123 +12,17 @@
 		Usage:  deprecatedUsage,
 		Hidden: true,
 	}
-<<<<<<< HEAD
-=======
-	deprecatedBackupWebHookFlag = &cli.BoolFlag{
-		Name:   "enable-db-backup-webhook",
-		Usage:  deprecatedUsage,
-		Hidden: true,
-	}
-	deprecatedBoltMmapFlag = &cli.StringFlag{
-		Name:   "bolt-mmap-initial-size",
-		Usage:  deprecatedUsage,
-		Hidden: true,
-	}
-	deprecatedDisableDiscV5Flag = &cli.BoolFlag{
-		Name:   "disable-discv5",
-		Usage:  deprecatedUsage,
-		Hidden: true,
-	}
-	deprecatedDisableAttHistoryCacheFlag = &cli.BoolFlag{
-		Name:   "disable-attesting-history-db-cache",
-		Usage:  deprecatedUsage,
-		Hidden: true,
-	}
-	deprecatedEnableVectorizedHtr = &cli.BoolFlag{
-		Name:   "enable-vectorized-htr",
-		Usage:  deprecatedUsage,
-		Hidden: true,
-	}
-	deprecatedEnablePeerScorer = &cli.BoolFlag{
-		Name:   "enable-peer-scorer",
-		Usage:  deprecatedUsage,
-		Hidden: true,
-	}
-	deprecatedEnableForkchoiceDoublyLinkedTree = &cli.BoolFlag{
-		Name:   "enable-forkchoice-doubly-linked-tree",
-		Usage:  deprecatedUsage,
-		Hidden: true,
-	}
-	deprecatedEnableDefensivePull = &cli.BoolFlag{
-		Name:   "enable-back-pull",
-		Usage:  deprecatedUsage,
-		Hidden: true,
-	}
-	deprecatedDutyCountdown = &cli.BoolFlag{
-		Name:   "enable-duty-count-down",
-		Usage:  deprecatedUsage,
-		Hidden: true,
-	}
-	deprecatedHeadSync = &cli.BoolFlag{
-		Name:   "head-sync",
-		Usage:  deprecatedUsage,
-		Hidden: true,
-	}
-	deprecatedGossipBatchAggregation = &cli.BoolFlag{
-		Name:   "enable-gossip-batch-aggregation",
-		Usage:  deprecatedUsage,
-		Hidden: true,
-	}
-	deprecatedEnableLargerGossipHistory = &cli.BoolFlag{
-		Name:   "enable-larger-gossip-history",
-		Usage:  deprecatedUsage,
-		Hidden: true,
-	}
-	deprecatedFallbackProvider = &cli.StringFlag{
-		Name:   "fallback-web3provider",
-		Usage:  deprecatedUsage,
-		Hidden: true,
-	}
-	deprecatedDisableNativeState = &cli.StringFlag{
-		Name:   "disable-native-state",
-		Usage:  deprecatedUsage,
-		Hidden: true,
-	}
-	deprecatedEnableOnlyBlindedBeaconBlocks = &cli.BoolFlag{
-		Name:   "enable-only-blinded-beacon-blocks",
-		Usage:  deprecatedUsage,
-		Hidden: true,
-	}
-	deprecatedRopstenTestnet = &cli.StringFlag{
-		Name:   "ropsten",
-		Usage:  deprecatedUsage,
-		Hidden: true,
-	}
-	deprecatedInteropGenesisState = &cli.StringFlag{
-		Name:   "interop-genesis-state",
-		Usage:  deprecatedUsage,
-		Hidden: true,
-	}
 	deprecatedDisablePeerScorer = &cli.BoolFlag{
 		Name:   "disable-peer-scorer",
 		Usage:  deprecatedUsage,
 		Hidden: true,
 	}
->>>>>>> 4d28d69f
 )
 
 // Deprecated flags for both the beacon node and validator client.
 var deprecatedFlags = []cli.Flag{
 	exampleDeprecatedFeatureFlag,
-<<<<<<< HEAD
-=======
-	deprecatedBoltMmapFlag,
-	deprecatedDisableDiscV5Flag,
-	deprecatedDisableAttHistoryCacheFlag,
-	deprecatedEnableVectorizedHtr,
-	deprecatedEnablePeerScorer,
-	deprecatedEnableForkchoiceDoublyLinkedTree,
-	deprecatedDutyCountdown,
-	deprecatedHeadSync,
-	deprecatedGossipBatchAggregation,
-	deprecatedEnableLargerGossipHistory,
-	deprecatedFallbackProvider,
-	deprecatedEnableDefensivePull,
-	deprecatedDisableNativeState,
-	deprecatedRopstenTestnet,
-	deprecatedInteropGenesisState,
 	deprecatedDisablePeerScorer,
->>>>>>> 4d28d69f
 }
 
 // deprecatedBeaconFlags contains flags that are still used by other components
