package features

import "github.com/urfave/cli/v2"

// Deprecated flags list.
const deprecatedUsage = "DEPRECATED. DO NOT USE."

var (
	// To deprecate a feature flag, first copy the example below, then insert deprecated flag in `deprecatedFlags`.
	exampleDeprecatedFeatureFlag = &cli.StringFlag{
		Name:   "name",
		Usage:  deprecatedUsage,
		Hidden: true,
	}

	deprecatedEnableActiveBalanceCache = &cli.BoolFlag{
		Name:   "enable-active-balance-cache",
		Usage:  deprecatedUsage,
		Hidden: true,
	}

	deprecatedCorrectlyPruneCanonicalAtts = &cli.BoolFlag{
		Name:   "correctly-prune-canonical-atts",
		Usage:  deprecatedUsage,
		Hidden: true,
	}

	deprecatedCorrectlyInsertOrphanedAtts = &cli.BoolFlag{
		Name:   "correctly-insert-orphaned-atts",
		Usage:  deprecatedUsage,
		Hidden: true,
	}

	deprecatedNextSlotStateCache = &cli.BoolFlag{
		Name:   "enable-next-slot-state-cache",
		Usage:  deprecatedUsage,
		Hidden: true,
	}

<<<<<<< HEAD
	deprecatedEnableGetBlockOptimizations = &cli.BoolFlag{
		Name:   "enable-get-block-optimizations",
=======
	deprecatedEnableBatchGossipVerification = &cli.BoolFlag{
		Name:   "enable-batch-gossip-verification",
>>>>>>> f563d00e
		Usage:  deprecatedUsage,
		Hidden: true,
	}
)

var deprecatedFlags = []cli.Flag{
	exampleDeprecatedFeatureFlag,
	deprecatedEnableActiveBalanceCache,
	deprecatedCorrectlyPruneCanonicalAtts,
	deprecatedCorrectlyInsertOrphanedAtts,
	deprecatedNextSlotStateCache,
<<<<<<< HEAD
	deprecatedEnableGetBlockOptimizations,
=======
	deprecatedEnableBatchGossipVerification,
>>>>>>> f563d00e
}<|MERGE_RESOLUTION|>--- conflicted
+++ resolved
@@ -37,13 +37,14 @@
 		Hidden: true,
 	}
 
-<<<<<<< HEAD
+	deprecatedEnableBatchGossipVerification = &cli.BoolFlag{
+		Name:   "enable-batch-gossip-verification",
+		Usage:  deprecatedUsage,
+		Hidden: true,
+	}
+
 	deprecatedEnableGetBlockOptimizations = &cli.BoolFlag{
 		Name:   "enable-get-block-optimizations",
-=======
-	deprecatedEnableBatchGossipVerification = &cli.BoolFlag{
-		Name:   "enable-batch-gossip-verification",
->>>>>>> f563d00e
 		Usage:  deprecatedUsage,
 		Hidden: true,
 	}
@@ -55,9 +56,6 @@
 	deprecatedCorrectlyPruneCanonicalAtts,
 	deprecatedCorrectlyInsertOrphanedAtts,
 	deprecatedNextSlotStateCache,
-<<<<<<< HEAD
+	deprecatedEnableBatchGossipVerification,
 	deprecatedEnableGetBlockOptimizations,
-=======
-	deprecatedEnableBatchGossipVerification,
->>>>>>> f563d00e
 }