--- conflicted
+++ resolved
@@ -36,15 +36,6 @@
 		Usage:  deprecatedUsage,
 		Hidden: true,
 	}
-<<<<<<< HEAD
-	deprecatedAttestationAggregationStrategy = &cli.BoolFlag{
-		Name:   "attestation-aggregation-strategy",
-		Usage:  deprecatedUsage,
-		Hidden: true,
-	}
-	deprecatedForceOptMaxCoverAggregationStategy = &cli.BoolFlag{
-		Name:   "attestation-aggregation-force-opt-maxcover",
-=======
 
 	deprecatedEnableBatchGossipVerification = &cli.BoolFlag{
 		Name:   "enable-batch-gossip-verification",
@@ -66,7 +57,16 @@
 
 	deprecatedDisableNextSlotStateCache = &cli.BoolFlag{
 		Name:   "disable-next-slot-state-cache",
->>>>>>> 1774188a
+		Usage:  deprecatedUsage,
+		Hidden: true,
+	}
+	deprecatedAttestationAggregationStrategy = &cli.BoolFlag{
+		Name:   "attestation-aggregation-strategy",
+		Usage:  deprecatedUsage,
+		Hidden: true,
+	}
+	deprecatedForceOptMaxCoverAggregationStategy = &cli.BoolFlag{
+		Name:   "attestation-aggregation-force-opt-maxcover",
 		Usage:  deprecatedUsage,
 		Hidden: true,
 	}
@@ -78,13 +78,10 @@
 	deprecatedCorrectlyPruneCanonicalAtts,
 	deprecatedCorrectlyInsertOrphanedAtts,
 	deprecatedNextSlotStateCache,
-<<<<<<< HEAD
-	deprecatedAttestationAggregationStrategy,
-	deprecatedForceOptMaxCoverAggregationStategy,
-=======
 	deprecatedEnableBatchGossipVerification,
 	deprecatedEnableGetBlockOptimizations,
 	deprecatedEnableBalanceTrieComputation,
 	deprecatedDisableNextSlotStateCache,
->>>>>>> 1774188a
+	deprecatedAttestationAggregationStrategy,
+	deprecatedForceOptMaxCoverAggregationStategy,
 }