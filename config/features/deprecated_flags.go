package features

import "github.com/urfave/cli/v2"

// Deprecated flags list.
const deprecatedUsage = "DEPRECATED. DO NOT USE."

var (
	// To deprecate a feature flag, first copy the example below, then insert deprecated flag in `deprecatedFlags`.
	exampleDeprecatedFeatureFlag = &cli.StringFlag{
		Name:   "name",
		Usage:  deprecatedUsage,
		Hidden: true,
	}
	deprecatedDisablePeerScorer = &cli.BoolFlag{
		Name:   "disable-peer-scorer",
		Usage:  deprecatedUsage,
		Hidden: true,
	}
<<<<<<< HEAD
	deprecatedDisableVecHTR = &cli.BoolFlag{
		Name:   "disable-vectorized-htr",
=======
	deprecatedEnableReorgLateBlocks = &cli.BoolFlag{
		Name:   "enable-reorg-late-blocks",
>>>>>>> 5243ca7d
		Usage:  deprecatedUsage,
		Hidden: true,
	}
)

// Deprecated flags for both the beacon node and validator client.
var deprecatedFlags = []cli.Flag{
	exampleDeprecatedFeatureFlag,
	deprecatedDisablePeerScorer,
<<<<<<< HEAD
	deprecatedDisableVecHTR,
=======
	deprecatedEnableReorgLateBlocks,
>>>>>>> 5243ca7d
}

// deprecatedBeaconFlags contains flags that are still used by other components
// and therefore cannot be added to deprecatedFlags
var deprecatedBeaconFlags = []cli.Flag{}<|MERGE_RESOLUTION|>--- conflicted
+++ resolved
@@ -17,27 +17,24 @@
 		Usage:  deprecatedUsage,
 		Hidden: true,
 	}
-<<<<<<< HEAD
 	deprecatedDisableVecHTR = &cli.BoolFlag{
 		Name:   "disable-vectorized-htr",
-=======
-	deprecatedEnableReorgLateBlocks = &cli.BoolFlag{
-		Name:   "enable-reorg-late-blocks",
->>>>>>> 5243ca7d
 		Usage:  deprecatedUsage,
 		Hidden: true,
 	}
+  deprecatedEnableReorgLateBlocks = &cli.BoolFlag{
+		Name:   "enable-reorg-late-blocks",
+		Usage:  deprecatedUsage,
+		Hidden: true,
+  }
 )
 
 // Deprecated flags for both the beacon node and validator client.
 var deprecatedFlags = []cli.Flag{
 	exampleDeprecatedFeatureFlag,
 	deprecatedDisablePeerScorer,
-<<<<<<< HEAD
 	deprecatedDisableVecHTR,
-=======
 	deprecatedEnableReorgLateBlocks,
->>>>>>> 5243ca7d
 }
 
 // deprecatedBeaconFlags contains flags that are still used by other components
