--- conflicted
+++ resolved
@@ -85,10 +85,6 @@
 		Usage:  deprecatedUsage,
 		Hidden: true,
 	}
-<<<<<<< HEAD
-	deprecatedDisableBalanceTrieComputation = &cli.BoolFlag{
-		Name:   "disable-balance-trie-computation",
-=======
 	deprecatedDisableOptimizedBalanceUpdate = &cli.BoolFlag{
 		Name:   "disable-optimized-balance-update",
 		Usage:  deprecatedUsage,
@@ -96,7 +92,11 @@
 	}
 	deprecatedDisableActiveBalanceCache = &cli.BoolFlag{
 		Name:   "disable-active-balance-cache",
->>>>>>> 2e056b38
+		Usage:  deprecatedUsage,
+		Hidden: true,
+	}
+	deprecatedDisableBalanceTrieComputation = &cli.BoolFlag{
+		Name:   "disable-balance-trie-computation",
 		Usage:  deprecatedUsage,
 		Hidden: true,
 	}
@@ -116,11 +116,8 @@
 	deprecatedForceOptMaxCoverAggregationStategy,
 	deprecatedPyrmontTestnet,
 	deprecatedDisableProposerAttsSelectionUsingMaxCover,
-<<<<<<< HEAD
-	deprecatedDisableBalanceTrieComputation,
-=======
 	deprecatedDisableGetBlockOptimizations,
 	deprecatedDisableOptimizedBalanceUpdate,
 	deprecatedDisableActiveBalanceCache,
->>>>>>> 2e056b38
+	deprecatedDisableBalanceTrieComputation,
 }