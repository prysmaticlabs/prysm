package features

import "github.com/urfave/cli/v2"

// Deprecated flags list.
const deprecatedUsage = "DEPRECATED. DO NOT USE."

var (
	// To deprecate a feature flag, first copy the example below, then insert deprecated flag in `deprecatedFlags`.
	exampleDeprecatedFeatureFlag = &cli.StringFlag{
		Name:   "name",
		Usage:  deprecatedUsage,
		Hidden: true,
	}

	deprecatedEnableActiveBalanceCache = &cli.BoolFlag{
		Name:   "enable-active-balance-cache",
		Usage:  deprecatedUsage,
		Hidden: true,
	}

	deprecatedCorrectlyPruneCanonicalAtts = &cli.BoolFlag{
		Name:   "correctly-prune-canonical-atts",
		Usage:  deprecatedUsage,
		Hidden: true,
	}

	deprecatedCorrectlyInsertOrphanedAtts = &cli.BoolFlag{
		Name:   "correctly-insert-orphaned-atts",
		Usage:  deprecatedUsage,
		Hidden: true,
	}

	deprecatedNextSlotStateCache = &cli.BoolFlag{
		Name:   "enable-next-slot-state-cache",
		Usage:  deprecatedUsage,
		Hidden: true,
	}

<<<<<<< HEAD
	deprecatedEnableBalanceTrieComputation = &cli.BoolFlag{
		Name:   "enable-balance-trie-computation",
=======
	deprecatedEnableBatchGossipVerification = &cli.BoolFlag{
		Name:   "enable-batch-gossip-verification",
		Usage:  deprecatedUsage,
		Hidden: true,
	}

	deprecatedEnableGetBlockOptimizations = &cli.BoolFlag{
		Name:   "enable-get-block-optimizations",
>>>>>>> b4fa626a
		Usage:  deprecatedUsage,
		Hidden: true,
	}
)

var deprecatedFlags = []cli.Flag{
	exampleDeprecatedFeatureFlag,
	deprecatedEnableActiveBalanceCache,
	deprecatedCorrectlyPruneCanonicalAtts,
	deprecatedCorrectlyInsertOrphanedAtts,
	deprecatedNextSlotStateCache,
<<<<<<< HEAD
	deprecatedEnableBalanceTrieComputation,
=======
	deprecatedEnableBatchGossipVerification,
	deprecatedEnableGetBlockOptimizations,
>>>>>>> b4fa626a
}<|MERGE_RESOLUTION|>--- conflicted
+++ resolved
@@ -37,10 +37,6 @@
 		Hidden: true,
 	}
 
-<<<<<<< HEAD
-	deprecatedEnableBalanceTrieComputation = &cli.BoolFlag{
-		Name:   "enable-balance-trie-computation",
-=======
 	deprecatedEnableBatchGossipVerification = &cli.BoolFlag{
 		Name:   "enable-batch-gossip-verification",
 		Usage:  deprecatedUsage,
@@ -49,7 +45,12 @@
 
 	deprecatedEnableGetBlockOptimizations = &cli.BoolFlag{
 		Name:   "enable-get-block-optimizations",
->>>>>>> b4fa626a
+		Usage:  deprecatedUsage,
+		Hidden: true,
+	}
+
+	deprecatedEnableBalanceTrieComputation = &cli.BoolFlag{
+		Name:   "enable-balance-trie-computation",
 		Usage:  deprecatedUsage,
 		Hidden: true,
 	}
@@ -61,10 +62,7 @@
 	deprecatedCorrectlyPruneCanonicalAtts,
 	deprecatedCorrectlyInsertOrphanedAtts,
 	deprecatedNextSlotStateCache,
-<<<<<<< HEAD
-	deprecatedEnableBalanceTrieComputation,
-=======
 	deprecatedEnableBatchGossipVerification,
 	deprecatedEnableGetBlockOptimizations,
->>>>>>> b4fa626a
+	deprecatedEnableBalanceTrieComputation,
 }