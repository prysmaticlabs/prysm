--- conflicted
+++ resolved
@@ -59,17 +59,17 @@
 		Usage:  deprecatedUsage,
 		Hidden: true,
 	}
-<<<<<<< HEAD
 
 	deprecatedBeaconRPCGatewayProviderFlag = &cli.StringFlag{
 		Name:   "beacon-rpc-gateway-provider",
 		Usage:  "Flag deprecated and unused",
 		Value:  "127.0.0.1:3500",
-=======
+    Hidden: true,
+  }
+
 	deprecatedEnableExperimentalState = &cli.BoolFlag{
 		Name:   "enable-experimental-state",
 		Usage:  deprecatedUsage,
->>>>>>> 93e6bd79
 		Hidden: true,
 	}
 )
@@ -86,11 +86,8 @@
 	deprecatedDisableEIP4881,
 	deprecatedVerboseSigVerification,
 	deprecatedEnableDebugRPCEndpoints,
-<<<<<<< HEAD
 	deprecatedBeaconRPCGatewayProviderFlag,
-=======
 	deprecatedEnableExperimentalState,
->>>>>>> 93e6bd79
 }
 
 // deprecatedBeaconFlags contains flags that are still used by other components
