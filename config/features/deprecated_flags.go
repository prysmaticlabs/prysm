package features

import "github.com/urfave/cli/v2"

// Deprecated flags list.
const deprecatedUsage = "DEPRECATED. DO NOT USE."

var (
	// To deprecate a feature flag, first copy the example below, then insert deprecated flag in `deprecatedFlags`.
	exampleDeprecatedFeatureFlag = &cli.StringFlag{
		Name:   "name",
		Usage:  deprecatedUsage,
		Hidden: true,
	}
	deprecatedBackupWebHookFlag = &cli.BoolFlag{
		Name:   "enable-db-backup-webhook",
		Usage:  deprecatedUsage,
		Hidden: true,
	}
	deprecatedBoltMmapFlag = &cli.StringFlag{
		Name:   "bolt-mmap-initial-size",
		Usage:  deprecatedUsage,
		Hidden: true,
	}
	deprecatedDisableDiscV5Flag = &cli.BoolFlag{
		Name:   "disable-discv5",
		Usage:  deprecatedUsage,
		Hidden: true,
	}
	deprecatedDisableAttHistoryCacheFlag = &cli.BoolFlag{
		Name:   "disable-attesting-history-db-cache",
		Usage:  deprecatedUsage,
		Hidden: true,
	}
	deprecatedEnableVectorizedHtr = &cli.BoolFlag{
		Name:   "enable-vectorized-htr",
		Usage:  deprecatedUsage,
		Hidden: true,
	}
	deprecatedEnablePeerScorer = &cli.BoolFlag{
		Name:   "enable-peer-scorer",
		Usage:  deprecatedUsage,
		Hidden: true,
	}
	deprecatedEnableForkchoiceDoublyLinkedTree = &cli.BoolFlag{
		Name:   "enable-forkchoice-doubly-linked-tree",
		Usage:  deprecatedUsage,
		Hidden: true,
	}
	deprecatedEnableDefensivePull = &cli.BoolFlag{
		Name:   "enable-back-pull",
		Usage:  deprecatedUsage,
		Hidden: true,
	}
	deprecatedDutyCountdown = &cli.BoolFlag{
		Name:   "enable-duty-count-down",
		Usage:  deprecatedUsage,
		Hidden: true,
	}
	deprecatedHeadSync = &cli.BoolFlag{
		Name:   "head-sync",
		Usage:  deprecatedUsage,
		Hidden: true,
	}
	deprecatedGossipBatchAggregation = &cli.BoolFlag{
		Name:   "enable-gossip-batch-aggregation",
		Usage:  deprecatedUsage,
		Hidden: true,
	}
	deprecatedEnableLargerGossipHistory = &cli.BoolFlag{
		Name:   "enable-larger-gossip-history",
		Usage:  deprecatedUsage,
		Hidden: true,
	}
	deprecatedFallbackProvider = &cli.StringFlag{
		Name:   "fallback-web3provider",
		Usage:  deprecatedUsage,
		Hidden: true,
	}
	deprecatedDisableNativeState = &cli.StringFlag{
		Name:   "disable-native-state",
		Usage:  deprecatedUsage,
		Hidden: true,
	}
<<<<<<< HEAD
	deprecatedInteropGenesisState = &cli.StringFlag{
		Name:   "interop-genesis-state",
=======
	deprecatedEnableOnlyBlindedBeaconBlocks = &cli.BoolFlag{
		Name:   "enable-only-blinded-beacon-blocks",
		Usage:  deprecatedUsage,
		Hidden: true,
	}
	deprecatedRopstenTestnet = &cli.StringFlag{
		Name:   "ropsten",
>>>>>>> 3d337b07
		Usage:  deprecatedUsage,
		Hidden: true,
	}
)

// Deprecated flags for both the beacon node and validator client.
var deprecatedFlags = []cli.Flag{
	exampleDeprecatedFeatureFlag,
	deprecatedBoltMmapFlag,
	deprecatedDisableDiscV5Flag,
	deprecatedDisableAttHistoryCacheFlag,
	deprecatedEnableVectorizedHtr,
	deprecatedEnablePeerScorer,
	deprecatedEnableForkchoiceDoublyLinkedTree,
	deprecatedDutyCountdown,
	deprecatedHeadSync,
	deprecatedGossipBatchAggregation,
	deprecatedEnableLargerGossipHistory,
	deprecatedFallbackProvider,
	deprecatedEnableDefensivePull,
	deprecatedDisableNativeState,
<<<<<<< HEAD
	deprecatedInteropGenesisState,
=======
	deprecatedRopstenTestnet,
>>>>>>> 3d337b07
}

// deprecatedBeaconFlags contains flags that are still used by other components
// and therefore cannot be added to deprecatedFlags
var deprecatedBeaconFlags = []cli.Flag{
	deprecatedBackupWebHookFlag,
	deprecatedEnableOnlyBlindedBeaconBlocks,
}<|MERGE_RESOLUTION|>--- conflicted
+++ resolved
@@ -82,10 +82,6 @@
 		Usage:  deprecatedUsage,
 		Hidden: true,
 	}
-<<<<<<< HEAD
-	deprecatedInteropGenesisState = &cli.StringFlag{
-		Name:   "interop-genesis-state",
-=======
 	deprecatedEnableOnlyBlindedBeaconBlocks = &cli.BoolFlag{
 		Name:   "enable-only-blinded-beacon-blocks",
 		Usage:  deprecatedUsage,
@@ -93,7 +89,11 @@
 	}
 	deprecatedRopstenTestnet = &cli.StringFlag{
 		Name:   "ropsten",
->>>>>>> 3d337b07
+		Usage:  deprecatedUsage,
+		Hidden: true,
+	}
+	deprecatedInteropGenesisState = &cli.StringFlag{
+		Name:   "interop-genesis-state",
 		Usage:  deprecatedUsage,
 		Hidden: true,
 	}
@@ -115,11 +115,8 @@
 	deprecatedFallbackProvider,
 	deprecatedEnableDefensivePull,
 	deprecatedDisableNativeState,
-<<<<<<< HEAD
+	deprecatedRopstenTestnet,
 	deprecatedInteropGenesisState,
-=======
-	deprecatedRopstenTestnet,
->>>>>>> 3d337b07
 }
 
 // deprecatedBeaconFlags contains flags that are still used by other components
