package features

import "github.com/urfave/cli/v2"

// Deprecated flags list.
const deprecatedUsage = "DEPRECATED. DO NOT USE."

var (
	// To deprecate a feature flag, first copy the example below, then insert deprecated flag in `deprecatedFlags`.
	exampleDeprecatedFeatureFlag = &cli.StringFlag{
		Name:   "name",
		Usage:  deprecatedUsage,
		Hidden: true,
	}

	deprecatedEnableActiveBalanceCache = &cli.BoolFlag{
		Name:   "enable-active-balance-cache",
		Usage:  deprecatedUsage,
		Hidden: true,
	}

	deprecatedCorrectlyPruneCanonicalAtts = &cli.BoolFlag{
		Name:   "correctly-prune-canonical-atts",
		Usage:  deprecatedUsage,
		Hidden: true,
	}

	deprecatedCorrectlyInsertOrphanedAtts = &cli.BoolFlag{
		Name:   "correctly-insert-orphaned-atts",
		Usage:  deprecatedUsage,
		Hidden: true,
	}

	deprecatedNextSlotStateCache = &cli.BoolFlag{
		Name:   "enable-next-slot-state-cache",
		Usage:  deprecatedUsage,
		Hidden: true,
	}

	deprecatedEnableBatchGossipVerification = &cli.BoolFlag{
		Name:   "enable-batch-gossip-verification",
		Usage:  deprecatedUsage,
		Hidden: true,
	}

	deprecatedEnableGetBlockOptimizations = &cli.BoolFlag{
		Name:   "enable-get-block-optimizations",
		Usage:  deprecatedUsage,
		Hidden: true,
	}

	deprecatedEnableBalanceTrieComputation = &cli.BoolFlag{
		Name:   "enable-balance-trie-computation",
		Usage:  deprecatedUsage,
		Hidden: true,
	}

	deprecatedDisableNextSlotStateCache = &cli.BoolFlag{
		Name:   "disable-next-slot-state-cache",
		Usage:  deprecatedUsage,
		Hidden: true,
	}
	deprecatedAttestationAggregationStrategy = &cli.BoolFlag{
		Name:   "attestation-aggregation-strategy",
		Usage:  deprecatedUsage,
		Hidden: true,
	}
	deprecatedForceOptMaxCoverAggregationStategy = &cli.BoolFlag{
		Name:   "attestation-aggregation-force-opt-maxcover",
		Usage:  deprecatedUsage,
		Hidden: true,
	}
	deprecatedPyrmontTestnet = &cli.BoolFlag{
		Name:   "pyrmont",
		Usage:  deprecatedUsage,
		Hidden: true,
	}
<<<<<<< HEAD
	deprecatedDisableActiveBalanceCache = &cli.BoolFlag{
		Name:   "disable-active-balance-cache",
=======
	deprecatedDisableProposerAttsSelectionUsingMaxCover = &cli.BoolFlag{
		Name:   "disable-proposer-atts-selection-using-max-cover",
>>>>>>> 3d205a38
		Usage:  deprecatedUsage,
		Hidden: true,
	}
)

var deprecatedFlags = []cli.Flag{
	exampleDeprecatedFeatureFlag,
	deprecatedEnableActiveBalanceCache,
	deprecatedCorrectlyPruneCanonicalAtts,
	deprecatedCorrectlyInsertOrphanedAtts,
	deprecatedNextSlotStateCache,
	deprecatedEnableBatchGossipVerification,
	deprecatedEnableGetBlockOptimizations,
	deprecatedEnableBalanceTrieComputation,
	deprecatedDisableNextSlotStateCache,
	deprecatedAttestationAggregationStrategy,
	deprecatedForceOptMaxCoverAggregationStategy,
	deprecatedPyrmontTestnet,
<<<<<<< HEAD
	deprecatedDisableActiveBalanceCache,
=======
	deprecatedDisableProposerAttsSelectionUsingMaxCover,
>>>>>>> 3d205a38
}<|MERGE_RESOLUTION|>--- conflicted
+++ resolved
@@ -75,13 +75,13 @@
 		Usage:  deprecatedUsage,
 		Hidden: true,
 	}
-<<<<<<< HEAD
+	deprecatedDisableProposerAttsSelectionUsingMaxCover = &cli.BoolFlag{
+		Name:   "disable-proposer-atts-selection-using-max-cover",
+		Usage:  deprecatedUsage,
+		Hidden: true,
+	}
 	deprecatedDisableActiveBalanceCache = &cli.BoolFlag{
 		Name:   "disable-active-balance-cache",
-=======
-	deprecatedDisableProposerAttsSelectionUsingMaxCover = &cli.BoolFlag{
-		Name:   "disable-proposer-atts-selection-using-max-cover",
->>>>>>> 3d205a38
 		Usage:  deprecatedUsage,
 		Hidden: true,
 	}
@@ -100,9 +100,6 @@
 	deprecatedAttestationAggregationStrategy,
 	deprecatedForceOptMaxCoverAggregationStategy,
 	deprecatedPyrmontTestnet,
-<<<<<<< HEAD
+	deprecatedDisableProposerAttsSelectionUsingMaxCover,
 	deprecatedDisableActiveBalanceCache,
-=======
-	deprecatedDisableProposerAttsSelectionUsingMaxCover,
->>>>>>> 3d205a38
 }