//go:build minimal

package field_params

const (
	Preset                                = "minimal"
	BlockRootsLength                      = 64            // SLOTS_PER_HISTORICAL_ROOT
	StateRootsLength                      = 64            // SLOTS_PER_HISTORICAL_ROOT
	RandaoMixesLength                     = 64            // EPOCHS_PER_HISTORICAL_VECTOR
	HistoricalRootsLength                 = 16777216      // HISTORICAL_ROOTS_LIMIT
	ValidatorRegistryLimit                = 1099511627776 // VALIDATOR_REGISTRY_LIMIT
	Eth1DataVotesLength                   = 32            // SLOTS_PER_ETH1_VOTING_PERIOD
	PreviousEpochAttestationsLength       = 1024          // MAX_ATTESTATIONS * SLOTS_PER_EPOCH
	CurrentEpochAttestationsLength        = 1024          // MAX_ATTESTATIONS * SLOTS_PER_EPOCH
	SlashingsLength                       = 64            // EPOCHS_PER_SLASHINGS_VECTOR
	SyncCommitteeLength                   = 32            // SYNC_COMMITTEE_SIZE
	RootLength                            = 32            // RootLength defines the byte length of a Merkle root.
	BLSSignatureLength                    = 96            // BLSSignatureLength defines the byte length of a BLSSignature.
	BLSPubkeyLength                       = 48            // BLSPubkeyLength defines the byte length of a BLSSignature.
	MaxTxsPerPayloadLength                = 1048576       // MaxTxsPerPayloadLength defines the maximum number of transactions that can be included in a payload.
	MaxBytesPerTxLength                   = 1073741824    // MaxBytesPerTxLength defines the maximum number of bytes that can be included in a transaction.
	FeeRecipientLength                    = 20            // FeeRecipientLength defines the byte length of a fee recipient.
	LogsBloomLength                       = 256           // LogsBloomLength defines the byte length of a logs bloom.
	VersionLength                         = 4             // VersionLength defines the byte length of a fork version number.
	SlotsPerEpoch                         = 8             // SlotsPerEpoch defines the number of slots per epoch.
	SyncCommitteeAggregationBytesLength   = 1             // SyncCommitteeAggregationBytesLength defines the sync committee aggregate bytes.
	SyncAggregateSyncCommitteeBytesLength = 4             // SyncAggregateSyncCommitteeBytesLength defines the length of sync committee bytes in a sync aggregate.
	MaxWithdrawalsPerPayload              = 4             // MaxWithdrawalsPerPayloadLength defines the maximum number of withdrawals that can be included in a payload.
	MaxBlobsPerBlock                      = 6             // MaxBlobsPerBlock defines the maximum number of blobs with respect to consensus rule can be included in a block.
	MaxBlobCommitmentsPerBlock            = 16            // MaxBlobCommitmentsPerBlock defines the theoretical limit of blobs can be included in a block.
<<<<<<< HEAD
	BlobLength                            = 131072        // BlobLength defines the byte length of a blob.
	BlobSize                              = 131072        // defined to match blob.size in bazel ssz codegen
=======
	LogMaxBlobCommitments                 = 4             // Log_2 of MaxBlobCommitmentsPerBlock
	BlobLength                            = 4             // BlobLength defines the byte length of a blob.
	BlobSize                              = 128           // defined to match blob.size in bazel ssz codegen
>>>>>>> afaeff9d
)<|MERGE_RESOLUTION|>--- conflicted
+++ resolved
@@ -28,12 +28,7 @@
 	MaxWithdrawalsPerPayload              = 4             // MaxWithdrawalsPerPayloadLength defines the maximum number of withdrawals that can be included in a payload.
 	MaxBlobsPerBlock                      = 6             // MaxBlobsPerBlock defines the maximum number of blobs with respect to consensus rule can be included in a block.
 	MaxBlobCommitmentsPerBlock            = 16            // MaxBlobCommitmentsPerBlock defines the theoretical limit of blobs can be included in a block.
-<<<<<<< HEAD
+	LogMaxBlobCommitments                 = 4             // Log_2 of MaxBlobCommitmentsPerBlock
 	BlobLength                            = 131072        // BlobLength defines the byte length of a blob.
 	BlobSize                              = 131072        // defined to match blob.size in bazel ssz codegen
-=======
-	LogMaxBlobCommitments                 = 4             // Log_2 of MaxBlobCommitmentsPerBlock
-	BlobLength                            = 4             // BlobLength defines the byte length of a blob.
-	BlobSize                              = 128           // defined to match blob.size in bazel ssz codegen
->>>>>>> afaeff9d
 )