--- conflicted
+++ resolved
@@ -5,26 +5,6 @@
 
 const (
 	Preset                          = "minimal"
-<<<<<<< HEAD
-	BlockRootsLength                = 64            // SLOTS_PER_HISTORICAL_ROOT
-	StateRootsLength                = 64            // SLOTS_PER_HISTORICAL_ROOT
-	RandaoMixesLength               = 64            // EPOCHS_PER_HISTORICAL_VECTOR
-	HistoricalRootsLength           = 16777216      // HISTORICAL_ROOTS_LIMIT
-	ValidatorRegistryLimit          = 1099511627776 // VALIDATOR_REGISTRY_LIMIT
-	Eth1DataVotesLength             = 32            // SLOTS_PER_ETH1_VOTING_PERIOD
-	PreviousEpochAttestationsLength = 1024          // MAX_ATTESTATIONS * SLOTS_PER_EPOCH
-	CurrentEpochAttestationsLength  = 1024          // MAX_ATTESTATIONS * SLOTS_PER_EPOCH
-	SlashingsLength                 = 64            // EPOCHS_PER_SLASHINGS_VECTOR
-	SyncCommitteeLength             = 32            // SYNC_COMMITTEE_SIZE
-	RootLength                      = 32            // RootLength defines the byte length of a Merkle root.
-	BLSSignatureLength              = 96            // BLSSignatureLength defines the byte length of a BLSSignature.
-	BLSPubkeyLength                 = 48            // BLSPubkeyLength defines the byte length of a BLSSignature.
-	MaxTxsPerPayloadLength          = 1048576       // MaxTxsPerPayloadLength defines the maximum number of transactions that can be included in a payload.
-	MaxBytesPerTxLength             = 1073741824    // MaxBytesPerTxLength defines the maximum number of bytes that can be included in a transaction.
-	FeeRecipientLength              = 20            // FeeRecipientLength defines the byte length of a fee recipient.
-	LogsBloomLength                 = 256           // LogsBloomLength defines the byte length of a logs bloom.
-	VersionLength                   = 4             // VersionLength defines the byte length of a fork version number.
-=======
 	BlockRootsLength                = 64                                           // SLOTS_PER_HISTORICAL_ROOT
 	StateRootsLength                = 64                                           // SLOTS_PER_HISTORICAL_ROOT
 	RandaoMixesLength               = 64                                           // EPOCHS_PER_HISTORICAL_VECTOR
@@ -42,6 +22,6 @@
 	MaxBytesPerTxLength             = 1073741824                                   // MaxBytesPerTxLength defines the maximum number of bytes that can be included in a transaction.
 	FeeRecipientLength              = 20                                           // FeeRecipientLength defines the byte length of a fee recipient.
 	LogsBloomLength                 = 256                                          // LogsBloomLength defines the byte length of a logs bloom.
+	VersionLength                   = 4                                            // VersionLength defines the byte length of a fork version number.
 	EthBurnAddressHex               = "0x0000000000000000000000000000000000000000" // EthBurnAddressHex defines the hex encoded address of the eth1.0 burn contract.
->>>>>>> df8da80d
 )