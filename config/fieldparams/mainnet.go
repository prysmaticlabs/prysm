--- conflicted
+++ resolved
@@ -15,10 +15,7 @@
 	SlashingsLength                       = 8192          // EPOCHS_PER_SLASHINGS_VECTOR
 	SyncCommitteeLength                   = 512           // SYNC_COMMITTEE_SIZE
 	PTCSize                               = 512           // PTC_SIZE [New in ePBS]
-<<<<<<< HEAD
 	PayloadTimelyThreshold                = 256           // PTC_SIZE / 2 [New in ePBS]
-=======
->>>>>>> ff6c1c15
 	RootLength                            = 32            // RootLength defines the byte length of a Merkle root.
 	BLSSignatureLength                    = 96            // BLSSignatureLength defines the byte length of a BLSSignature.
 	BLSPubkeyLength                       = 48            // BLSPubkeyLength defines the byte length of a BLSSignature.
