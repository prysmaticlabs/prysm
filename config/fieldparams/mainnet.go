--- conflicted
+++ resolved
@@ -33,14 +33,10 @@
 	BlobSize                              = 131072        // defined to match blob.size in bazel ssz codegen
 	BlobSidecarSize                       = 131928        // defined to match blob sidecar size in bazel ssz codegen
 	KzgCommitmentInclusionProofDepth      = 17            // Merkle proof depth for blob_kzg_commitments list item
-<<<<<<< HEAD
-	NextSyncCommitteeBranchDepth          = 5             // NextSyncCommitteeBranchDepth defines the depth of the next sync committee branch.
-	NextSyncCommitteeBranchDepthElectra   = 6             // NextSyncCommitteeBranchDepthElectra defines the depth of the next sync committee branch.
-=======
 	ExecutionBranchDepth                  = 4             // ExecutionBranchDepth defines the number of leaves in a merkle proof of the execution payload header.
 	SyncCommitteeBranchDepth              = 5             // SyncCommitteeBranchDepth defines the number of leaves in a merkle proof of a sync committee.
+	SyncCommitteeBranchDepthElectra       = 6             // SyncCommitteeBranchDepthElectra defines the number of leaves in a merkle proof of a sync committee.
 	FinalityBranchDepth                   = 6             // FinalityBranchDepth defines the number of leaves in a merkle proof of the finalized checkpoint root.
->>>>>>> 7fc5c714
 	PendingBalanceDepositsLimit           = 134217728     // Maximum number of pending balance deposits in the beacon state.
 	PendingPartialWithdrawalsLimit        = 134217728     // Maximum number of pending partial withdrawals in the beacon state.
 	PendingConsolidationsLimit            = 262144        // Maximum number of pending consolidations in the beacon state.
