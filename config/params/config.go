// Package params defines important constants that are essential to Prysm services.
package params

import (
	"time"

	"github.com/ethereum/go-ethereum/common"
	types "github.com/prysmaticlabs/eth2-types"
	"github.com/prysmaticlabs/prysm/encoding/bytesutil"
)

// BeaconChainConfig contains constant configs for node to participate in beacon chain.
type BeaconChainConfig struct {
	// Constants (non-configurable)
	GenesisSlot              types.Slot  `yaml:"GENESIS_SLOT"`                // GenesisSlot represents the first canonical slot number of the beacon chain.
	GenesisEpoch             types.Epoch `yaml:"GENESIS_EPOCH"`               // GenesisEpoch represents the first canonical epoch number of the beacon chain.
	FarFutureEpoch           types.Epoch `yaml:"FAR_FUTURE_EPOCH"`            // FarFutureEpoch represents a epoch extremely far away in the future used as the default penalization epoch for validators.
	FarFutureSlot            types.Slot  `yaml:"FAR_FUTURE_SLOT"`             // FarFutureSlot represents a slot extremely far away in the future.
	BaseRewardsPerEpoch      uint64      `yaml:"BASE_REWARDS_PER_EPOCH"`      // BaseRewardsPerEpoch is used to calculate the per epoch rewards.
	DepositContractTreeDepth uint64      `yaml:"DEPOSIT_CONTRACT_TREE_DEPTH"` // DepositContractTreeDepth depth of the Merkle trie of deposits in the validator deposit contract on the PoW chain.
	JustificationBitsLength  uint64      `yaml:"JUSTIFICATION_BITS_LENGTH"`   // JustificationBitsLength defines number of epochs to track when implementing k-finality in Casper FFG.

	// Misc constants.
	PresetBase                     string `yaml:"PRESET_BASE" spec:"true"`                        // PresetBase represents the underlying spec preset this config is based on.
	ConfigName                     string `yaml:"CONFIG_NAME" spec:"true"`                        // ConfigName for allowing an easy human-readable way of knowing what chain is being used.
	TargetCommitteeSize            uint64 `yaml:"TARGET_COMMITTEE_SIZE" spec:"true"`              // TargetCommitteeSize is the number of validators in a committee when the chain is healthy.
	MaxValidatorsPerCommittee      uint64 `yaml:"MAX_VALIDATORS_PER_COMMITTEE" spec:"true"`       // MaxValidatorsPerCommittee defines the upper bound of the size of a committee.
	MaxCommitteesPerSlot           uint64 `yaml:"MAX_COMMITTEES_PER_SLOT" spec:"true"`            // MaxCommitteesPerSlot defines the max amount of committee in a single slot.
	MinPerEpochChurnLimit          uint64 `yaml:"MIN_PER_EPOCH_CHURN_LIMIT" spec:"true"`          // MinPerEpochChurnLimit is the minimum amount of churn allotted for validator rotations.
	ChurnLimitQuotient             uint64 `yaml:"CHURN_LIMIT_QUOTIENT" spec:"true"`               // ChurnLimitQuotient is used to determine the limit of how many validators can rotate per epoch.
	ShuffleRoundCount              uint64 `yaml:"SHUFFLE_ROUND_COUNT" spec:"true"`                // ShuffleRoundCount is used for retrieving the permuted index.
	MinGenesisActiveValidatorCount uint64 `yaml:"MIN_GENESIS_ACTIVE_VALIDATOR_COUNT" spec:"true"` // MinGenesisActiveValidatorCount defines how many validator deposits needed to kick off beacon chain.
	MinGenesisTime                 uint64 `yaml:"MIN_GENESIS_TIME" spec:"true"`                   // MinGenesisTime is the time that needed to pass before kicking off beacon chain.
	TargetAggregatorsPerCommittee  uint64 `yaml:"TARGET_AGGREGATORS_PER_COMMITTEE" spec:"true"`   // TargetAggregatorsPerCommittee defines the number of aggregators inside one committee.
	HysteresisQuotient             uint64 `yaml:"HYSTERESIS_QUOTIENT" spec:"true"`                // HysteresisQuotient defines the hysteresis quotient for effective balance calculations.
	HysteresisDownwardMultiplier   uint64 `yaml:"HYSTERESIS_DOWNWARD_MULTIPLIER" spec:"true"`     // HysteresisDownwardMultiplier defines the hysteresis downward multiplier for effective balance calculations.
	HysteresisUpwardMultiplier     uint64 `yaml:"HYSTERESIS_UPWARD_MULTIPLIER" spec:"true"`       // HysteresisUpwardMultiplier defines the hysteresis upward multiplier for effective balance calculations.

	// Gwei value constants.
	MinDepositAmount          uint64 `yaml:"MIN_DEPOSIT_AMOUNT" spec:"true"`          // MinDepositAmount is the minimum amount of Gwei a validator can send to the deposit contract at once (lower amounts will be reverted).
	MaxEffectiveBalance       uint64 `yaml:"MAX_EFFECTIVE_BALANCE" spec:"true"`       // MaxEffectiveBalance is the maximal amount of Gwei that is effective for staking.
	EjectionBalance           uint64 `yaml:"EJECTION_BALANCE" spec:"true"`            // EjectionBalance is the minimal GWei a validator needs to have before ejected.
	EffectiveBalanceIncrement uint64 `yaml:"EFFECTIVE_BALANCE_INCREMENT" spec:"true"` // EffectiveBalanceIncrement is used for converting the high balance into the low balance for validators.

	// Initial value constants.
	BLSWithdrawalPrefixByte byte     `yaml:"BLS_WITHDRAWAL_PREFIX" spec:"true"` // BLSWithdrawalPrefixByte is used for BLS withdrawal and it's the first byte.
	ZeroHash                [32]byte // ZeroHash is used to represent a zeroed out 32 byte array.

	// Time parameters constants.
	GenesisDelay                     uint64      `yaml:"GENESIS_DELAY" spec:"true"`                   // GenesisDelay is the minimum number of seconds to delay starting the Ethereum Beacon Chain genesis. Must be at least 1 second.
	MinAttestationInclusionDelay     types.Slot  `yaml:"MIN_ATTESTATION_INCLUSION_DELAY" spec:"true"` // MinAttestationInclusionDelay defines how many slots validator has to wait to include attestation for beacon block.
	SecondsPerSlot                   uint64      `yaml:"SECONDS_PER_SLOT" spec:"true"`                // SecondsPerSlot is how many seconds are in a single slot.
	SlotsPerEpoch                    types.Slot  `yaml:"SLOTS_PER_EPOCH" spec:"true"`                 // SlotsPerEpoch is the number of slots in an epoch.
	SqrRootSlotsPerEpoch             types.Slot  // SqrRootSlotsPerEpoch is a hard coded value where we take the square root of `SlotsPerEpoch` and round down.
	MinSeedLookahead                 types.Epoch `yaml:"MIN_SEED_LOOKAHEAD" spec:"true"`                  // MinSeedLookahead is the duration of randao look ahead seed.
	MaxSeedLookahead                 types.Epoch `yaml:"MAX_SEED_LOOKAHEAD" spec:"true"`                  // MaxSeedLookahead is the duration a validator has to wait for entry and exit in epoch.
	EpochsPerEth1VotingPeriod        types.Epoch `yaml:"EPOCHS_PER_ETH1_VOTING_PERIOD" spec:"true"`       // EpochsPerEth1VotingPeriod defines how often the merkle root of deposit receipts get updated in beacon node on per epoch basis.
	SlotsPerHistoricalRoot           types.Slot  `yaml:"SLOTS_PER_HISTORICAL_ROOT" spec:"true"`           // SlotsPerHistoricalRoot defines how often the historical root is saved.
	MinValidatorWithdrawabilityDelay types.Epoch `yaml:"MIN_VALIDATOR_WITHDRAWABILITY_DELAY" spec:"true"` // MinValidatorWithdrawabilityDelay is the shortest amount of time a validator has to wait to withdraw.
	ShardCommitteePeriod             types.Epoch `yaml:"SHARD_COMMITTEE_PERIOD" spec:"true"`              // ShardCommitteePeriod is the minimum amount of epochs a validator must participate before exiting.
	MinEpochsToInactivityPenalty     types.Epoch `yaml:"MIN_EPOCHS_TO_INACTIVITY_PENALTY" spec:"true"`    // MinEpochsToInactivityPenalty defines the minimum amount of epochs since finality to begin penalizing inactivity.
	Eth1FollowDistance               uint64      `yaml:"ETH1_FOLLOW_DISTANCE" spec:"true"`                // Eth1FollowDistance is the number of eth1.0 blocks to wait before considering a new deposit for voting. This only applies after the chain as been started.
	SafeSlotsToUpdateJustified       types.Slot  `yaml:"SAFE_SLOTS_TO_UPDATE_JUSTIFIED" spec:"true"`      // SafeSlotsToUpdateJustified is the minimal slots needed to update justified check point.
	SecondsPerETH1Block              uint64      `yaml:"SECONDS_PER_ETH1_BLOCK" spec:"true"`              // SecondsPerETH1Block is the approximate time for a single eth1 block to be produced.

	// Fork choice algorithm constants.
<<<<<<< HEAD
	ProposerScoreBoost uint64 `yaml:"PROPOSER_SCORE_BOOST" spec:"true"`
	IntervalsPerSlot   uint64 `yaml:"INTERVALS_PER_SLOT" spec:"true"`
=======
	ProposerScoreBoost uint64 `yaml:"PROPOSER_SCORE_BOOST" spec:"true"` // ProposerScoreBoost defines a value that is a % of the committee weight for fork-choice boosting.
	IntervalsPerSlot   uint64 `yaml:"INTERVALS_PER_SLOT" spec:"true"`   // IntervalsPerSlot defines the number of fork choice intervals in a slot defined in the fork choice spec.
>>>>>>> ef906cf7

	// Ethereum PoW parameters.
	DepositChainID         uint64 `yaml:"DEPOSIT_CHAIN_ID" spec:"true"`         // DepositChainID of the eth1 network. This used for replay protection.
	DepositNetworkID       uint64 `yaml:"DEPOSIT_NETWORK_ID" spec:"true"`       // DepositNetworkID of the eth1 network. This used for replay protection.
	DepositContractAddress string `yaml:"DEPOSIT_CONTRACT_ADDRESS" spec:"true"` // DepositContractAddress is the address of the deposit contract.

	// Validator parameters.
	RandomSubnetsPerValidator         uint64 `yaml:"RANDOM_SUBNETS_PER_VALIDATOR" spec:"true"`          // RandomSubnetsPerValidator specifies the amount of subnets a validator has to be subscribed to at one time.
	EpochsPerRandomSubnetSubscription uint64 `yaml:"EPOCHS_PER_RANDOM_SUBNET_SUBSCRIPTION" spec:"true"` // EpochsPerRandomSubnetSubscription specifies the minimum duration a validator is connected to their subnet.

	// State list lengths
	EpochsPerHistoricalVector types.Epoch `yaml:"EPOCHS_PER_HISTORICAL_VECTOR" spec:"true"` // EpochsPerHistoricalVector defines max length in epoch to store old historical stats in beacon state.
	EpochsPerSlashingsVector  types.Epoch `yaml:"EPOCHS_PER_SLASHINGS_VECTOR" spec:"true"`  // EpochsPerSlashingsVector defines max length in epoch to store old stats to recompute slashing witness.
	HistoricalRootsLimit      uint64      `yaml:"HISTORICAL_ROOTS_LIMIT" spec:"true"`       // HistoricalRootsLimit defines max historical roots that can be saved in state before roll over.
	ValidatorRegistryLimit    uint64      `yaml:"VALIDATOR_REGISTRY_LIMIT" spec:"true"`     // ValidatorRegistryLimit defines the upper bound of validators can participate in eth2.

	// Reward and penalty quotients constants.
	BaseRewardFactor               uint64 `yaml:"BASE_REWARD_FACTOR" spec:"true"`               // BaseRewardFactor is used to calculate validator per-slot interest rate.
	WhistleBlowerRewardQuotient    uint64 `yaml:"WHISTLEBLOWER_REWARD_QUOTIENT" spec:"true"`    // WhistleBlowerRewardQuotient is used to calculate whistle blower reward.
	ProposerRewardQuotient         uint64 `yaml:"PROPOSER_REWARD_QUOTIENT" spec:"true"`         // ProposerRewardQuotient is used to calculate the reward for proposers.
	InactivityPenaltyQuotient      uint64 `yaml:"INACTIVITY_PENALTY_QUOTIENT" spec:"true"`      // InactivityPenaltyQuotient is used to calculate the penalty for a validator that is offline.
	MinSlashingPenaltyQuotient     uint64 `yaml:"MIN_SLASHING_PENALTY_QUOTIENT" spec:"true"`    // MinSlashingPenaltyQuotient is used to calculate the minimum penalty to prevent DoS attacks.
	ProportionalSlashingMultiplier uint64 `yaml:"PROPORTIONAL_SLASHING_MULTIPLIER" spec:"true"` // ProportionalSlashingMultiplier is used as a multiplier on slashed penalties.

	// Max operations per block constants.
	MaxProposerSlashings uint64 `yaml:"MAX_PROPOSER_SLASHINGS" spec:"true"` // MaxProposerSlashings defines the maximum number of slashings of proposers possible in a block.
	MaxAttesterSlashings uint64 `yaml:"MAX_ATTESTER_SLASHINGS" spec:"true"` // MaxAttesterSlashings defines the maximum number of casper FFG slashings possible in a block.
	MaxAttestations      uint64 `yaml:"MAX_ATTESTATIONS" spec:"true"`       // MaxAttestations defines the maximum allowed attestations in a beacon block.
	MaxDeposits          uint64 `yaml:"MAX_DEPOSITS" spec:"true"`           // MaxDeposits defines the maximum number of validator deposits in a block.
	MaxVoluntaryExits    uint64 `yaml:"MAX_VOLUNTARY_EXITS" spec:"true"`    // MaxVoluntaryExits defines the maximum number of validator exits in a block.

	// BLS domain values.
	DomainBeaconProposer              [4]byte `yaml:"DOMAIN_BEACON_PROPOSER" spec:"true"`                // DomainBeaconProposer defines the BLS signature domain for beacon proposal verification.
	DomainRandao                      [4]byte `yaml:"DOMAIN_RANDAO" spec:"true"`                         // DomainRandao defines the BLS signature domain for randao verification.
	DomainBeaconAttester              [4]byte `yaml:"DOMAIN_BEACON_ATTESTER" spec:"true"`                // DomainBeaconAttester defines the BLS signature domain for attestation verification.
	DomainDeposit                     [4]byte `yaml:"DOMAIN_DEPOSIT" spec:"true"`                        // DomainDeposit defines the BLS signature domain for deposit verification.
	DomainVoluntaryExit               [4]byte `yaml:"DOMAIN_VOLUNTARY_EXIT" spec:"true"`                 // DomainVoluntaryExit defines the BLS signature domain for exit verification.
	DomainSelectionProof              [4]byte `yaml:"DOMAIN_SELECTION_PROOF" spec:"true"`                // DomainSelectionProof defines the BLS signature domain for selection proof.
	DomainAggregateAndProof           [4]byte `yaml:"DOMAIN_AGGREGATE_AND_PROOF" spec:"true"`            // DomainAggregateAndProof defines the BLS signature domain for aggregate and proof.
	DomainSyncCommittee               [4]byte `yaml:"DOMAIN_SYNC_COMMITTEE" spec:"true"`                 // DomainVoluntaryExit defines the BLS signature domain for sync committee.
	DomainSyncCommitteeSelectionProof [4]byte `yaml:"DOMAIN_SYNC_COMMITTEE_SELECTION_PROOF" spec:"true"` // DomainSelectionProof defines the BLS signature domain for sync committee selection proof.
	DomainContributionAndProof        [4]byte `yaml:"DOMAIN_CONTRIBUTION_AND_PROOF" spec:"true"`         // DomainAggregateAndProof defines the BLS signature domain for contribution and proof.

	// Prysm constants.
	GweiPerEth                     uint64        // GweiPerEth is the amount of gwei corresponding to 1 eth.
	BLSSecretKeyLength             int           // BLSSecretKeyLength defines the expected length of BLS secret keys in bytes.
	BLSPubkeyLength                int           // BLSPubkeyLength defines the expected length of BLS public keys in bytes.
	DefaultBufferSize              int           // DefaultBufferSize for channels across the Prysm repository.
	ValidatorPrivkeyFileName       string        // ValidatorPrivKeyFileName specifies the string name of a validator private key file.
	WithdrawalPrivkeyFileName      string        // WithdrawalPrivKeyFileName specifies the string name of a withdrawal private key file.
	RPCSyncCheck                   time.Duration // Number of seconds to query the sync service, to find out if the node is synced or not.
	EmptySignature                 [96]byte      // EmptySignature is used to represent a zeroed out BLS Signature.
	DefaultPageSize                int           // DefaultPageSize defines the default page size for RPC server request.
	MaxPeersToSync                 int           // MaxPeersToSync describes the limit for number of peers in round robin sync.
	SlotsPerArchivedPoint          types.Slot    // SlotsPerArchivedPoint defines the number of slots per one archived point.
	GenesisCountdownInterval       time.Duration // How often to log the countdown until the genesis time is reached.
	BeaconStateFieldCount          int           // BeaconStateFieldCount defines how many fields are in beacon state.
	BeaconStateAltairFieldCount    int           // BeaconStateAltairFieldCount defines how many fields are in beacon state hard fork 1.
	BeaconStateBellatrixFieldCount int           // BeaconStateBellatrixFieldCount defines how many fields are in beacon state post upgrade to the Bellatrix.

	// Slasher constants.
	WeakSubjectivityPeriod    types.Epoch // WeakSubjectivityPeriod defines the time period expressed in number of epochs were proof of stake network should validate block headers and attestations for slashable events.
	PruneSlasherStoragePeriod types.Epoch // PruneSlasherStoragePeriod defines the time period expressed in number of epochs were proof of stake network should prune attestation and block header store.

	// Slashing protection constants.
	SlashingProtectionPruningEpochs types.Epoch // SlashingProtectionPruningEpochs defines a period after which all prior epochs are pruned in the validator database.

	// Fork-related values.
	GenesisForkVersion          []byte                  `yaml:"GENESIS_FORK_VERSION" spec:"true"`   // GenesisForkVersion is used to track fork version between state transitions.
	AltairForkVersion           []byte                  `yaml:"ALTAIR_FORK_VERSION" spec:"true"`    // AltairForkVersion is used to represent the fork version for altair.
	AltairForkEpoch             types.Epoch             `yaml:"ALTAIR_FORK_EPOCH" spec:"true"`      // AltairForkEpoch is used to represent the assigned fork epoch for altair.
	BellatrixForkVersion        []byte                  `yaml:"BELLATRIX_FORK_VERSION" spec:"true"` // BellatrixForkVersion is used to represent the fork version for bellatrix.
	BellatrixForkEpoch          types.Epoch             `yaml:"BELLATRIX_FORK_EPOCH" spec:"true"`   // BellatrixForkEpoch is used to represent the assigned fork epoch for bellatrix.
	ShardingForkVersion         []byte                  `yaml:"SHARDING_FORK_VERSION" spec:"true"`  // ShardingForkVersion is used to represent the fork version for sharding.
	ShardingForkEpoch           types.Epoch             `yaml:"SHARDING_FORK_EPOCH" spec:"true"`    // ShardingForkEpoch is used to represent the assigned fork epoch for sharding.
	ForkVersionSchedule         map[[4]byte]types.Epoch // Schedule of fork epochs by version.
	MinAnchorPowBlockDifficulty uint64                  `yaml:"MIN_ANCHOR_POW_BLOCK_DIFFICULTY" spec:"true"` // MinAnchorPowBlockDifficulty specifies the target chain difficulty at the time of bellatrix.
	TransitionTotalDifficulty   uint64                  `yaml:"TRANSITION_TOTAL_DIFFICULTY" spec:"true"`     // TransitionTotalDifficulty is part of the experimental bellatrix spec. This value is not used (yet) and is expected to be a uint256.

	// Weak subjectivity values.
	SafetyDecay uint64 // SafetyDecay is defined as the loss in the 1/3 consensus safety margin of the casper FFG mechanism.

	// New values introduced in Altair hard fork 1.
	// Participation flag indices.
	TimelySourceFlagIndex uint8 `yaml:"TIMELY_SOURCE_FLAG_INDEX" spec:"true"` // TimelySourceFlagIndex is the source flag position of the participation bits.
	TimelyTargetFlagIndex uint8 `yaml:"TIMELY_TARGET_FLAG_INDEX" spec:"true"` // TimelyTargetFlagIndex is the target flag position of the participation bits.
	TimelyHeadFlagIndex   uint8 `yaml:"TIMELY_HEAD_FLAG_INDEX" spec:"true"`   // TimelyHeadFlagIndex is the head flag position of the participation bits.

	// Incentivization weights.
	TimelySourceWeight uint64 `yaml:"TIMELY_SOURCE_WEIGHT" spec:"true"` // TimelySourceWeight is the factor of how much source rewards receives.
	TimelyTargetWeight uint64 `yaml:"TIMELY_TARGET_WEIGHT" spec:"true"` // TimelyTargetWeight is the factor of how much target rewards receives.
	TimelyHeadWeight   uint64 `yaml:"TIMELY_HEAD_WEIGHT" spec:"true"`   // TimelyHeadWeight is the factor of how much head rewards receives.
	SyncRewardWeight   uint64 `yaml:"SYNC_REWARD_WEIGHT" spec:"true"`   // SyncRewardWeight is the factor of how much sync committee rewards receives.
	WeightDenominator  uint64 `yaml:"WEIGHT_DENOMINATOR" spec:"true"`   // WeightDenominator accounts for total rewards denomination.
	ProposerWeight     uint64 `yaml:"PROPOSER_WEIGHT" spec:"true"`      // ProposerWeight is the factor of how much proposer rewards receives.

	// Validator related.
	TargetAggregatorsPerSyncSubcommittee uint64 `yaml:"TARGET_AGGREGATORS_PER_SYNC_SUBCOMMITTEE" spec:"true"` // TargetAggregatorsPerSyncSubcommittee for aggregating in sync committee.
	SyncCommitteeSubnetCount             uint64 `yaml:"SYNC_COMMITTEE_SUBNET_COUNT" spec:"true"`              // SyncCommitteeSubnetCount for sync committee subnet count.

	// Misc.
	SyncCommitteeSize            uint64      `yaml:"SYNC_COMMITTEE_SIZE" spec:"true"`              // SyncCommitteeSize for light client sync committee size.
	InactivityScoreBias          uint64      `yaml:"INACTIVITY_SCORE_BIAS" spec:"true"`            // InactivityScoreBias for calculating score bias penalties during inactivity
	InactivityScoreRecoveryRate  uint64      `yaml:"INACTIVITY_SCORE_RECOVERY_RATE" spec:"true"`   // InactivityScoreRecoveryRate for recovering score bias penalties during inactivity.
	EpochsPerSyncCommitteePeriod types.Epoch `yaml:"EPOCHS_PER_SYNC_COMMITTEE_PERIOD" spec:"true"` // EpochsPerSyncCommitteePeriod defines how many epochs per sync committee period.

	// Updated penalty values. This moves penalty parameters toward their final, maximum security values.
	// Note: We do not override previous configuration values but instead creates new values and replaces usage throughout.
	InactivityPenaltyQuotientAltair         uint64 `yaml:"INACTIVITY_PENALTY_QUOTIENT_ALTAIR" spec:"true"`         // InactivityPenaltyQuotientAltair for penalties during inactivity post Altair hard fork.
	MinSlashingPenaltyQuotientAltair        uint64 `yaml:"MIN_SLASHING_PENALTY_QUOTIENT_ALTAIR" spec:"true"`       // MinSlashingPenaltyQuotientAltair for slashing penalties post Altair hard fork.
	ProportionalSlashingMultiplierAltair    uint64 `yaml:"PROPORTIONAL_SLASHING_MULTIPLIER_ALTAIR" spec:"true"`    // ProportionalSlashingMultiplierAltair for slashing penalties' multiplier post Alair hard fork.
	MinSlashingPenaltyQuotientBellatrix     uint64 `yaml:"MIN_SLASHING_PENALTY_QUOTIENT_BELLATRIX" spec:"true"`    // MinSlashingPenaltyQuotientBellatrix for slashing penalties post Bellatrix hard fork.
	ProportionalSlashingMultiplierBellatrix uint64 `yaml:"PROPORTIONAL_SLASHING_MULTIPLIER_BELLATRIX" spec:"true"` // ProportionalSlashingMultiplierBellatrix for slashing penalties' multiplier post Bellatrix hard fork.
	InactivityPenaltyQuotientBellatrix      uint64 `yaml:"INACTIVITY_PENALTY_QUOTIENT_BELLATRIX" spec:"true"`      // InactivityPenaltyQuotientBellatrix for penalties during inactivity post Bellatrix hard fork.

	// Light client
	MinSyncCommitteeParticipants uint64 `yaml:"MIN_SYNC_COMMITTEE_PARTICIPANTS" spec:"true"` // MinSyncCommitteeParticipants defines the minimum amount of sync committee participants for which the light client acknowledges the signature.

	// Bellatrix
	TerminalBlockHash                common.Hash    `yaml:"TERMINAL_BLOCK_HASH" spec:"true"`                  // TerminalBlockHash of beacon chain.
	TerminalBlockHashActivationEpoch types.Epoch    `yaml:"TERMINAL_BLOCK_HASH_ACTIVATION_EPOCH" spec:"true"` // TerminalBlockHashActivationEpoch of beacon chain.
	TerminalTotalDifficulty          uint64         `yaml:"TERMINAL_TOTAL_DIFFICULTY" spec:"true"`            // TerminalTotalDifficulty is part of the experimental Bellatrix spec. This value is type is currently TBD: https://github.com/ethereum/consensus-specs/blob/dev/specs/bellatrix/beacon-chain.md#transition-settings
	FeeRecipient                     common.Address // FeeRecipient where the transaction fee goes to.
}

// InitializeForkSchedule initializes the schedules forks baked into the config.
func (b *BeaconChainConfig) InitializeForkSchedule() {
	// Reset Fork Version Schedule.
	b.ForkVersionSchedule = map[[4]byte]types.Epoch{}
	// Set Genesis fork data.
	b.ForkVersionSchedule[bytesutil.ToBytes4(b.GenesisForkVersion)] = b.GenesisEpoch
	// Set Altair fork data.
	b.ForkVersionSchedule[bytesutil.ToBytes4(b.AltairForkVersion)] = b.AltairForkEpoch
	// Set Bellatrix fork data.
	b.ForkVersionSchedule[bytesutil.ToBytes4(b.BellatrixForkVersion)] = b.BellatrixForkEpoch
}<|MERGE_RESOLUTION|>--- conflicted
+++ resolved
@@ -64,13 +64,8 @@
 	SecondsPerETH1Block              uint64      `yaml:"SECONDS_PER_ETH1_BLOCK" spec:"true"`              // SecondsPerETH1Block is the approximate time for a single eth1 block to be produced.
 
 	// Fork choice algorithm constants.
-<<<<<<< HEAD
-	ProposerScoreBoost uint64 `yaml:"PROPOSER_SCORE_BOOST" spec:"true"`
-	IntervalsPerSlot   uint64 `yaml:"INTERVALS_PER_SLOT" spec:"true"`
-=======
 	ProposerScoreBoost uint64 `yaml:"PROPOSER_SCORE_BOOST" spec:"true"` // ProposerScoreBoost defines a value that is a % of the committee weight for fork-choice boosting.
 	IntervalsPerSlot   uint64 `yaml:"INTERVALS_PER_SLOT" spec:"true"`   // IntervalsPerSlot defines the number of fork choice intervals in a slot defined in the fork choice spec.
->>>>>>> ef906cf7
 
 	// Ethereum PoW parameters.
 	DepositChainID         uint64 `yaml:"DEPOSIT_CHAIN_ID" spec:"true"`         // DepositChainID of the eth1 network. This used for replay protection.
