--- conflicted
+++ resolved
@@ -154,11 +154,8 @@
 	MaxAttestations:          128,
 	MaxDeposits:              16,
 	MaxVoluntaryExits:        16,
-<<<<<<< HEAD
+	MaxWithdrawalsPerPayload: 16,
 	MaxBlsToExecutionChanges: 16,
-=======
-	MaxWithdrawalsPerPayload: 16,
->>>>>>> 19f6d3be
 
 	// BLS domain values.
 	DomainBeaconProposer:              bytesutil.Uint32ToBytes4(0x00000000),
