--- conflicted
+++ resolved
@@ -1,78 +1,13 @@
 package params
 
 const (
+	DevnetName          = "devnet"
 	EndToEndName        = "end-to-end"
 	EndToEndMainnetName = "end-to-end-mainnet"
 	InteropName         = "interop"
 	MainnetName         = "mainnet"
+	MainnetTestName     = "mainnet-test"
 	MinimalName         = "minimal"
 	PraterName          = "prater"
-<<<<<<< HEAD
-	DevnetName          = "devnet"
-	MainnetTestName     = "mainnet-test"
-)
-=======
 	RopstenName         = "ropsten"
-)
-
-// KnownConfigs provides an index of all known BeaconChainConfig values.
-var KnownConfigs = map[string]func() *BeaconChainConfig{
-	MainnetName:         MainnetConfig,
-	PraterName:          PraterConfig,
-	MinimalName:         MinimalSpecConfig,
-	EndToEndName:        E2ETestConfig,
-	EndToEndMainnetName: E2EMainnetTestConfig,
-}
-
-var knownForkVersions map[[fieldparams.VersionLength]byte]string
-
-var errUnknownForkVersion = errors.New("version not found in fork version schedule for any known config")
-
-// ConfigForVersion find the BeaconChainConfig corresponding to the version bytes.
-// Version bytes for BeaconChainConfig values in KnownConfigs are proven to be unique during package initialization.
-func ConfigForVersion(version [fieldparams.VersionLength]byte) (*BeaconChainConfig, error) {
-	cfg, ok := knownForkVersions[version]
-	if !ok {
-		return nil, errors.Wrapf(errUnknownForkVersion, "version=%#x", version)
-	}
-	return KnownConfigs[cfg](), nil
-}
-
-func init() {
-	knownForkVersions = make(map[[fieldparams.VersionLength]byte]string)
-	for n, cfunc := range KnownConfigs {
-		cfg := cfunc()
-		// ensure that fork schedule is consistent w/ struct fields for all known configurations
-		if err := equalForkSchedules(configForkSchedule(cfg), cfg.ForkVersionSchedule); err != nil {
-			panic(errors.Wrapf(err, "improperly initialized for schedule for config %s", n))
-		}
-		// ensure that all fork versions are unique
-		for v := range cfg.ForkVersionSchedule {
-			pn, exists := knownForkVersions[v]
-			if exists {
-				previous := KnownConfigs[pn]()
-				msg := fmt.Sprintf("version %#x is duplicated in 2 configs, %s at epoch %d, %s at epoch %d",
-					v, pn, previous.ForkVersionSchedule[v], n, cfg.ForkVersionSchedule[v])
-				panic(msg)
-			}
-			knownForkVersions[v] = n
-		}
-	}
-}
-
-func equalForkSchedules(a, b map[[fieldparams.VersionLength]byte]types.Epoch) error {
-	if len(a) != len(b) {
-		return fmt.Errorf("different lengths, a=%d, b=%d", len(a), len(b))
-	}
-	for k, v := range a {
-		bv, ok := b[k]
-		if !ok {
-			return fmt.Errorf("fork version %#x from 'a', not present in 'b'", k)
-		}
-		if v != bv {
-			return fmt.Errorf("fork version mismatch, epoch in a=%d, b=%d", v, bv)
-		}
-	}
-	return nil
-}
->>>>>>> 0d2696ed
+)