--- conflicted
+++ resolved
@@ -73,13 +73,8 @@
 Then, you can build and init a new instance of a local, Ethereum blockchain as follows:
 
 ```
-<<<<<<< HEAD
-geth init /path/to/genesis.json -datadir /path/to/your/datadir
-geth --nodiscover console --datadir /path/to/your/datadir --networkid 12345
-=======
 geth init /path/to/genesis.json --datadir /path/to/your/datadir
 geth --nodiscover console --datadir /path/to/your/datadir --networkid 12345 --ws --wsaddr=127.0.0.1 --wsport 8546 --wsorigins "*"
->>>>>>> d3b5a7c6
 ````
 
 It is **important** to note that the `--networkid` flag must match the `chainId` property in the genesis file.
@@ -115,11 +110,7 @@
 bazel run //beacon-chain --\
   --web3provider  ws://127.0.0.1:8546 \
   --datadir /path/to/your/datadir \
-<<<<<<< HEAD
-  --rpc-port 5000
-=======
   --rpc-port 4000
->>>>>>> d3b5a7c6
 ```
 
 This will spin up a full beacon node that connects to your running geth node, opens up an RPC connection for sharding clients to connect to it, and begins listening for p2p events.
@@ -130,11 +121,7 @@
 bazel run //beacon-chain --\
   --web3provider  ws://127.0.0.1:8546 \
   --datadir /path/to/your/datadir \
-<<<<<<< HEAD
-  --rpc-port 5000 \
-=======
   --rpc-port 4000 \
->>>>>>> d3b5a7c6
   --simulator \
   --verbosity debug
 ```
